# -*- coding: utf-8 -*-
# -----------------------------------------------------------------------------
# Name:         roman.py
# Purpose:      music21 classes for doing Roman Numeral / Tonal analysis
#
# Authors:      Michael Scott Cuthbert
#               Christopher Ariza
#
# Copyright:    Copyright © 2011-2013 Michael Scott Cuthbert and the music21
#               Project
# License:      BSD, see license.txt
# -----------------------------------------------------------------------------
'''
Music21 class for dealing with Roman Numeral analysis
'''
import enum
import unittest
import copy
import re
from typing import Dict, Union, Optional, List, Tuple

# when python 3.7 is removed from support:
# from typing import Literal

from collections import namedtuple

from music21 import environment
from music21.figuredBass import notation as fbNotation
from music21 import scale
from music21 import pitch
from music21 import key
from music21 import note
from music21 import interval
from music21 import harmony
from music21 import exceptions21
from music21 import common
from music21 import chord

FigureTuple = namedtuple('FigureTuple', 'aboveBass alter prefix')
ChordFigureTuple = namedtuple('ChordFigureTuple', 'aboveBass alter prefix pitch')


_MOD = 'roman'
environLocal = environment.Environment(_MOD)

# TODO: setting inversion should change the figure

# -----------------------------------------------------------------------------


SHORTHAND_RE = re.compile(r'#*-*b*o*[1-9xyz]')
ENDWITHFLAT_RE = re.compile(r'[b\-]$')

# cache all Key/Scale objects created or passed in; re-use
# permits using internally scored pitch segments
_scaleCache: Dict[str, scale.Scale] = {}
_keyCache: Dict[str, key.Key] = {}

# create a single notation object for RN initialization, for type-checking,
# but it will always be replaced.
_NOTATION_SINGLETON = fbNotation.Notation()


# only some figures imply bass (e.g. "54" does not)
FIGURES_IMPLYING_BASS: Tuple[Tuple[int, ...], ...] = (
    # triads
    (6,), (6, 3), (6, 4),
    # seventh chords
    (6, 5, 3), (6, 5), (6, 4, 3), (4, 3), (6, 4, 2), (4, 2), (2,),
    # ninth chords
    (7, 6, 5, 3), (6, 5, 4, 3), (6, 4, 3, 2), (7, 5, 3, 2),
    # eleventh chords
    (9, 7, 6, 5, 3), (7, 6, 5, 4, 3), (9, 6, 5, 4, 3), (9, 7, 6, 4, 3), (7, 6, 5, 4, 2),
)


def _getKeyFromCache(keyStr: str) -> key.Key:
    '''
    get a key from the cache if it is there; otherwise
    create a new key and put it in the cache and return it.
    '''
    if keyStr in _keyCache:
        # adding copy.copy will at least prevent small errors at a cost of only 3 nano-seconds
        # of added time.  A deepcopy, unfortunately, take 2.8ms, which is longer than not
        # caching at all.  And not caching at all really slows down things like RomanText.
        # This at least will prevent what happens if `.key.mode` is changed
        keyObj = copy.copy(_keyCache[keyStr])
    else:
        keyObj = key.Key(keyStr)
        _keyCache[keyObj.tonicPitchNameWithCase] = keyObj
    return keyObj


# figure shorthands for all modes.
figureShorthands = {
    '53': '',
    '3': '',
    '63': '6',
    '753': '7',
    '75': '7',  # controversial perhaps
    '73': '7',  # controversial perhaps
    '9753': '9',
    '975': '9',  # controversial perhaps
    '953': '9',  # controversial perhaps
    '97': '9',  # controversial perhaps
    '95': '9',  # controversial perhaps
    '93': '9',  # controversial perhaps
    '653': '65',
    '6b53': '6b5',
    '643': '43',
    '642': '42',
    # '6b5bb3': 'o65',
    'bb7b5b3': 'o7',
    'b7b5b3': 'ø7',
    'bb7b53': 'o7',
    'b7b53': 'ø7',
}

figureShorthandsMode: Dict[str, Dict] = {
    'major': {
    },
    'minor': {
    }
}


# this is sort of a crock...  :-)  but it's very helpful.
functionalityScores = {
    'I': 100,
    'i': 90,
    'V7': 80,
    'V': 70,
    'V65': 68,
    'I6': 65,
    'V6': 63,
    'V43': 61,
    'I64': 60,
    'IV': 59,
    'i6': 58,
    'viio7': 57,
    'V42': 55,
    'viio65': 53,
    'viio6': 52,
    '#viio65': 51,
    'ii': 50,
    '#viio6': 49,
    'ii65': 48,
    'ii43': 47,
    'ii42': 46,
    'IV6': 45,
    'ii6': 43,
    'VI': 42,
    '#VI': 41,
    'vi': 40,
    'viio': 39,
    '#viio': 38,
    'iio': 37,  # common in Minor
    'iio42': 36,
    'bII6': 35,  # Neapolitan
    'It6': 34,
    'Ger65': 33,
    'iio43': 32,
    'iio65': 31,
    'Fr43': 30,
    '#vio': 28,
    '#vio6': 27,
    'III': 22,
    'Sw43': 21,
    'v': 20,
    'VII': 19,
    'VII7': 18,
    'IV65': 17,
    'IV7': 16,
    'iii': 15,
    'iii6': 12,
    'vi6': 10,
}


# -----------------------------------------------------------------------------


def expandShortHand(shorthand):
    '''
    Expands shorthand notation into a list with all figures expanded:

    >>> roman.expandShortHand('64')
    ['6', '4']

    >>> roman.expandShortHand('973')
    ['9', '7', '3']

    >>> roman.expandShortHand('11b3')
    ['11', 'b3']

    >>> roman.expandShortHand('b13#9-6')
    ['b13', '#9', '-6']

    >>> roman.expandShortHand('-')
    ['5', '-3']


    Slashes don't matter

    >>> roman.expandShortHand('6/4')
    ['6', '4']

    Note that this is not where abbreviations get expanded

    >>> roman.expandShortHand('')
    []

    >>> roman.expandShortHand('7')  # not 7, 5, 3
    ['7']

    >>> roman.expandShortHand('4/3')  # not 6, 4, 3
    ['4', '3']

    Note that this is ['6'] not ['6', '3']:

    >>> roman.expandShortHand('6')
    ['6']


    Returns a list of individual shorthands.
    '''
    shorthand = shorthand.replace('/', '')  # this line actually seems unnecessary.
    if ENDWITHFLAT_RE.match(shorthand):
        shorthand += '3'
    shorthand = re.sub('11', 'x', shorthand)
    shorthand = re.sub('13', 'y', shorthand)
    shorthand = re.sub('15', 'z', shorthand)
    shorthandGroups = SHORTHAND_RE.findall(shorthand)
    if len(shorthandGroups) == 1 and shorthandGroups[0].endswith('3'):
        shorthandGroups = ['5', shorthandGroups[0]]

    shGroupOut = []
    for sh in shorthandGroups:
        sh = re.sub('x', '11', sh)
        sh = re.sub('y', '13', sh)
        sh = re.sub('z', '15', sh)
        shGroupOut.append(sh)
    return shGroupOut


def correctSuffixForChordQuality(chordObj, inversionString):
    '''
    Correct a given inversionString suffix given a chord of various qualities.

    >>> c = chord.Chord('E3 C4 G4')
    >>> roman.correctSuffixForChordQuality(c, '6')
    '6'

    >>> c = chord.Chord('E3 C4 G-4')
    >>> roman.correctSuffixForChordQuality(c, '6')
    'o6'

    '''
    fifthType = chordObj.semitonesFromChordStep(5)
    if fifthType == 6:
        qualityName = 'o'
    elif fifthType == 8:
        qualityName = '+'
    else:
        qualityName = ''

    if inversionString and (inversionString.startswith('o')
                            or inversionString.startswith('°')
                            or inversionString.startswith('/o')
                            or inversionString.startswith('ø')):
        if qualityName == 'o':  # don't call viio7, viioo7.
            qualityName = ''

    seventhType = chordObj.semitonesFromChordStep(7)
    if seventhType and fifthType == 6:
        # there is a seventh and this is a diminished 5
        if seventhType == 10 and qualityName == 'o':
            qualityName = 'ø'
        elif seventhType != 9:
            pass  # do something for odd odd chords built on diminished triad.
    # print(inversionString, fifthName)
    return qualityName + inversionString


def postFigureFromChordAndKey(chordObj, keyObj=None):
    '''
    Returns the post RN figure for a given chord in a given key.

    If keyObj is none, it uses the root as a major key:

    >>> from music21 import roman
    >>> roman.postFigureFromChordAndKey(
    ...     chord.Chord(['F#2', 'D3', 'A-3', 'C#4']),
    ...     key.Key('C'),
    ...     )
    'o6#5b3'

    The function substitutes shorthand (e.g., '6' not '63')

    >>> roman.postFigureFromChordAndKey(
    ...     chord.Chord(['E3', 'C4', 'G4']),
    ...     key.Key('C'),
    ...     )
    '6'

    >>> roman.postFigureFromChordAndKey(
    ...     chord.Chord(['E3', 'C4', 'G4', 'B-5']),
    ...     key.Key('F'),
    ...     )
    '65'

    >>> roman.postFigureFromChordAndKey(
    ...     chord.Chord(['E3', 'C4', 'G4', 'B-5']),
    ...     key.Key('C'),
    ...     )
    '6b5'


    We reduce common omissions from seventh chords to be '7' instead
    of '75', '73', etc.

    >>> roman.postFigureFromChordAndKey(
    ...     chord.Chord(['A3', 'E-4', 'G-4']),
    ...     key.Key('b-'),
    ...     )
    'o7'

    Returns string.

    OMIT_FROM_DOCS

    Fails on German Augmented 6th chords in root position.  Calls them
    half-diminished chords.
    '''
    if keyObj is None:
        keyObj = key.Key(chordObj.root())
    chordFigureTuples = figureTuples(chordObj, keyObj)
    bassFigureAlter = chordFigureTuples[0].alter

    allFigureStringList = []

    third = chordObj.third
    fifth = chordObj.fifth
    # seventh = chordObj.seventh

    chordCardinality = chordObj.pitchClassCardinality
    if chordCardinality != 3:
        chordObjIsStandardTriad = False
        isMajorTriad = False
        isMinorTriad = False
    else:
        isMajorTriad = chordObj.isMajorTriad()
        # short-circuit this expensive call if we know it's not going to be true.
        isMinorTriad = False if isMajorTriad else chordObj.isMinorTriad()
        chordObjIsStandardTriad = (
            isMajorTriad
            or isMinorTriad
            or chordObj.isDiminishedTriad()  # check most common first
            or chordObj.isAugmentedTriad()  # then least common.
        )

    for ft in sorted(chordFigureTuples,
                     key=lambda tup: (-1 * tup.aboveBass, tup.alter, tup.pitch.ps)):
        # (diatonicIntervalNum, alter, alterStr, pitchObj) = figureTuple
        prefix = ft.prefix

        if ft.aboveBass != 1 and ft.pitch is third:
            if isMajorTriad or isMinorTriad:
                prefix = ''  # alterStr[1:]
            # elif isMinorTriad and ft.alter > 0:
            #    prefix = ''  # alterStr[1:]
        elif (ft.aboveBass != 1
              and ft.pitch is fifth
              and chordObjIsStandardTriad):
            prefix = ''  # alterStr[1:]

        if ft.aboveBass == 1:
            if ft.alter != bassFigureAlter and prefix != '':
                # mark altered octaves as 8 not 1
                figureString = prefix + '8'
                if figureString not in allFigureStringList:
                    # filter duplicates and put at beginning
                    allFigureStringList.insert(0, figureString)
        else:
            figureString = prefix + str(ft.aboveBass)
            # filter out duplicates.
            if figureString not in allFigureStringList:
                allFigureStringList.append(figureString)

    allFigureString = ''.join(allFigureStringList)
    key_mode = keyObj.mode
    if key_mode in figureShorthandsMode and allFigureString in figureShorthandsMode[key_mode]:
        allFigureString = figureShorthandsMode[allFigureString]
    elif allFigureString in figureShorthands:
        allFigureString = figureShorthands[allFigureString]

    # simplify common omissions from 7th chords
    if allFigureString in ('75', '73'):
        allFigureString = '7'

    allFigureString = correctSuffixForChordQuality(chordObj, allFigureString)

    return allFigureString


def figureTuples(chordObject, keyObject):
    '''
    Return a set of tuplets for each pitch showing the presence of a note, its
    interval above the bass its alteration (float) from a step in the given
    key, an `alterationString`, and the pitch object.

    Note though that for roman numerals, the applicable key is almost always
    the root.

    For instance, in C major, F# D A- C# would be:

    >>> from music21 import roman
    >>> roman.figureTuples(
    ...     chord.Chord(['F#2', 'D3', 'A-3', 'C#4']),
    ...     key.Key('C'),
    ...     )
    [ChordFigureTuple(aboveBass=1, alter=1.0, prefix='#', pitch=<music21.pitch.Pitch F#2>),
     ChordFigureTuple(aboveBass=6, alter=0.0, prefix='', pitch=<music21.pitch.Pitch D3>),
     ChordFigureTuple(aboveBass=3, alter=-1.0, prefix='b', pitch=<music21.pitch.Pitch A-3>),
     ChordFigureTuple(aboveBass=5, alter=1.0, prefix='#', pitch=<music21.pitch.Pitch C#4>)]

    In c-minor, the A- is a normal note, so the prefix is '' not 'b'.  The natural minor is used
    exclusively.

    >>> roman.figureTuples(
    ...     chord.Chord(['F#2', 'D3', 'A-3', 'C#4']),
    ...     key.Key('c'),
    ...     )
    [ChordFigureTuple(aboveBass=1, alter=1.0, prefix='#', pitch=<music21.pitch.Pitch F#2>),
     ChordFigureTuple(aboveBass=6, alter=0.0, prefix='', pitch=<music21.pitch.Pitch D3>),
     ChordFigureTuple(aboveBass=3, alter=0.0, prefix='', pitch=<music21.pitch.Pitch A-3>),
     ChordFigureTuple(aboveBass=5, alter=1.0, prefix='#', pitch=<music21.pitch.Pitch C#4>)]

    A C dominant-seventh chord in c minor alters the bass but not the 7th degree

    >>> roman.figureTuples(
    ...     chord.Chord(['E3', 'C4', 'G4', 'B-5']),
    ...     key.Key('c'),
    ...     )
    [ChordFigureTuple(aboveBass=1, alter=1.0, prefix='#', pitch=<music21.pitch.Pitch E3>),
     ChordFigureTuple(aboveBass=6, alter=0.0, prefix='', pitch=<music21.pitch.Pitch C4>),
     ChordFigureTuple(aboveBass=3, alter=0.0, prefix='', pitch=<music21.pitch.Pitch G4>),
     ChordFigureTuple(aboveBass=5, alter=0.0, prefix='', pitch=<music21.pitch.Pitch B-5>)]

    >>> roman.figureTuples(
    ...     chord.Chord(['C4', 'E4', 'G4', 'C#4']),
    ...     key.Key('C'),
    ...     )
    [ChordFigureTuple(aboveBass=1, alter=0.0, prefix='', pitch=<music21.pitch.Pitch C4>),
     ChordFigureTuple(aboveBass=3, alter=0.0, prefix='', pitch=<music21.pitch.Pitch E4>),
     ChordFigureTuple(aboveBass=5, alter=0.0, prefix='', pitch=<music21.pitch.Pitch G4>),
     ChordFigureTuple(aboveBass=1, alter=1.0, prefix='#', pitch=<music21.pitch.Pitch C#4>)]
    '''
    result = []
    bass = chordObject.bass()
    for thisPitch in chordObject.pitches:
        shortTuple = figureTupleSolo(thisPitch, keyObject, bass)
        appendTuple = ChordFigureTuple(shortTuple.aboveBass,
                                       shortTuple.alter,
                                       shortTuple.prefix,
                                       thisPitch)
        result.append(appendTuple)
    return result


def figureTupleSolo(
    pitchObj: pitch.Pitch,
    keyObj: key.Key,
    bass: pitch.Pitch
) -> FigureTuple:
    '''
    Return a single tuple for a pitch and key showing the interval above
    the bass, its alteration from a step in the given key, an alteration
    string, and the pitch object.

    For instance, in C major, an A-3 above an F# bass would be:

    >>> roman.figureTupleSolo(
    ...     pitch.Pitch('A-3'),
    ...     key.Key('C'),
    ...     pitch.Pitch('F#2'),
    ...     )
    FigureTuple(aboveBass=3, alter=-1.0, prefix='b')

    These figures can be more complex in minor, so this is a good reference, showing
    that natural minor is always used.

    >>> c = key.Key('c')
    >>> c_as_bass = pitch.Pitch('C3')
    >>> for name in ('E--', 'E-', 'E', 'E#', 'A--', 'A-', 'A', 'A#', 'B--', 'B-', 'B', 'B#'):
    ...     ft = roman.figureTupleSolo(pitch.Pitch(name + '4'), c, c_as_bass)
    ...     print(f'{name:4s} {ft}')
    E--  FigureTuple(aboveBass=3, alter=-1.0, prefix='b')
    E-   FigureTuple(aboveBass=3, alter=0.0, prefix='')
    E    FigureTuple(aboveBass=3, alter=1.0, prefix='#')
    E#   FigureTuple(aboveBass=3, alter=2.0, prefix='##')
    A--  FigureTuple(aboveBass=6, alter=-1.0, prefix='b')
    A-   FigureTuple(aboveBass=6, alter=0.0, prefix='')
    A    FigureTuple(aboveBass=6, alter=1.0, prefix='#')
    A#   FigureTuple(aboveBass=6, alter=2.0, prefix='##')
    B--  FigureTuple(aboveBass=7, alter=-1.0, prefix='b')
    B-   FigureTuple(aboveBass=7, alter=0.0, prefix='')
    B    FigureTuple(aboveBass=7, alter=1.0, prefix='#')
    B#   FigureTuple(aboveBass=7, alter=2.0, prefix='##')

    Returns a namedtuple called a FigureTuple.
    '''
    unused_scaleStep, scaleAccidental = keyObj.getScaleDegreeAndAccidentalFromPitch(pitchObj)

    thisInterval = interval.notesToInterval(bass, pitchObj)
    aboveBass = thisInterval.diatonic.generic.mod7
    if scaleAccidental is None:
        rootAlterationString = ''
        alterDiff = 0.0
    else:
        alterDiff = scaleAccidental.alter
        alter = int(alterDiff)
        if alter < 0:
            rootAlterationString = 'b' * (-1 * alter)
        elif alter > 0:
            rootAlterationString = '#' * alter
        else:
            rootAlterationString = ''

    appendTuple = FigureTuple(aboveBass, alterDiff, rootAlterationString)
    return appendTuple


def identifyAsTonicOrDominant(
    inChord: Union[list, tuple, chord.Chord],
    inKey: key.Key
) -> Union[str, bool]:
    '''
    Returns the roman numeral string expression (either tonic or dominant) that
    best matches the inChord. Useful when you know inChord is either tonic or
    dominant, but only two pitches are provided in the chord. If neither tonic
    nor dominant is possibly correct, False is returned

    >>> from music21 import roman
    >>> roman.identifyAsTonicOrDominant(['B2', 'F5'], key.Key('C'))
    'V65'

    >>> roman.identifyAsTonicOrDominant(['B3', 'G4'], key.Key('g'))
    'i6'

    >>> roman.identifyAsTonicOrDominant(['C3', 'B-4'], key.Key('f'))
    'V7'

    Notice that this -- with B-natural is also identified as V7 because
    it is returning the roman numeral root and the inversion name, not yet
    checking for correctness.

    >>> roman.identifyAsTonicOrDominant(['C3', 'B4'], key.Key('f'))
    'V7'

    >>> roman.identifyAsTonicOrDominant(['D3'], key.Key('f'))
    False
    '''
    if isinstance(inChord, (list, tuple)):
        inChord = chord.Chord(inChord)
    elif not isinstance(inChord, chord.Chord):
        raise ValueError('inChord must be a Chord or a list of strings')  # pragma: no cover

    pitchNameList = []
    for x in inChord.pitches:
        pitchNameList.append(x.name)
    oneRoot = inKey.pitchFromDegree(1)
    fiveRoot = inKey.pitchFromDegree(5)
    oneChordIdentified = False
    fiveChordIdentified = False
    if oneRoot.name in pitchNameList:
        oneChordIdentified = True
    elif fiveRoot.name in pitchNameList:
        fiveChordIdentified = True
    else:
        oneRomanChord = RomanNumeral('I7', inKey).pitches
        fiveRomanChord = RomanNumeral('V7', inKey).pitches

        onePitchNameList = []
        for x in oneRomanChord:
            onePitchNameList.append(x.name)

        fivePitchNameList = []
        for x in fiveRomanChord:
            fivePitchNameList.append(x.name)

        oneMatches = len(set(onePitchNameList) & set(pitchNameList))
        fiveMatches = len(set(fivePitchNameList) & set(pitchNameList))
        if oneMatches > fiveMatches:
            oneChordIdentified = True
        elif oneMatches < fiveMatches:
            fiveChordIdentified = True
        else:  # both oneMatches and fiveMatches == 0
            return False

    if oneChordIdentified:
        rootScaleDeg = common.toRoman(1)
        if inKey.mode == 'minor':
            rootScaleDeg = rootScaleDeg.lower()
        else:
            rootScaleDeg = rootScaleDeg.upper()
        inChord.root(oneRoot)
    elif fiveChordIdentified:
        rootScaleDeg = common.toRoman(5)
        inChord.root(fiveRoot)
    else:
        return False

    return rootScaleDeg + romanInversionName(inChord)


def romanInversionName(inChord, inv=None):
    '''
    Extremely similar to Chord's inversionName() method, but returns string
    values and allows incomplete triads.
    '''
    if inv is None:
        inv = inChord.inversion()

    if inChord.isSeventh() or inChord.seventh is not None:
        if inv == 0:
            return '7'
        elif inv == 1:
            return '65'
        elif inv == 2:
            return '43'
        elif inv == 3:
            return '42'
        else:
            return ''
    elif (inChord.isTriad()
            or inChord.isIncompleteMajorTriad()
            or inChord.isIncompleteMinorTriad()):
        if inv == 0:
            return ''  # not 53
        elif inv == 1:
            return '6'
        elif inv == 2:
            return '64'
        else:
            return ''
    else:
        return ''


def correctRNAlterationForMinor(figureTuple, keyObj):
    '''
    Takes in a FigureTuple and a Key object and returns the same or a
    new FigureTuple correcting for the fact that, for instance, Ab in c minor
    is VI not vi.  Works properly only if the note is the root of the chord.

    Used in RomanNumeralFromChord

    These return new FigureTuple objects

    >>> ft5 = roman.FigureTuple(aboveBass=6, alter=-1, prefix='')
    >>> ft5a = roman.correctRNAlterationForMinor(ft5, key.Key('c'))
    >>> ft5a
    FigureTuple(aboveBass=6, alter=-1, prefix='b')
    >>> ft5a is ft5
    False

    >>> ft6 = roman.FigureTuple(aboveBass=6, alter=0, prefix='')
    >>> roman.correctRNAlterationForMinor(ft6, key.Key('c'))
    FigureTuple(aboveBass=6, alter=0, prefix='b')

    >>> ft7 = roman.FigureTuple(aboveBass=7, alter=1, prefix='#')
    >>> roman.correctRNAlterationForMinor(ft7, key.Key('c'))
    FigureTuple(aboveBass=7, alter=0, prefix='')




    >>> ft1 = roman.FigureTuple(aboveBass=6, alter=-1, prefix='b')

    Does nothing for major:

    >>> ft2 = roman.correctRNAlterationForMinor(ft1, key.Key('C'))
    >>> ft2
    FigureTuple(aboveBass=6, alter=-1, prefix='b')
    >>> ft1 is ft2
    True

    Does nothing for steps other than 6 or 7:

    >>> ft3 = roman.FigureTuple(aboveBass=4, alter=-1, prefix='b')
    >>> ft4 = roman.correctRNAlterationForMinor(ft3, key.Key('c'))
    >>> ft4
    FigureTuple(aboveBass=4, alter=-1, prefix='b')
    >>> ft3 is ft4
    True
    '''
    if keyObj.mode != 'minor':
        return figureTuple
    if figureTuple.aboveBass not in (6, 7):
        return figureTuple

    alter = figureTuple.alter
    rootAlterationString = figureTuple.prefix

    if alter == 1.0:
        alter = 0
        rootAlterationString = ''
    elif alter == 0.0:
        alter = 0  # NB! does not change!
        rootAlterationString = 'b'
    # more exotic:
    elif alter > 1.0:
        alter = alter - 1
        rootAlterationString = rootAlterationString[1:]
    elif alter < 0.0:
        rootAlterationString = 'b' + rootAlterationString

    return FigureTuple(figureTuple.aboveBass, alter, rootAlterationString)


<<<<<<< HEAD
def romanNumeralFromChord(chordObj,
                          keyObj: Union[key.Key, str] = None,
                          preferSecondaryDominants: bool = False):
=======
def romanNumeralFromChord(
    chordObj,
    keyObj: Union[key.Key, str] = None,
    preferSecondaryDominants=False
):
>>>>>>> db9fcb7b
    # noinspection PyShadowingNames
    '''
    Takes a chord object and returns an appropriate chord name.  If keyObj is
    omitted, the root of the chord is considered the key (if the chord has a
    major third, it's major; otherwise it's minor).

    >>> rn = roman.romanNumeralFromChord(
    ...     chord.Chord(['E-3', 'C4', 'G-6']),
    ...     key.Key('g#'),
    ...     )
    >>> rn
    <music21.roman.RomanNumeral bivo6 in g# minor>

    The pitches remain the same with the same octaves:

    >>> for p in rn.pitches:
    ...     p
    <music21.pitch.Pitch E-3>
    <music21.pitch.Pitch C4>
    <music21.pitch.Pitch G-6>

    >>> romanNumeral2 = roman.romanNumeralFromChord(
    ...     chord.Chord(['E3', 'C4', 'G4', 'B-4', 'E5', 'G5']),
    ...     key.Key('F'),
    ...     )
    >>> romanNumeral2
    <music21.roman.RomanNumeral V65 in F major>

    Note that vi and vii in minor signifies what you might think of
    alternatively as #vi and #vii:

    >>> romanNumeral3 = roman.romanNumeralFromChord(
    ...     chord.Chord(['A4', 'C5', 'E-5']),
    ...     key.Key('c'),
    ...     )
    >>> romanNumeral3
    <music21.roman.RomanNumeral vio in c minor>

    >>> romanNumeral4 = roman.romanNumeralFromChord(
    ...     chord.Chord(['A-4', 'C5', 'E-5']),
    ...     key.Key('c'),
    ...     )
    >>> romanNumeral4
    <music21.roman.RomanNumeral bVI in c minor>
    >>> romanNumeral4.sixthMinor
    <Minor67Default.CAUTIONARY: 2>

    >>> romanNumeral5 = roman.romanNumeralFromChord(
    ...     chord.Chord(['B4', 'D5', 'F5']),
    ...     key.Key('c'),
    ...     )
    >>> romanNumeral5
    <music21.roman.RomanNumeral viio in c minor>

    >>> romanNumeral6 = roman.romanNumeralFromChord(
    ...     chord.Chord(['B-4', 'D5', 'F5']),
    ...     key.Key('c'),
    ...     )
    >>> romanNumeral6
    <music21.roman.RomanNumeral bVII in c minor>

    Diminished and half-diminished seventh chords can omit the third and still
    be diminished: (n.b. we also demonstrate that chords can be created from a
    string):

    >>> romanNumeralDim7 = roman.romanNumeralFromChord(
    ...     chord.Chord('A3 E-4 G-4'),
    ...     key.Key('b-'),
    ...     )
    >>> romanNumeralDim7
    <music21.roman.RomanNumeral viio7 in b- minor>

    For reference, odder notes:

    >>> romanNumeral7 = roman.romanNumeralFromChord(
    ...     chord.Chord(['A--4', 'C-5', 'E--5']),
    ...     key.Key('c'),
    ...     )
    >>> romanNumeral7
    <music21.roman.RomanNumeral bbVI in c minor>

    >>> romanNumeral8 = roman.romanNumeralFromChord(
    ...     chord.Chord(['A#4', 'C#5', 'E#5']),
    ...     key.Key('c'),
    ...     )
    >>> romanNumeral8
    <music21.roman.RomanNumeral #vi in c minor>

    >>> romanNumeral10 = roman.romanNumeralFromChord(
    ...     chord.Chord(['F#3', 'A3', 'E4', 'C5']),
    ...     key.Key('d'),
    ...     )
    >>> romanNumeral10
    <music21.roman.RomanNumeral #iiiø7 in d minor>


    Augmented 6ths without key context

    >>> roman.romanNumeralFromChord(
    ...     chord.Chord('E-4 G4 C#5'),
    ...     )
    <music21.roman.RomanNumeral It6 in g minor>

    >>> roman.romanNumeralFromChord(
    ...     chord.Chord('E-4 G4 B-4 C#5'),
    ...     )
    <music21.roman.RomanNumeral Ger65 in g minor>

    >>> roman.romanNumeralFromChord(
    ...     chord.Chord('E-4 G4 A4 C#5'),
    ...     )
    <music21.roman.RomanNumeral Fr43 in g minor>

    >>> roman.romanNumeralFromChord(
    ...     chord.Chord('E-4 G4 A#4 C#5'),
    ...     )
    <music21.roman.RomanNumeral Sw43 in g minor>



    With correct key context:

    >>> roman.romanNumeralFromChord(
    ...     chord.Chord('E-4 G4 C#5'),
    ...     key.Key('G')
    ...     )
    <music21.roman.RomanNumeral It6 in G major>

    With incorrect key context does not find an augmented 6th chord:

    >>> roman.romanNumeralFromChord(
    ...     chord.Chord('E-4 G4 C#5'),
    ...     key.Key('C')
    ...     )
    <music21.roman.RomanNumeral #io6b3 in C major>

<<<<<<< HEAD
    The preferSecondaryDominants option defaults to False, but if set to True,
    then certain rare figures are swapped with their
    more common secondary dominant equivalent (based on V specifically).
    This is limited to chords where the root is an unmodified scale degree,
    but the fact that the triad quality is major indicates a
    chromatic change to the 3rd and/or 5th.

    The full list of supported swaps is:

    * in both major and minor: II to V/V;

    * for major key only: III to V/vi and VI to V/ii;

    * in minor: I to V/iv, III to V/VI, and IV to V/VII (NB: no flat).

    As always, those minor cases are debatable in relation to the minor type.
    Here, the implementation is based on harmonic minor such that the
    'unaltered' forms would be iv (minor) and III+ (augmented).

    So first without setting preferSecondaryDominants:

    >>> cd = chord.Chord('D F# A')
    >>> rn = roman.romanNumeralFromChord(cd, 'C')
    >>> rn.figure
    'II'

    And now with preferSecondaryDominants=True:

    >>> rn = roman.romanNumeralFromChord(cd, 'C', preferSecondaryDominants=True)
    >>> rn.figure
    'V/V'

    This also works fine with sevenths and inversions.

    >>> cd = chord.Chord('F#4 A4 C5 D5')
    >>> rn = roman.romanNumeralFromChord(cd, 'C', preferSecondaryDominants=True)
    >>> rn.figure
    'V65/V'
=======
    Empty chords, including :class:`~music21.harmony.NoChord` objects, give empty RomanNumerals:

    >>> roman.romanNumeralFromChord(harmony.NoChord())
    <music21.roman.RomanNumeral>

    Augmented 6th chords in other inversions do not currently find correct roman numerals



    Changed in v7 -- i7 is given for a tonic or subdominant minor-seventh chord in major:

    >>> roman.romanNumeralFromChord(
    ...     chord.Chord('C4 E-4 G4 B-4'),
    ...     key.Key('C'))
    <music21.roman.RomanNumeral i7 in C major>

    >>> roman.romanNumeralFromChord(
    ...     chord.Chord('E-4 G4 B-4 C5'),
    ...     key.Key('G'))
    <music21.roman.RomanNumeral iv65 in G major>

    minor-Major chords are written with a [#7] modifier afterwards:

    >>> roman.romanNumeralFromChord(
    ...     chord.Chord('C4 E-4 G4 B4'),
    ...     key.Key('C'))
    <music21.roman.RomanNumeral i7[#7] in C major>
    >>> roman.romanNumeralFromChord(
    ...     chord.Chord('E-4 G4 B4 C5'),
    ...     key.Key('C'))
    <music21.roman.RomanNumeral i65[#7] in C major>
>>>>>>> db9fcb7b


    Former bugs that are now fixed:

    >>> romanNumeral11 = roman.romanNumeralFromChord(
    ...     chord.Chord(['E4', 'G4', 'B4', 'D5']),
    ...     key.Key('C'),
    ...     )
    >>> romanNumeral11
    <music21.roman.RomanNumeral iii7 in C major>

    >>> roman.romanNumeralFromChord(chord.Chord('A3 C4 E-4 G4'), key.Key('c'))
    <music21.roman.RomanNumeral viø7 in c minor>

    >>> roman.romanNumeralFromChord(chord.Chord('A3 C4 E-4 G4'), key.Key('B-'))
    <music21.roman.RomanNumeral viiø7 in B- major>

    >>> romanNumeral9 = roman.romanNumeralFromChord(
    ...     chord.Chord(['C4', 'E5', 'G5', 'C#6']),
    ...     key.Key('C'),
    ...     )
    >>> romanNumeral9
    <music21.roman.RomanNumeral I#853 in C major>


    Not an augmented 6th:

    >>> roman.romanNumeralFromChord(
    ...     chord.Chord('E4 G4 B-4 C#5')
    ...     )
    <music21.roman.RomanNumeral io6b5b3 in c# minor>


    OMIT_FROM_DOCS


    Note that this should be III+642 gives III+#642 (# before 6 is unnecessary)

    # >>> roman.romanNumeralFromChord(chord.Chord('B3 D3 E-3 G3'), key.Key('c'))
    # <music21.roman.RomanNumeral III+642 in c minor>


    These two are debatable -- is the harmonic minor or the natural minor used as the basis?

    # >>> roman.romanNumeralFromChord(chord.Chord('F4 A4 C5 E-5'), key.Key('c'))
    # <music21.roman.RomanNumeral IVb753 in c minor>
    # <music21.roman.RomanNumeral IV75#3 in c minor>

    # >>> roman.romanNumeralFromChord(chord.Chord('F4 A4 C5 E5'), key.Key('c'))
    # <music21.roman.RomanNumeral IV7 in c minor>
    # <music21.roman.RomanNumeral IV#75#3 in c minor>
    '''

    # use these when we know the key...  don't we need to know the mode?
    aug6subs = {
        '#ivo6b3': 'It6',
        '#ivob64': 'It64',  # minor only
        '#ivobb64': 'It64',  # major only
        '#ivob5b3': 'It53',  # minor only
        '#ivob5bb3': 'It53',  # major only

        'IIø#643': 'Fr43',
        'IIø75#3': 'Fr7',  # in minor
        'IIø7b5#3': 'Fr7',  # in major
        'IIø6#42': 'Fr42',  # in minor
        'IIøb6#42': 'Fr42',  # in major
        'IIø65': 'Fr65',  # in minor seems wrong...
        'IIø65b3': 'Fr65',  # in major

        '#ii64b3': 'Sw43',
        '#iiø7': 'Sw7',  # minor; is wrong
        '#iib7bb53': 'Sw7',  # major
        '#iib642': 'Sw42',  # minor
        '#iibb642': 'Sw42',  # major
        '#ii6b5b3': 'Sw65',  # minor
        '#ii6b5bb3': 'Sw65',  # major

        '#ivo6b5b3': 'Ger65',  # in minor
        '#ivo6bb5b3': 'Ger65',  # in major
        '#ivob64b3': 'Ger43',  # in minor
        '#ivobb64bb3': 'Ger43',  # in major
        '#ivob6b42': 'Ger42',  # in minor
        '#ivob6bb42': 'Ger42',  # in major
        '#ivø7': 'Ger7',  # in minor -- seems wrong
        '#ivobb7b5bb3': 'Ger7',  # in major
    }
    aug6NoKeyObjectSubs = {
        'io6b3': 'It6',
        'iob64': 'It64',
        'iob5b3': 'It53',

        'Iø64b3': 'Fr43',
        'Iøb7b53': 'Fr7',
        'Iøb642': 'Fr42',
        'Iø6b5b3': 'Fr65',

        'i64b3': 'Sw43',
        'ib7bb53': 'Sw7',
        'ibb642': 'Sw42',
        'i6b5bb3': 'Sw65',

        'io6b5b3': 'Ger65',
        # Ger7 = iø7 -- is wrong...
        'iob64b3': 'Ger43',
        'iob6b42': 'Ger42',
    }
    minorSeventhSubs = {
        'b75b3': '7',
        '6b5': '65',
        'b64b3': '43',
        '6b42': '42',
    }
    minorMajorSeventhSubs = {
        '75b3': '7[#7]',  # major key root
        '65': '65[#7]',  # major key 1st inversion
        'b643': '43[#7]',  # major key second inversion
        '6b42': '42[#7]',  # major key form of 3rd inversion mM7...
        '#753': '#7',  # root position in minor key
        '6#53': '65[#7]',  # minor key 1st inversion
        '64#3': '43[#7]',  # minor key 2nd inversion
        '42': '42[#7]',  # minor key form of 3rd inversion mM7...
    }
    secondaryDominantSwapsMajor = {
        'II': 'V',  # II > V/V
        'III': 'vi',  # III > V/vi
        'VI': 'ii',  # VI > V/ii
    }
    secondaryDominantSwapsMinor = {
        'I': 'iv',  # Debatable
        'II': 'V',  # Only one shared with major
        'III': 'VI',  # NB upper (VI)
        'IV': 'VII',  # sic, no flat (bVII) by default
    }

    noKeyGiven = (keyObj is None)

    if not chordObj.pitches:
        return RomanNumeral()

    # TODO: Make sure 9 works
    # stepAdjustments = {'minor' : {3: -1, 6: -1, 7: -1},
    #                   'diminished' : {3: -1, 5: -1, 6: -1, 7: -2},
    #                   'half-diminished': {3: -1, 5: -1, 6: -1, 7: -1},
    #                   'augmented': {5: 1},
    #                   }
    root = chordObj.root()
    thirdType = chordObj.semitonesFromChordStep(3)
    if thirdType == 4:
        isMajorThird = True
    else:
        isMajorThird = False


    if keyObj is None:
        if isMajorThird:
            rootKeyObj = _getKeyFromCache(root.name.upper())
        else:
            rootKeyObj = _getKeyFromCache(root.name.lower())
        keyObj = rootKeyObj
    elif isinstance(keyObj, str):
        keyObj = key.Key(keyObj)

    ft = figureTupleSolo(root, keyObj, keyObj.tonic)  # a FigureTuple
    ft = correctRNAlterationForMinor(ft, keyObj)

    if ft.alter == 0:
        tonicPitch = keyObj.tonic
    else:
        # Altered scale degrees, such as #V require a different hypothetical
        # tonic:

        # not worth caching yet -- 150 microseconds; we're trying to lower milliseconds
        transposeInterval = interval.intervalFromGenericAndChromatic(
            interval.GenericInterval(1),
            interval.ChromaticInterval(ft.alter))
        tonicPitch = transposeInterval.transposePitch(keyObj.tonic)

    if keyObj.mode == 'major':
        tonicPitchName = tonicPitch.name.upper()
    else:
        tonicPitchName = tonicPitch.name.lower()

    alteredKeyObj = _getKeyFromCache(tonicPitchName)

    stepRoman = common.toRoman(ft.aboveBass)
    if isMajorThird:
        pass
    elif not isMajorThird:
        stepRoman = stepRoman.lower()
    inversionString = postFigureFromChordAndKey(chordObj, alteredKeyObj)

    rnString = ft.prefix + stepRoman + inversionString

    if (not isMajorThird
            and inversionString in minorSeventhSubs
            # only do expensive call in case it might be possible...
            and chordObj.isSeventhOfType((0, 3, 7, 10))):
        rnString = ft.prefix + stepRoman + minorSeventhSubs[inversionString]
    elif (not isMajorThird
              and inversionString in minorMajorSeventhSubs
              and chordObj.isSeventhOfType((0, 3, 7, 11))):
        rnString = ft.prefix + stepRoman + minorMajorSeventhSubs[inversionString]

    elif (not noKeyGiven
          and rnString in aug6subs
          and chordObj.isAugmentedSixth(permitAnyInversion=True)):
        rnString = aug6subs[rnString]
    elif (noKeyGiven
          and rnString in aug6NoKeyObjectSubs
          and chordObj.isAugmentedSixth(permitAnyInversion=True)):
        rnString = aug6NoKeyObjectSubs[rnString]
        nationalityStart = rnString[:2]  # nb: Ger = Ge
        if nationalityStart in ('It', 'Ge'):
            keyObj = _getKeyFromCache(chordObj.fifth.name.lower())
        elif nationalityStart in ('Fr', 'Sw'):
            keyObj = _getKeyFromCache(chordObj.seventh.name.lower())

    if preferSecondaryDominants and (ft.prefix == ''):  # Nothing on altered scale degrees
        if (keyObj.mode == 'major') and (stepRoman in secondaryDominantSwapsMajor):
            rnString = f'V{inversionString}/{secondaryDominantSwapsMajor[stepRoman]}'
        elif (keyObj.mode == 'minor') and (stepRoman in secondaryDominantSwapsMinor):
            rnString = f'V{inversionString}/{secondaryDominantSwapsMinor[stepRoman]}'

    try:
        rn = RomanNumeral(rnString, keyObj, updatePitches=False,
            # correctRNAlterationForMinor() adds cautionary
            sixthMinor=Minor67Default.CAUTIONARY, seventhMinor=Minor67Default.CAUTIONARY)
    except fbNotation.ModifierException as strerror:
        raise RomanNumeralException(
            'Could not parse {0} from chord {1} as an RN '
            'in key {2}: {3}'.format(rnString, chordObj, keyObj, strerror))  # pragma: no cover

    # Is this linking them in an unsafe way?
    rn.pitches = chordObj.pitches
    return rn


class Minor67Default(enum.Enum):
    '''
    Enumeration that can be passed into :class:`~music21.roman.RomanNumeral`'s
    keyword arguments `sixthMinor` and `seventhMinor` to define how Roman numerals
    on the sixth and seventh scale degrees are parsed in minor.

    Showing how `sixthMinor` affects the interpretation of `vi`:

    >>> vi = lambda sixChord, quality: ' '.join(p.name for p in roman.RomanNumeral(
    ...                                   sixChord, 'c',
    ...                                   sixthMinor=quality).pitches)
    >>> vi('vi', roman.Minor67Default.QUALITY)
    'A C E'
    >>> vi('vi', roman.Minor67Default.FLAT)
    'A- C- E-'
    >>> vi('vi', roman.Minor67Default.SHARP)
    'A C E'

    >>> vi('VI', roman.Minor67Default.QUALITY)
    'A- C E-'
    >>> vi('VI', roman.Minor67Default.FLAT)
    'A- C E-'
    >>> vi('VI', roman.Minor67Default.SHARP)
    'A C# E'

    For FLAT assumes lowered ^6 no matter what, while SHARP assumes raised
    ^6 no matter what.  So #vi is needed in FLAT and bVI is needed in SHARP

    >>> vi('#vi', roman.Minor67Default.FLAT)
    'A C E'
    >>> vi('bVI', roman.Minor67Default.SHARP)
    'A- C E-'


    CAUTIONARY ignores the `#` in #vi and the `b` in bVI:

    >>> vi('#vi', roman.Minor67Default.CAUTIONARY)
    'A C E'
    >>> vi('vi', roman.Minor67Default.CAUTIONARY)
    'A C E'
    >>> vi('bVI', roman.Minor67Default.CAUTIONARY)
    'A- C E-'
    >>> vi('VI', roman.Minor67Default.CAUTIONARY)
    'A- C E-'

    Whereas QUALITY is closer to what a computer would produce, since vi is already
    sharpened, #vi raises it even more.  And since VI is already flattened, bVI lowers
    it even further:

    >>> vi('vi', roman.Minor67Default.QUALITY)
    'A C E'
    >>> vi('#vi', roman.Minor67Default.QUALITY)
    'A# C# E#'
    >>> vi('VI', roman.Minor67Default.QUALITY)
    'A- C E-'
    >>> vi('bVI', roman.Minor67Default.QUALITY)
    'A-- C- E--'

    To get these odd chords with CAUTIONARY, add another sharp or flat.

    >>> vi('##vi', roman.Minor67Default.CAUTIONARY)
    'A# C# E#'
    >>> vi('bbVI', roman.Minor67Default.CAUTIONARY)
    'A-- C- E--'


    For other odd chords that are contrary to the standard minor interpretation
    in the "wrong" direction, the interpretation is the same as `QUALITY`

    a major triad on raised 6?

    >>> vi('#VI', roman.Minor67Default.QUALITY)
    'A C# E'
    >>> vi('#VI', roman.Minor67Default.CAUTIONARY)
    'A C# E'

    a minor triad on lowered 6?

    >>> vi('bvi', roman.Minor67Default.QUALITY)
    'A- C- E-'
    >>> vi('bvi', roman.Minor67Default.CAUTIONARY)
    'A- C- E-'
    '''
    QUALITY = 1
    CAUTIONARY = 2
    SHARP = 3
    FLAT = 4


# -----------------------------------------------------------------------------


class RomanException(exceptions21.Music21Exception):
    pass


class RomanNumeralException(exceptions21.Music21Exception):
    pass


# -----------------------------------------------------------------------------


class RomanNumeral(harmony.Harmony):
    '''
    A RomanNumeral object is a specialized type of
    :class:`~music21.harmony.Harmony` object that stores the function and scale
    degree of a chord within a :class:`~music21.key.Key`.

    If no Key is given then it exists as a theoretical, keyless RomanNumeral;
    e.g., V in any key. but when realized, keyless RomanNumerals are
    treated as if they are in C major).

    >>> from music21 import roman
    >>> V = roman.RomanNumeral('V')  # could also use 5
    >>> V.quality
    'major'

    >>> V.inversion()
    0

    >>> V.forteClass
    '3-11B'

    >>> V.scaleDegree
    5

    Default key is C Major

    >>> for p in V.pitches:
    ...     p
    <music21.pitch.Pitch G4>
    <music21.pitch.Pitch B4>
    <music21.pitch.Pitch D5>

    >>> neapolitan = roman.RomanNumeral('N6', 'c#')  # could also use 'bII6'
    >>> neapolitan.key
    <music21.key.Key of c# minor>

    >>> neapolitan.isMajorTriad()
    True

    >>> neapolitan.scaleDegreeWithAlteration
    (2, <music21.pitch.Accidental flat>)

    >>> for p in neapolitan.pitches:  # default octaves
    ...     p
    <music21.pitch.Pitch F#4>
    <music21.pitch.Pitch A4>
    <music21.pitch.Pitch D5>

    >>> neapolitan2 = roman.RomanNumeral('bII6', 'g#')
    >>> [str(p) for p in neapolitan2.pitches]
    ['C#5', 'E5', 'A5']

    >>> neapolitan2.scaleDegree
    2

    Here's a dominant seventh chord in minor:

    >>> em = key.Key('e')
    >>> dominantV = roman.RomanNumeral('V7', em)
    >>> [str(p) for p in dominantV.pitches]
    ['B4', 'D#5', 'F#5', 'A5']

    >>> minorV = roman.RomanNumeral('V43', em, caseMatters=False)
    >>> [str(p) for p in minorV.pitches]
    ['F#4', 'A4', 'B4', 'D5']

    (We will do this `str(p) for p in...` thing enough that let's make a helper function:

    >>> def cp(rn_in):  # cp = chord pitches
    ...     return [str(p) for p in rn_in.pitches]
    >>> cp(minorV)
    ['F#4', 'A4', 'B4', 'D5']


    In minor -- VII and VI are assumed to refer to the flattened scale degree.
    vii, viio, viio7, viiø7 and vi, vio, vio7, viø7 refer to the sharpened scale
    degree.  To get a minor triad on lowered 6 for instance, you will need to use 'bvi'
    while to get a major triad on raised 6, use '#VI'.

    The actual rule is that if the chord implies minor, diminished, or half-diminished,
    an implied "#" is read before the figure.  Anything else does not add the sharp.
    The lowered (natural minor) is the assumed basic chord.

    >>> majorFlatSeven = roman.RomanNumeral('VII', em)
    >>> cp(majorFlatSeven)
    ['D5', 'F#5', 'A5']

    >>> minorSharpSeven = roman.RomanNumeral('vii', em)
    >>> cp(minorSharpSeven)
    ['D#5', 'F#5', 'A#5']

    >>> majorFlatSix = roman.RomanNumeral('VI', em)
    >>> cp(majorFlatSix)
    ['C5', 'E5', 'G5']

    >>> minorSharpSix = roman.RomanNumeral('vi', em)
    >>> cp(minorSharpSix)
    ['C#5', 'E5', 'G#5']


    These rules can be changed by passing in a `sixthMinor` or `seventhMinor` parameter set to
    a member of :class:`music21.roman.Minor67Default`:

    >>> majorSharpSeven = roman.RomanNumeral('VII', em, seventhMinor=roman.Minor67Default.SHARP)
    >>> cp(majorSharpSeven)
    ['D#5', 'F##5', 'A#5']

    For instance, if you prefer a harmonic minor context where VI (or vi) always refers
    to the lowered 6 and viio (or VII) always refers to the raised 7, send along
    `sixthMinor=roman.Minor67Default.FLAT` and `seventhMinor=roman.Minor67Default.SHARP`

    >>> dimHarmonicSeven = roman.RomanNumeral('viio', em, seventhMinor=roman.Minor67Default.SHARP)
    >>> cp(dimHarmonicSeven)
    ['D#5', 'F#5', 'A5']

    >>> majHarmonicSeven = roman.RomanNumeral('bVII', em, seventhMinor=roman.Minor67Default.SHARP)
    >>> cp(majHarmonicSeven)
    ['D5', 'F#5', 'A5']


    >>> majHarmonicSix = roman.RomanNumeral('VI', em, sixthMinor=roman.Minor67Default.FLAT)
    >>> cp(majHarmonicSix)
    ['C5', 'E5', 'G5']
    >>> minHarmonicSix = roman.RomanNumeral('#vi', em, sixthMinor=roman.Minor67Default.FLAT)
    >>> cp(minHarmonicSix)
    ['C#5', 'E5', 'G#5']


    See the docs for :class:`~music21.roman.Minor67Default`
    for more information on configuring sixth and seventh interpretation in minor
    along with the useful `CAUTIONARY` setting where CAUTIONARY sharp and flat accidentals
    are allowed but not required.


    Either of these is the same way of getting a minor iii in a minor key:

    >>> minoriii = roman.RomanNumeral('iii', em, caseMatters=True)
    >>> cp(minoriii)
    ['G4', 'B-4', 'D5']

    >>> minoriiiB = roman.RomanNumeral('IIIb', em, caseMatters=False)
    >>> cp(minoriiiB)
    ['G4', 'B-4', 'D5']

    `caseMatters=False` will prevent `sixthMinor` or `seventhMinor` from having effect.
    >>> vii = roman.RomanNumeral('viio', 'a', caseMatters=False,
    ...                           seventhMinor=roman.Minor67Default.QUALITY)
    >>> cp(vii)
    ['G5', 'B-5', 'D-6']

    Can also take a scale object, here we build a first-inversion chord
    on the raised-three degree of D-flat major, that is, F#-major (late
    Schubert would be proud.)

    >>> sharp3 = roman.RomanNumeral('#III6', scale.MajorScale('D-'))
    >>> sharp3.scaleDegreeWithAlteration
    (3, <music21.pitch.Accidental sharp>)

    >>> cp(sharp3)
    ['A#4', 'C#5', 'F#5']

    >>> sharp3.figure
    '#III6'

    Figures can be changed and pitches will change.

    >>> sharp3.figure = 'V'
    >>> cp(sharp3)
    ['A-4', 'C5', 'E-5']

    >>> leadingToneSeventh = roman.RomanNumeral(
    ...     'viio', scale.MajorScale('F'))
    >>> cp(leadingToneSeventh)
    ['E5', 'G5', 'B-5']

    A little modal mixture:

    >>> lessObviousDiminished = roman.RomanNumeral(
    ...     'vio', scale.MajorScale('c'))
    >>> for p in lessObviousDiminished.pitches:
    ...     p
    <music21.pitch.Pitch A4>
    <music21.pitch.Pitch C5>
    <music21.pitch.Pitch E-5>

    >>> diminished7th = roman.RomanNumeral(
    ...     'vio7', scale.MajorScale('c'))
    >>> for p in diminished7th.pitches:
    ...     p
    <music21.pitch.Pitch A4>
    <music21.pitch.Pitch C5>
    <music21.pitch.Pitch E-5>
    <music21.pitch.Pitch G-5>

    >>> diminished7th1stInv = roman.RomanNumeral(
    ...     'vio65', scale.MajorScale('c'))
    >>> for p in diminished7th1stInv.pitches:
    ...     p
    <music21.pitch.Pitch C4>
    <music21.pitch.Pitch E-4>
    <music21.pitch.Pitch G-4>
    <music21.pitch.Pitch A4>

    >>> halfDim7th2ndInv = roman.RomanNumeral(
    ...     'ivø43', scale.MajorScale('F'))
    >>> for p in halfDim7th2ndInv.pitches:
    ...     p
    <music21.pitch.Pitch F-4>
    <music21.pitch.Pitch A-4>
    <music21.pitch.Pitch B-4>
    <music21.pitch.Pitch D-5>

    >>> alteredChordHalfDim3rdInv = roman.RomanNumeral(
    ...     'biiø42', scale.MajorScale('F'))
    >>> cp(alteredChordHalfDim3rdInv)
    ['F-4', 'G-4', 'B--4', 'D--5']

    >>> alteredChordHalfDim3rdInv.intervalVector
    [0, 1, 2, 1, 1, 1]

    >>> alteredChordHalfDim3rdInv.commonName
    'half-diminished seventh chord'

    >>> alteredChordHalfDim3rdInv.romanNumeral
    'bii'

    >>> alteredChordHalfDim3rdInv.romanNumeralAlone
    'ii'

    Tones may be omitted by putting the number in a bracketed [noX] clause.
    These numbers refer to the note above the root, not above the bass:

    >>> openFifth = roman.RomanNumeral('V[no3]', key.Key('F'))
    >>> openFifth.pitches
    (<music21.pitch.Pitch C5>, <music21.pitch.Pitch G5>)
    >>> openFifthInv = roman.RomanNumeral('V64[no3]', key.Key('F'))
    >>> openFifthInv.pitches
    (<music21.pitch.Pitch G4>, <music21.pitch.Pitch C5>)


    Some theoretical traditions express a viio7 as a V9 chord with omitted
    root. Music21 allows that:

    >>> fiveOhNine = roman.RomanNumeral('V9[no1]', key.Key('g'))
    >>> cp(fiveOhNine)
    ['F#5', 'A5', 'C6', 'E-6']

    Putting [no] or [add] should never change the root

    >>> fiveOhNine.root()
    <music21.pitch.Pitch D5>

    Tones may be added by putting a number (with an optional accidental) in
    a bracketed [addX] clause:

    >>> susChord = roman.RomanNumeral('I[add4][no3]', key.Key('C'))
    >>> susChord.pitches
    (<music21.pitch.Pitch C4>, <music21.pitch.Pitch F4>, <music21.pitch.Pitch G4>)
    >>> susChord.root()
    <music21.pitch.Pitch C4>

    Changed in v.7.3 -- figures such as 'V54' now yield the same result:

    >>> anotherSus = roman.RomanNumeral('V54', key.Key('C'))
    >>> anotherSus.pitches
    (<music21.pitch.Pitch G4>, <music21.pitch.Pitch C5>, <music21.pitch.Pitch D5>)

    Putting it all together:

    >>> weirdChord = roman.RomanNumeral('V65[no5][add#6][b3]', key.Key('C'))
    >>> cp(weirdChord)
    ['B-4', 'E#5', 'F5', 'G5']
    >>> weirdChord.root()
    <music21.pitch.Pitch G5>

    Other scales besides major and minor can be used.
    Just for kicks (no worries if this is goobley-gook):

    >>> ots = scale.OctatonicScale('C2')
    >>> rn_I9 = roman.RomanNumeral('I9', ots, caseMatters=False)
    >>> cp(rn_I9)
    ['C2', 'E-2', 'G-2', 'A2', 'C3']

    >>> romanNumeral2 = roman.RomanNumeral(
    ...     'V7#5b3', ots, caseMatters=False)
    >>> cp(romanNumeral2)
    ['G-2', 'A-2', 'C#3', 'E-3']

    >>> rn_minor_64_secondary = roman.RomanNumeral('v64/V', key.Key('e'))
    >>> rn_minor_64_secondary
    <music21.roman.RomanNumeral v64/V in e minor>

    >>> rn_minor_64_secondary.figure
    'v64/V'

    >>> cp(rn_minor_64_secondary)
    ['C#5', 'F#5', 'A5']

    >>> rn_minor_64_secondary.secondaryRomanNumeral
    <music21.roman.RomanNumeral V in e minor>

    Dominant 7ths can be specified by putting d7 at end:

    >>> r = roman.RomanNumeral('bVIId7', key.Key('B-'))
    >>> r.figure
    'bVIId7'

    >>> cp(r)
    ['A-5', 'C6', 'E-6', 'G-6']

    >>> r = roman.RomanNumeral('VId7')
    >>> r.figure
    'VId7'

    >>> r.key = key.Key('B-')
    >>> cp(r)
    ['G5', 'B5', 'D6', 'F6']

    >>> r2 = roman.RomanNumeral('V42/V7/vi', key.Key('C'))
    >>> cp(r2)
    ['A4', 'B4', 'D#5', 'F#5']

    >>> r2.secondaryRomanNumeral
    <music21.roman.RomanNumeral V7/vi in C major>

    >>> r2.secondaryRomanNumeral.secondaryRomanNumeral
    <music21.roman.RomanNumeral vi in C major>


    The I64 chord can also be specified as Cad64, which
    simply parses as I64:

    >>> r = roman.RomanNumeral('Cad64', key.Key('C'))
    >>> r
    <music21.roman.RomanNumeral Cad64 in C major>
    >>> cp(r)
    ['G4', 'C5', 'E5']

    >>> r = roman.RomanNumeral('Cad64', key.Key('c'))
    >>> r
    <music21.roman.RomanNumeral Cad64 in c minor>
    >>> cp(r)
    ['G4', 'C5', 'E-5']

    Works also for secondary romans:

    >>> r = roman.RomanNumeral('Cad64/V', key.Key('c'))
    >>> r
    <music21.roman.RomanNumeral Cad64/V in c minor>
    >>> cp(r)
    ['D5', 'G5', 'B5']


    In a major context, i7 and iv7 and their inversions are treated as minor-7th
    chords:

    >>> r = roman.RomanNumeral('i7', 'C')
    >>> r
    <music21.roman.RomanNumeral i7 in C major>
    >>> cp(r)
    ['C4', 'E-4', 'G4', 'B-4']

    >>> r = roman.RomanNumeral('iv42', 'C')
    >>> cp(r)
    ['E-4', 'F4', 'A-4', 'C5']

    For a minor-Major 7th chord in major, write it as i[add7] or i7[#7] or another inversion:

    >>> minorMajor = roman.RomanNumeral('i[add7]', 'C')
    >>> minorMajor
    <music21.roman.RomanNumeral i[add7] in C major>
    >>> cp(minorMajor)
    ['C4', 'E-4', 'G4', 'B4']
    >>> cp(roman.RomanNumeral('i7[#7]', 'C'))
    ['C4', 'E-4', 'G4', 'B4']

    Note that this is not the same as i#7, which gives a rather unusual chord in major.

    >>> cp(roman.RomanNumeral('i#7', 'C'))
    ['C4', 'E-4', 'G4', 'B#4']

    In minor it's just fine, well, as fine:

    >>> cp(roman.RomanNumeral('i#7', 'c'))
    ['C4', 'E-4', 'G4', 'B4']


    >>> cp(roman.RomanNumeral('i42[#7]', 'C'))
    ['B4', 'C5', 'E-5', 'G5']

    As noted above, Minor-Major 7th chords in minor have a different form in root position:

    >>> cp(roman.RomanNumeral('i#7', 'c'))
    ['C4', 'E-4', 'G4', 'B4']

    (these are both the same)

    >>> cp(roman.RomanNumeral('i#753', 'c'))
    ['C4', 'E-4', 'G4', 'B4']
    >>> cp(roman.RomanNumeral('i7[#7]', 'c'))
    ['C4', 'E-4', 'G4', 'B4']


    Other inversions are the same as with major keys:

    >>> cp(roman.RomanNumeral('i65[#7]', 'c'))
    ['E-4', 'G4', 'B4', 'C5']
    >>> cp(roman.RomanNumeral('i43[#7]', 'c'))
    ['G4', 'B4', 'C5', 'E-5']



    The RomanNumeral constructor accepts a keyword 'updatePitches' which is
    passed to harmony.Harmony. By default it
    is True, but can be set to False to initialize faster if pitches are not needed.

    >>> r = roman.RomanNumeral('vio', em, updatePitches=False)
    >>> r.pitches
    ()

    Equality:

    Two RomanNumerals compare equal if their `NotRest` components
    (noteheads, beams, expressions, articulations, etc.) are equal
    and if their figures and keys are equal:

    >>> c1 = chord.Chord('C4 E4 G4 C5')
    >>> c2 = chord.Chord('C3 E4 G4')
    >>> rn1 = roman.romanNumeralFromChord(c1, 'C')
    >>> rn2 = roman.romanNumeralFromChord(c2, 'C')
    >>> rn1 == rn2
    True
    >>> rn1.duration.type = 'half'
    >>> rn1 == rn2
    False
    >>> rn3 = roman.RomanNumeral('I', 'd')
    >>> rn2 == rn3
    False
    >>> rn3.key = key.Key('C')
    >>> rn2 == rn3
    True
    >>> rn4 = roman.RomanNumeral('ii', 'C')
    >>> rn2 == rn4
    False
    >>> rn4.figure = 'I'
    >>> rn2 == rn4
    True

    Changed in v6.5 -- caseMatters is keyword only. It along with sixthMinor and
    seventhMinor are now the only allowable keywords to pass in.

    Changed in v7 -- RomanNumeral.romanNumeral will always give a "b" for a flattened
    degree (i.e., '-II' becomes 'bII') as this is what people expect in looking at
    the figure.


    OMIT_FROM_DOCS

    Things that were giving us trouble:

    >>> dminor = key.Key('d')
    >>> rn = roman.RomanNumeral('iiø65', dminor)
    >>> cp(rn)
    ['G4', 'B-4', 'D5', 'E5']

    >>> rn.romanNumeral
    'ii'

    >>> rn3 = roman.RomanNumeral('III', dminor)
    >>> cp(rn3)
    ['F4', 'A4', 'C5']

    Should be the same as above no matter when the key is set:

    >>> r = roman.RomanNumeral('VId7', key.Key('B-'))
    >>> cp(r)
    ['G5', 'B5', 'D6', 'F6']

    >>> r.key = key.Key('B-')
    >>> cp(r)
    ['G5', 'B5', 'D6', 'F6']

    This was getting B-flat.

    >>> r = roman.RomanNumeral('VId7')
    >>> r.key = key.Key('B-')
    >>> cp(r)
    ['G5', 'B5', 'D6', 'F6']

    >>> r = roman.RomanNumeral('vio', em)
    >>> cp(r)
    ['C#5', 'E5', 'G5']

    We can omit an arbitrary number of steps:

    >>> r = roman.RomanNumeral('Vd7[no3no5no7]', key.Key('C'))
    >>> cp(r)
    ['G4']

    Was setting a root of D5:

    >>> r = roman.RomanNumeral('V754', key.Key('C'))
    >>> cp(r)
    ['G4', 'C5', 'D5', 'F5']

    (NOTE: all this is omitted -- look at OMIT_FROM_DOCS above)
    '''
    # TODO: document better! what is inherited and what is new?

    _alterationRegex = re.compile(r'^(b+|-+|#+)')
    _omittedStepsRegex = re.compile(r'(\[(no[1-9]+)+]\s*)+')
    _addedStepsRegex = re.compile(r'\[add(b*|-*|#*)(\d+)+]\s*')
    _bracketedAlterationRegex = re.compile(r'\[(b+|-+|#+)(\d+)]')
    _augmentedSixthRegex = re.compile(r'(It|Ger|Fr|Sw)\+?')
    _romanNumeralAloneRegex = re.compile(r'(IV|I{1,3}|VI{0,2}|iv|i{1,3}|vi{0,2}|N)')
    _secondarySlashRegex = re.compile(r'(.*?)/([#a-np-zA-NP-Z].*)')
    _aug6defaultInversions = {'It': '6', 'Fr': '43', 'Ger': '65', 'Sw': '43'}
    _slashedAug6Inv = re.compile(r'(\d)/(\d)')

    _DOC_ATTR = {
        'addedSteps': '''
            Returns a list of the added steps, each as a tuple of
            modifier as a string (which might be empty) and a chord factor as an int.

            >>> rn = roman.RomanNumeral('V7[addb6]', 'C')
            >>> rn.addedSteps
            [('-', 6)]
            >>> rn.pitches
            (<music21.pitch.Pitch G4>,
             <music21.pitch.Pitch B4>,
             <music21.pitch.Pitch D5>,
             <music21.pitch.Pitch E-5>,
             <music21.pitch.Pitch F5>)

            You can add multiple added steps:

            >>> strange = roman.RomanNumeral('V7[addb6][add#6][add-8]')
            >>> strange.addedSteps
            [('-', 6), ('#', 6), ('-', 8)]
            >>> ' '.join([p.nameWithOctave for p in strange.pitches])
            'G4 B4 D5 E-5 E#5 F5 G-5'

            NOTE: The modifier name is currently changed from 'b' to '-', but
            this might change in a future version to match `bracketedAlteration`.
            ''',
        'bracketedAlterations': '''
            Returns a list of the bracketed alterations, each as a tuple of
            modifier as a string and a chord factor as an int.

            >>> rn = roman.RomanNumeral('V7[b5]')
            >>> rn.bracketedAlterations
            [('b', 5)]
            >>> rn.pitches
            (<music21.pitch.Pitch G4>,
             <music21.pitch.Pitch B4>,
             <music21.pitch.Pitch D-5>,
             <music21.pitch.Pitch F5>)

            NOTE: The bracketed alteration name is currently left as 'b', but
            this might change in a future version to match `addedSteps`.

            The difference between a bracketed alteration and just
            putting b5 in is that, a bracketed alteration changes
            notes already present in a chord and does not imply that
            the normally present notes would be missing.  Here, the
            presence of 7 and b5 means that no 3rd should appear.

            >>> rn2 = roman.RomanNumeral('V7b5')
            >>> rn2.bracketedAlterations
            []
            >>> len(rn2.pitches)
            3
            >>> [p.name for p in rn2.pitches]
            ['G', 'D-', 'F']

            Changed in v6.5 -- always returns a list, even if it is empty.
            ''',
        'caseMatters': '''
            Boolean to determine whether the case (upper or lowercase) of the
            figure determines whether it is major or minor.  Defaults to True;
            not everything has been tested with False yet.

            >>> roman.RomanNumeral('viiø7', 'd').caseMatters
            True
            ''',
        'figuresWritten': '''
            Returns a string containing any figured-bass figures as passed in:

            >>> roman.RomanNumeral('V65').figuresWritten
            '65'
            >>> roman.RomanNumeral('V').figuresWritten
            ''
            >>> roman.RomanNumeral('Fr43', 'c').figuresWritten
            '43'
            >>> roman.RomanNumeral('I7#5b3').figuresWritten
            '7#5b3'

            Note that the `o` and `ø` symbols are quality designations and not
            figures:

            >>> roman.RomanNumeral('viio6').figuresWritten
            '6'
            >>> roman.RomanNumeral('viiø7').figuresWritten
            '7'
            ''',
        'figuresNotationObj': '''
            Returns a :class:`~music21.figuredBass.notation.Notation` object
            that represents the figures in a RomanNumeral

            >>> rn = roman.RomanNumeral('V65')
            >>> notationObj = rn.figuresNotationObj
            >>> notationObj
            <music21.figuredBass.notation.Notation 6,5>
            >>> notationObj.numbers
            (6, 5, 3)

            >>> rn = roman.RomanNumeral('Ib75#3')
            >>> notationObj = rn.figuresNotationObj
            >>> notationObj.numbers
            (7, 5, 3)
            >>> notationObj.modifiers
            (<music21.figuredBass.notation.Modifier b flat>,
             <music21.figuredBass.notation.Modifier None None>,
             <music21.figuredBass.notation.Modifier # sharp>)
            ''',
        'frontAlterationAccidental': '''
            An optional :class:`~music21.pitch.Accidental` object
            representing the chromatic alteration of a RomanNumeral, if any

            >>> roman.RomanNumeral('bII43/vi', 'C').frontAlterationAccidental
            <music21.pitch.Accidental flat>

            >>> roman.RomanNumeral('##IV').frontAlterationAccidental
            <music21.pitch.Accidental double-sharp>

            For most roman numerals this will be None:

            >>> roman.RomanNumeral('V', 'f#').frontAlterationAccidental

            Changing this value will not change existing pitches.

            Changed in v6.5 -- always returns a string, never None
            ''',
        'frontAlterationString': '''
            A string representing the chromatic alteration of a RomanNumeral, if any

            >>> roman.RomanNumeral('bII43/vi', 'C').frontAlterationString
            'b'
            >>> roman.RomanNumeral('V', 'f#').frontAlterationString
            ''

            Changing this value will not change existing pitches.

            Changed in v6.5 -- always returns a string, never None
            ''',
        'frontAlterationTransposeInterval': '''
            An optional :class:`~music21.interval.Interval` object
            representing the transposition of a chromatically altered chord from
            the normal scale degree:

            >>> sharpFour = roman.RomanNumeral('#IV', 'C')
            >>> sharpFour.frontAlterationTransposeInterval
            <music21.interval.Interval A1>
            >>> sharpFour.frontAlterationTransposeInterval.niceName
            'Augmented Unison'

            Flats, as in this Neapolitan (bII6) chord, are given as diminished unisons:

            >>> roman.RomanNumeral('N6', 'C').frontAlterationTransposeInterval
            <music21.interval.Interval d1>

            Most RomanNumerals will have None and not a perfect unison for this value
            (this is for the speed of creating objects)

            >>> intv = roman.RomanNumeral('V', 'e-').frontAlterationTransposeInterval
            >>> intv is None
            True

            Changing this value will not change existing pitches.
            ''',
        'impliedQuality': '''
            The quality of the chord implied by the figure:

            >>> roman.RomanNumeral('V', 'C').impliedQuality
            'major'
            >>> roman.RomanNumeral('ii65', 'C').impliedQuality
            'minor'
            >>> roman.RomanNumeral('viio7', 'C').impliedQuality
            'diminished'

            The impliedQuality can differ from the actual quality
            if there are not enough notes to satisfy the implied quality,
            as in this half-diminished chord on vii which does not also
            have a seventh:

            >>> incorrectSeventh = roman.RomanNumeral('vii/o', 'C')
            >>> incorrectSeventh.impliedQuality
            'half-diminished'
            >>> incorrectSeventh.quality
            'diminished'

            >>> powerChordMinor = roman.RomanNumeral('v[no3]', 'C')
            >>> powerChordMinor.impliedQuality
            'minor'
            >>> powerChordMinor.quality
            'other'

            If case does not matter then an empty quality is implied:

            >>> roman.RomanNumeral('II', 'C', caseMatters=False).impliedQuality
            ''

            ''',
        'impliedScale': '''
            If no key or scale is passed in as the second object, then
            impliedScale will be set to C major:

            >>> roman.RomanNumeral('V').impliedScale
            <music21.scale.MajorScale C major>

            Otherwise this will be empty:

            >>> roman.RomanNumeral('V', key.Key('D')).impliedScale
            ''',
        'omittedSteps': '''
            A list of integers showing chord factors that have been
            specifically omitted:

            >>> emptyNinth = roman.RomanNumeral('V9[no7][no5]', 'C')
            >>> emptyNinth.omittedSteps
            [7, 5]
            >>> emptyNinth.pitches
            (<music21.pitch.Pitch G4>,
             <music21.pitch.Pitch B4>,
             <music21.pitch.Pitch A5>)

            Usually an empty list:

            >>> roman.RomanNumeral('IV6').omittedSteps
            []
            ''',
        'pivotChord': '''
            Defaults to None; if not None, stores another interpretation of the
            same RN in a different key; stores a RomanNumeral object.

            While not enforced, for consistency the pivotChord should be
            the new interpretation going forward (to the right on the staff)

            >>> rn = roman.RomanNumeral('V7/IV', 'C')
            >>> rn.pivotChord is None
            True
            >>> rn.pivotChord = roman.RomanNumeral('V7', 'F')
            ''',
        'primaryFigure': '''
            A string representing everything before the slash
            in a RomanNumeral with applied chords.  In other roman numerals
            it is the same as `figure`:

            >>> rn = roman.RomanNumeral('bII43/vi', 'C')
            >>> rn.primaryFigure
            'bII43'

            >>> rnSimple = roman.RomanNumeral('V6', 'a')
            >>> rnSimple.primaryFigure
            'V6'

            Changing this value will not change existing pitches.
            ''',
        'romanNumeralAlone': '''
            Returns a string of just the roman numeral part (I-VII or i-vii) of
            the figure:

            >>> roman.RomanNumeral('V6').romanNumeralAlone
            'V'

            Chromatic alterations and secondary numerals are omitted:

            >>> rn = roman.RomanNumeral('#II7/vi', 'C')
            >>> rn.romanNumeralAlone
            'II'

            Neapolitan chords are changed to 'II':

            >>> roman.RomanNumeral('N6').romanNumeralAlone
            'II'

            Currently augmented-sixth chords return the "national" base.  But this
            behavior may change in future versions:

            >>> roman.RomanNumeral('It6').romanNumeralAlone
            'It'
            >>> roman.RomanNumeral('Ger65').romanNumeralAlone
            'Ger'

            This will be controversial in some circles, but it's based on a root in
            isolation, and does not imply tonic quality:

            >>> roman.RomanNumeral('Cad64').romanNumeralAlone
            'I'
            ''',
        'scaleCardinality': '''
            Stores how many notes are in the scale; defaults to 7 for diatonic, obviously.

            >>> roman.RomanNumeral('IV', 'a').scaleCardinality
            7

            Probably you should not need to change this.  And most code is untested
            with other cardinalities.  But it is (in theory) possible to create
            roman numerals on octatonic scales, etc.

            Changing this value will not change existing pitches.
            ''',
        'scaleDegree': '''
            An int representing what degree of the scale the figure
            (or primary figure in the case of secondary/applied numerals)
            is on.  Discounts any front alterations:

            >>> roman.RomanNumeral('vi', 'E').scaleDegree
            6

            Note that this is 2, not 1.5 or 6 or 6.5 or something like that:

            >>> roman.RomanNumeral('bII43/vi', 'C').scaleDegree
            2

            Empty RomanNumeral objects have the special scaleDegree of 0:

            >>> roman.RomanNumeral().scaleDegree
            0

            Changing this value will not change existing pitches.

            Changed in v6.5 -- empty RomanNumeral objects get scaleDegree 0, not None.
            ''',
        'secondaryRomanNumeral': '''
            An optional roman.RomanNumeral object that represents the part
            after the slash in a secondary/applied RomanNumeral object.  For instance,
            in the roman numeral, `C: V7/vi`, the `secondaryRomanNumeral` would be
            the roman numeral `C: vi`.  The key of the `secondaryRomanNumeral`
            is the key of the original RomanNumeral.  In cases such as
            V/V/V, the `secondaryRomanNumeral` can itself have a
            `secondaryRomanNumeral`.

            >>> rn = roman.RomanNumeral('V7/vi', 'C')
            >>> rn.secondaryRomanNumeral
            <music21.roman.RomanNumeral vi in C major>
            ''',
        'secondaryRomanNumeralKey': '''
            An optional key.Key object for secondary/applied RomanNumeral that
            represents the key that the part of the figure *before* the slash
            will be interpreted in.  For instance in the roman numeral,
            `C: V7/vi`, the `secondaryRomanNumeralKey` would be `a minor`, since
            the vi (submediant) refers to an a-minor triad, and thus the `V7`
            part is to be read as the dominant seventh in `a minor`.

            >>> rn = roman.RomanNumeral('V7/vi', 'C')
            >>> rn.secondaryRomanNumeralKey
            <music21.key.Key of a minor>
            ''',
        'seventhMinor': '''
            How should vii, viio,  and VII be parsed in minor?
            Defaults to Minor67Default.QUALITY.

            This value should be passed into the constructor initially.
            Changing it after construction will not change the pitches.
            ''',
        'sixthMinor': '''
            How should vi, vio and VI be parsed in minor?
            Defaults to Minor67Default.QUALITY.

            This value should be passed into the constructor initially.
            Changing it after construction will not change the pitches.
            ''',
        'useImpliedScale': '''
            A boolean indicating whether an implied scale is being used:

            >>> roman.RomanNumeral('V').useImpliedScale
            True
            >>> roman.RomanNumeral('V', 'A').useImpliedScale
            False
            ''',
    }

    # INITIALIZER #

    def __init__(
        self,
        figure: Union[str, int] = '',
        keyOrScale: Optional[Union[key.Key, scale.Scale]] = None,
        *,
        caseMatters=True,
        updatePitches=True,
        sixthMinor=Minor67Default.QUALITY,
        seventhMinor=Minor67Default.QUALITY,
    ):
        self.primaryFigure: str = ''
        self.secondaryRomanNumeral: Optional['RomanNumeral'] = None
        self.secondaryRomanNumeralKey: Optional['key.Key'] = None

        self.pivotChord: Optional['RomanNumeral'] = None
        self.caseMatters: bool = caseMatters
        self.scaleCardinality: int = 7

        if isinstance(figure, int):
            self.caseMatters = False
            figure = common.toRoman(figure)

        # immediately fix low-preference figures
        if isinstance(figure, str):
            figure = figure.replace('0', 'o')  # viio7

        if isinstance(figure, str):
            # /o is just a shorthand for ø -- so it should not be stored.
            figure = figure.replace('/o', 'ø')

        # end immediate fixes


        # Store raw figure before calling setKeyOrScale:
        self._figure = figure
        # This is set when _setKeyOrScale() is called:
        self._scale = None
        self.scaleDegree: int = 0
        self.frontAlterationString: str = ''
        self.frontAlterationTransposeInterval: Optional[interval.Interval] = None
        self.frontAlterationAccidental: Optional[pitch.Accidental] = None
        self.romanNumeralAlone: str = ''
        self.figuresWritten: str = ''
        self.figuresNotationObj: fbNotation.Notation = _NOTATION_SINGLETON
        if not figure:
            self.figuresNotationObj = fbNotation.Notation()  # do not allow changing singleton

        self.impliedQuality: str = ''

        self.impliedScale: Optional[scale.Scale] = None
        self.useImpliedScale: bool = False
        self.bracketedAlterations: List[Tuple[str, int]] = []
        self.omittedSteps: List[int] = []
        self.addedSteps: List[Tuple[str, int]] = []
        # do not update pitches.
        self._parsingComplete = False
        self.key = keyOrScale
        self.sixthMinor = sixthMinor
        self.seventhMinor = seventhMinor

        super().__init__(figure, updatePitches=updatePitches)
        self._parsingComplete = True
        self._functionalityScore = None
        self.editorial.followsKeyChange = False

    # SPECIAL METHODS #

    def _reprInternal(self):
        if hasattr(self.key, 'tonic'):
            return str(self.figureAndKey)
        else:
            return self.figure

    def __eq__(self, other) -> bool:
        '''
        Compare equality, just based on NotRest and on figure and key
        '''
        if not isinstance(other, RomanNumeral):
            return NotImplemented
        if note.NotRest.__eq__(self, other) is NotImplemented:
            return NotImplemented
        if not note.NotRest.__eq__(self, other):
            return False
        if self.key != other.key:
            return False
        if self.figure != other.figure:
            return False
        return True

    # PRIVATE METHODS #
    def _parseFigure(self):
        '''
        Parse the .figure object into its component parts.

        Called from the superclass, Harmony.__init__()
        '''
        if not isinstance(self._figure, str):  # pragma: no cover
            raise RomanException(f'got a non-string figure: {self._figure!r}')

        if not self.useImpliedScale:
            useScale = self._scale
        else:
            useScale = self.impliedScale

        (workingFigure, useScale) = self._correctForSecondaryRomanNumeral(useScale)

        if workingFigure == 'Cad64':
            # since useScale can be a scale, it might not have a mode
            if hasattr(useScale, 'mode') and useScale.mode == 'minor':
                workingFigure = 'i64'
            else:
                workingFigure = 'I64'

        self.primaryFigure = workingFigure

        workingFigure = self._parseOmittedSteps(workingFigure)
        workingFigure = self._parseAddedSteps(workingFigure)
        workingFigure = self._parseBracketedAlterations(workingFigure)

        # Replace Neapolitan indication.
        workingFigure = re.sub('^N6', 'bII6', workingFigure)
        workingFigure = re.sub('^N', 'bII6', workingFigure)

        workingFigure = self._parseFrontAlterations(workingFigure)
        workingFigure, useScale = self._parseRNAloneAmidstAug6(workingFigure, useScale)
        workingFigure = self._setImpliedQualityFromString(workingFigure)
        workingFigure = self._adjustMinorVIandVIIByQuality(workingFigure, useScale)

        self.figuresWritten = workingFigure
        shFig = ','.join(expandShortHand(workingFigure))
        self.figuresNotationObj = fbNotation.Notation(shFig)

    def _setImpliedQualityFromString(self, workingFigure):
        # major, minor, augmented, or diminished (and half-diminished for 7ths)
        impliedQuality = ''
        # impliedQualitySymbol = ''
        if workingFigure.startswith('o') or workingFigure.startswith('°'):
            workingFigure = workingFigure[1:]
            impliedQuality = 'diminished'
            # impliedQualitySymbol = 'o'
        elif workingFigure.startswith('/o'):
            workingFigure = workingFigure[2:]
            impliedQuality = 'half-diminished'
            # impliedQualitySymbol = 'ø'
        elif workingFigure.startswith('ø'):
            workingFigure = workingFigure[1:]
            impliedQuality = 'half-diminished'
            # impliedQualitySymbol = 'ø'
        elif workingFigure.startswith('+'):
            workingFigure = workingFigure[1:]
            impliedQuality = 'augmented'
            # impliedQualitySymbol = '+'
        elif workingFigure.endswith('d7'):
            # this one is different
            # # TODO(msc): what about d65, etc.?
            workingFigure = workingFigure[:-2] + '7'
            impliedQuality = 'dominant-seventh'
            # impliedQualitySymbol = '(dom7)'
        elif self.caseMatters and self.romanNumeralAlone.upper() == self.romanNumeralAlone:
            impliedQuality = 'major'
        elif self.caseMatters and self.romanNumeralAlone.lower() == self.romanNumeralAlone:
            impliedQuality = 'minor'
        self.impliedQuality = impliedQuality
        return workingFigure

    def _correctBracketedPitches(self):
        # correct bracketed figures
        if not self.bracketedAlterations:
            return
        for (alterNotation, chordStep) in self.bracketedAlterations:
            alterNotation = re.sub('b', '-', alterNotation)
            try:
                alterPitch = self.getChordStep(chordStep)
            except chord.ChordException:
                continue  # can happen for instance in It6 with updatePitches=False
            if alterPitch is not None:
                newAccidental = pitch.Accidental(alterNotation)
                if alterPitch.accidental is None:
                    alterPitch.accidental = newAccidental
                else:
                    alterPitch.accidental.set(alterPitch.accidental.alter + newAccidental.alter)

    def _findSemitoneSizeForQuality(self, impliedQuality):
        '''
        Given an implied quality, return the number of semitones that should be included.

        Relies entirely on impliedQuality. Note that in the case of 'diminished'
        it could be either diminished triad or diminished seventh. We return for diminished
        seventh since a missing chordStep for the 7th degree doesn't affect the processing.

        Returns a tuple of 2 or 3 length showing the number of
        semitones for third, fifth, [seventh]
        or the empty tuple () if not found.

        >>> r = roman.RomanNumeral()
        >>> r._findSemitoneSizeForQuality('major')
        (4, 7)
        >>> r._findSemitoneSizeForQuality('minor')
        (3, 7)
        >>> r._findSemitoneSizeForQuality('half-diminished')
        (3, 6, 10)
        >>> r._findSemitoneSizeForQuality('augmented')
        (4, 8)
        >>> r._findSemitoneSizeForQuality('dominant-seventh')
        (4, 7, 10)
        >>> r._findSemitoneSizeForQuality('not-a-quality')
        ()
        >>> r._findSemitoneSizeForQuality('diminished')
        (3, 6, 9)

        OMIT_FROM_DOCS

        This one is not currently used.

        >>> r._findSemitoneSizeForQuality('minor-seventh')
        (3, 7, 10)
        '''
        if impliedQuality == 'major':
            correctSemitones = (4, 7)
        elif impliedQuality == 'minor':
            correctSemitones = (3, 7)
        elif impliedQuality == 'diminished':
            correctSemitones = (3, 6, 9)
        elif impliedQuality == 'half-diminished':
            correctSemitones = (3, 6, 10)
        elif impliedQuality == 'augmented':
            correctSemitones = (4, 8)
        elif impliedQuality == 'minor-seventh':
            correctSemitones = (3, 7, 10)
        elif impliedQuality == 'dominant-seventh':
            correctSemitones = (4, 7, 10)
        else:
            correctSemitones = ()

        return correctSemitones

    def _matchAccidentalsToQuality(self, impliedQuality):
        '''
        Fixes notes that should be out of the scale
        based on what the chord "impliedQuality" (major, minor, augmented,
        diminished) by changing their accidental.

        An intermediary step in parsing figures.

        >>> r = roman.RomanNumeral()
        >>> r.pitches = ['C4', 'E4', 'G4']
        >>> r._matchAccidentalsToQuality('minor')
        >>> ' '.join([p.name for p in r.pitches])
        'C E- G'
        >>> r._matchAccidentalsToQuality('augmented')
        >>> ' '.join([p.name for p in r.pitches])
        'C E G#'
        >>> r._matchAccidentalsToQuality('diminished')
        >>> ' '.join([p.name for p in r.pitches])
        'C E- G-'
        >>> r.pitches = ['C4', 'E4', 'G4', 'B4']
        >>> r._matchAccidentalsToQuality('diminished')
        >>> ' '.join([p.name for p in r.pitches])
        'C E- G- B--'

        This was a problem before:

        >>> r.pitches = ['C4', 'E4', 'G4', 'B#4']
        >>> r._matchAccidentalsToQuality('diminished')
        >>> ' '.join([p.name for p in r.pitches])
        'C E- G- B--'
        '''
        def correctFaultyPitch(faultyPitch, inner_correctedSemis):
            if inner_correctedSemis >= 6:
                inner_correctedSemis = -1 * (12 - inner_correctedSemis)
            elif inner_correctedSemis <= -6:
                inner_correctedSemis += 12

            if faultyPitch.accidental is None:
                faultyPitch.accidental = pitch.Accidental(inner_correctedSemis)
            else:
                acc = faultyPitch.accidental
                inner_correctedSemis += acc.alter
                if inner_correctedSemis >= 6:
                    inner_correctedSemis = -1 * (12 - inner_correctedSemis)
                elif inner_correctedSemis <= -6:
                    inner_correctedSemis += 12

                acc.set(inner_correctedSemis)

        def shouldSkipThisChordStep(chordStep) -> bool:
            '''
            Skip adjusting chordSteps with explicit accidentals.

            For a figure like V7b5, make sure not to correct the b5 back,
            even though the implied quality requires a Perfect 5th.
            '''
            for figure in self.figuresNotationObj.figures:
                if (figure.number == chordStep
                        and figure.modifier.accidental is not None
                        and figure.modifier.accidental.alter != 0):
                    return True
            return False


        correctSemitones = self._findSemitoneSizeForQuality(impliedQuality)
        chordStepsToExamine = (3, 5, 7)
        # newPitches = []

        for i in range(len(correctSemitones)):  # 3, 5, possibly 7
            thisChordStep = chordStepsToExamine[i]
            if shouldSkipThisChordStep(thisChordStep):
                continue
            thisCorrect = correctSemitones[i]
            thisSemis = self.semitonesFromChordStep(thisChordStep)
            if thisSemis is None:  # no chord step
                continue
            if thisSemis == thisCorrect:  # nothing to do
                continue

            correctedSemis = thisCorrect - thisSemis
            correctFaultyPitch(self.getChordStep(thisChordStep), correctedSemis)

        if len(correctSemitones) == 2 and len(self.figuresNotationObj.figures) >= 3:
            # special cases for chords whose 7th does not necessarily match the scale.
            if self.impliedQuality == 'minor' and self.semitonesFromChordStep(7) == 11:
                # i7 or iv7 chord or their inversions, in a major context.
                # check first that this isn't on purpose...
                if not shouldSkipThisChordStep(7):
                    correctFaultyPitch(self.seventh, -1)


    def _correctForSecondaryRomanNumeral(self, useScale, figure=None):
        '''
        Creates .secondaryRomanNumeral object and .secondaryRomanNumeralKey Key object
        inside the RomanNumeral object (recursively in case of V/V/V/V etc.) and returns
        the figure and scale that should be used instead of figure for further working.

        Returns a tuple of (newFigure, newScale).
        In case there is no secondary slash, returns the original figure and the original scale.

        If figure is None, uses newFigure.

        >>> k = key.Key('C')
        >>> r = roman.RomanNumeral('I', k)  # will not be used below...
        >>> r._correctForSecondaryRomanNumeral(k)  # uses 'I'. nothing should change...
        ('I', <music21.key.Key of C major>)
        >>> r.secondaryRomanNumeral is None
        True
        >>> r.secondaryRomanNumeralKey is None
        True
        >>> r._correctForSecondaryRomanNumeral(k, 'V/V')
        ('V', <music21.key.Key of G major>)
        >>> r._correctForSecondaryRomanNumeral(k, 'V65/IV')
        ('V65', <music21.key.Key of F major>)
        >>> r._correctForSecondaryRomanNumeral(k, 'viio/bVII')
        ('viio', <music21.key.Key of B- major>)

        >>> r._correctForSecondaryRomanNumeral(k, 'V9/vi')
        ('V9', <music21.key.Key of a minor>)
        >>> r.secondaryRomanNumeral
        <music21.roman.RomanNumeral vi in C major>
        >>> r.secondaryRomanNumeralKey
        <music21.key.Key of a minor>

        Recursive...

        >>> r._correctForSecondaryRomanNumeral(k, 'V7/V/V')
        ('V7', <music21.key.Key of D major>)
        >>> r.secondaryRomanNumeral
        <music21.roman.RomanNumeral V/V in C major>
        >>> r.secondaryRomanNumeralKey
        <music21.key.Key of D major>
        >>> r.secondaryRomanNumeral.secondaryRomanNumeral
        <music21.roman.RomanNumeral V in C major>
        >>> r.secondaryRomanNumeral.secondaryRomanNumeralKey
        <music21.key.Key of G major>
        '''
        if figure is None:
            figure = self._figure
        match = self._secondarySlashRegex.match(figure)
        if match:
            primaryFigure = match.group(1)
            secondaryFigure = match.group(2)
            secondaryRomanNumeral = RomanNumeral(
                secondaryFigure,
                useScale,
                caseMatters=self.caseMatters,
            )
            self.secondaryRomanNumeral = secondaryRomanNumeral
            if secondaryRomanNumeral.quality == 'minor':
                secondaryMode = 'minor'
            elif secondaryRomanNumeral.quality == 'major':
                secondaryMode = 'major'
            elif secondaryRomanNumeral.semitonesFromChordStep(3) == 3:
                secondaryMode = 'minor'
            else:
                secondaryMode = 'major'

            # TODO: this should use a KeyCache...
            # but lower priority since secondaries are relatively rare
            self.secondaryRomanNumeralKey = key.Key(
                secondaryRomanNumeral.root().name,
                secondaryMode,
            )
            useScale = self.secondaryRomanNumeralKey
            workingFigure = primaryFigure
        else:
            workingFigure = figure

        return (workingFigure, useScale)

    def _parseOmittedSteps(self, workingFigure):
        '''
        Remove omitted steps from a working figure and return the remaining figure,
        setting self.omittedSteps to the omitted parts

        >>> rn = roman.RomanNumeral()
        >>> rn._parseOmittedSteps('7[no5][no3]')
        '7'
        >>> rn.omittedSteps
        [5, 3]

        All omitted are mod 7:

        >>> rn = roman.RomanNumeral()
        >>> rn._parseOmittedSteps('13[no11][no9][no7]b3')
        '13b3'
        >>> rn.omittedSteps
        [4, 2, 7]

        '''
        omittedSteps = []
        match = self._omittedStepsRegex.search(workingFigure)
        if match:
            group = match.group()
            group = group.replace(' ', '')
            group = group.replace('][', '')
            omittedSteps = [(int(x) % 7 or 7) for x in group[1:-1].split('no') if x]
            # environLocal.printDebug(self.figure + ' omitting: ' + str(omittedSteps))
            workingFigure = self._omittedStepsRegex.sub('', workingFigure)
        self.omittedSteps = omittedSteps
        return workingFigure

    def _parseAddedSteps(self, workingFigure):
        '''
        Remove added steps from a working figure and return the remaining figure,
        setting self.addedSteps to a list of tuples of alteration and number

        >>> rn = roman.RomanNumeral()
        >>> rn._parseAddedSteps('7[add6][add#2]')
        '7'
        >>> rn.addedSteps
        [('', 6), ('#', 2)]

        All added are not mod 7.  Flat "b" becomes "-"

        >>> rn = roman.RomanNumeral()
        >>> rn._parseAddedSteps('13[addbb11]b3')
        '13b3'
        >>> rn.addedSteps
        [('--', 11)]
        '''
        addedSteps = []
        matches = self._addedStepsRegex.finditer(workingFigure)
        for m in matches:
            matchAlteration = m.group(1).replace('b', '-')
            matchDegree = m.group(2)
            addTuple = (matchAlteration, int(matchDegree))
            addedSteps.append(addTuple)
            # environLocal.printDebug(self.figure + ' omitting: ' + str(omittedSteps))
        workingFigure = self._addedStepsRegex.sub('', workingFigure)
        self.addedSteps = addedSteps
        return workingFigure

    def _parseBracketedAlterations(self, workingFigure):
        '''
        remove bracketed alterations from a figure and store them in `.bracketedAlterations`

        >>> rn = roman.RomanNumeral()
        >>> rn._parseBracketedAlterations('7[#5][b3]')
        '7'
        >>> rn.bracketedAlterations
        [('#', 5), ('b', 3)]

        '''
        matches = self._bracketedAlterationRegex.finditer(workingFigure)
        for m in matches:
            matchAlteration = m.group(1)
            matchDegree = int(m.group(2))
            newTuple = (matchAlteration, matchDegree)
            self.bracketedAlterations.append(newTuple)
        workingFigure = self._bracketedAlterationRegex.sub('', workingFigure)
        return workingFigure

    def _parseFrontAlterations(self, workingFigure):
        '''
        removes front alterations from a workingFigure and sets
        `.frontAlterationString`, `.frontAlterationTransposeInterval`
        and `.frontAlterationAccidental`.

        >>> rn = roman.RomanNumeral()
        >>> print(rn.frontAlterationTransposeInterval)
        None

        >>> rn._parseFrontAlterations('bVI')
        'VI'
        >>> rn.frontAlterationString
        'b'
        >>> rn.frontAlterationTransposeInterval
        <music21.interval.Interval d1>
        >>> rn.frontAlterationAccidental
        <music21.pitch.Accidental flat>
        '''
        frontAlterationString = ''  # the b in bVI, or the '#' in #vii
        frontAlterationTransposeInterval = None
        frontAlterationAccidental = None
        match = self._alterationRegex.match(workingFigure)
        if match:
            group = match.group()
            alteration = len(group)
            if group[0] in ('b', '-'):
                alteration *= -1  # else sharp...
            frontAlterationTransposeInterval = interval.intervalFromGenericAndChromatic(
                interval.GenericInterval(1),
                interval.ChromaticInterval(alteration),
            )
            frontAlterationAccidental = pitch.Accidental(alteration)
            frontAlterationString = group
            workingFigure = self._alterationRegex.sub('', workingFigure)
        self.frontAlterationString = frontAlterationString
        self.frontAlterationTransposeInterval = frontAlterationTransposeInterval
        self.frontAlterationAccidental = frontAlterationAccidental

        return workingFigure

    def _parseRNAloneAmidstAug6(self, workingFigure, useScale):
        # noinspection PyShadowingNames
        '''
        Sets and removes from workingFigure the roman numeral alone, possibly
        changing the useScale in the case of augmented sixths.

        Returns the remains of the figure alone with the scale to be used

        >>> useScale = key.Key('C')
        >>> rn = roman.RomanNumeral()
        >>> workingFig, outScale = rn._parseRNAloneAmidstAug6('V7', useScale)
        >>> workingFig
        '7'
        >>> outScale is useScale
        True
        >>> rn.romanNumeralAlone
        'V'

        >>> rn = roman.RomanNumeral()
        >>> workingFig, outScale = rn._parseRNAloneAmidstAug6('Ger65', useScale)
        >>> workingFig
        '65'
        >>> rn.scaleDegreeWithAlteration
        (4, <music21.pitch.Accidental sharp>)


        Working figures might be changed to defaults:

        >>> rn = roman.RomanNumeral()
        >>> workingFig, outScale = rn._parseRNAloneAmidstAug6('Fr+6', useScale)
        >>> workingFig
        '43'
        >>> outScale
        <music21.key.Key of c minor>
        >>> rn.scaleDegree
        2

        >>> rn = roman.RomanNumeral()
        >>> workingFig, outScale = rn._parseRNAloneAmidstAug6('It6', scale.MajorScale('C'))
        >>> outScale
        <music21.key.Key of c minor>
        '''
        romanNormalMatch = self._romanNumeralAloneRegex.match(workingFigure)
        aug6Match = self._augmentedSixthRegex.match(workingFigure)  # 250ns not worth short-circuit

        if not romanNormalMatch and not aug6Match:
            raise RomanException(f'No roman numeral found in {workingFigure!r}')  # pragma: no cover

        if aug6Match:
            # NB -- could be Key or Scale
            if ((isinstance(useScale, key.Key) and useScale.mode == 'major')
                    or ('DiatonicScale' in useScale.classes and useScale.type == 'major')):
                useScale = key.Key(useScale.tonic, 'minor')
                self.impliedScale = useScale
                self.useImpliedScale = True

                # Set secondary key, if any, to minor
                if self.secondaryRomanNumeralKey is not None:
                    secondary_tonic = self.secondaryRomanNumeralKey.tonic
                    self.secondaryRomanNumeralKey = key.Key(secondary_tonic, 'minor')

            # when Python 3.7 support is removed
            # aug6type: Literal['It', 'Ger', 'Fr', 'Sw'] = aug6Match.group(1)
            aug6type = aug6Match.group(1)

            if aug6type in ('It', 'Ger'):
                self.scaleDegree = 4
                self.frontAlterationAccidental = pitch.Accidental('sharp')
            elif aug6type == 'Fr':
                self.scaleDegree = 2
            elif aug6type == 'Sw':
                self.scaleDegree = 2
                self.frontAlterationAccidental = pitch.Accidental('sharp')

            workingFigure = self._augmentedSixthRegex.sub('', workingFigure)
            workingFigure = self._slashedAug6Inv.sub(r'\1\2', workingFigure)

            if not workingFigure or not workingFigure[0].isdigit():
                # Ger was passed in instead of Ger65, etc.
                workingFigure = self._aug6defaultInversions[aug6type] + workingFigure
            elif (workingFigure
                  and aug6type != 'It'
                  and workingFigure[0] == '6'
                  and (len(workingFigure) < 2
                        or not workingFigure[1].isdigit())):
                # Fr6 => Fr43
                workingFigure = self._aug6defaultInversions[aug6type] + workingFigure[1:]

            self.romanNumeralAlone = aug6type
            if aug6type != 'Fr':
                fixTuple = ('#', 1)
                self.bracketedAlterations.append(fixTuple)
            if aug6type in ('Fr', 'Sw'):
                fixTuple = ('#', 3)
                self.bracketedAlterations.append(fixTuple)
        else:
            romanNumeralAlone = romanNormalMatch.group(1)
            self.scaleDegree = common.fromRoman(romanNumeralAlone)
            workingFigure = self._romanNumeralAloneRegex.sub('', workingFigure)
            self.romanNumeralAlone = romanNumeralAlone

        return workingFigure, useScale

    def adjustMinorVIandVIIByQuality(self, useScale):
        '''
        Fix minor vi and vii to always be #vi and #vii if `.caseMatters`.

        >>> rn = roman.RomanNumeral()
        >>> rn.scaleDegree = 6
        >>> rn.impliedQuality = 'minor'
        >>> rn.adjustMinorVIandVIIByQuality(key.Key('c'))
        >>> rn.frontAlterationTransposeInterval
        <music21.interval.Interval A1>

        >>> rn.frontAlterationAccidental
        <music21.pitch.Accidental sharp>


        >>> rn = roman.RomanNumeral()
        >>> rn.scaleDegree = 6
        >>> rn.impliedQuality = 'major'
        >>> rn.adjustMinorVIandVIIByQuality(key.Key('c'))
        >>> rn.frontAlterationTransposeInterval is None
        True
        >>> rn.frontAlterationAccidental is None
        True

        Changed in v.6.4: public function became hook to private function having the actual guts
        '''
        unused_workingFigure = self._adjustMinorVIandVIIByQuality('', useScale)

    def _adjustMinorVIandVIIByQuality(self, workingFigure, useScale) -> str:
        '''
        Fix minor vi and vii to always be #vi and #vii if `.caseMatters`.

        Made private in v.6.4 when `workingFigure` was added to the signature
        and returned.

        Altering `workingFigure` became necessary to handle these chromatic figures:
        https://github.com/cuthbertLab/music21/issues/437

        >>> rn = roman.RomanNumeral('viio#6', 'a')
        >>> ' '.join([p.name for p in rn.pitches])
        'B D G#'
        >>> rn = roman.RomanNumeral('viio6#4', 'a')
        >>> ' '.join([p.name for p in rn.pitches])
        'D G# B'
        >>> rn = roman.RomanNumeral('viio4#2', 'a')
        >>> ' '.join([p.name for p in rn.pitches])
        'F G# B D'
        >>> rn = roman.RomanNumeral('viio#853', 'a')
        >>> ' '.join([p.name for p in rn.pitches])
        'G# B D'
        >>> rn = roman.RomanNumeral('viio##853', 'a')
        >>> ' '.join([p.name for p in rn.pitches])
        'G# B D G##'
        '''
        def sharpen(wFig):
            changeFrontAlteration(interval.Interval('A1'), 1)
            # If root is in the figure, lower the root to avoid double-sharpening
            if '##' in wFig:
                wFig = wFig.replace('##8', '#8')
            elif '#2' in wFig:
                wFig = wFig.replace('#2', '2')
            elif '#4' in wFig:
                wFig = wFig.replace('#4', '4')
            elif '#6' in wFig:
                wFig = wFig.replace('#6', '6')
            else:
                wFig = wFig.replace('#8', '')
            return wFig

        # def flatten():
        #    changeFrontAlteration(interval.Interval('-A1'), -1)

        def changeFrontAlteration(intV, alter):
            # fati = front alteration transpose interval
            fati = self.frontAlterationTransposeInterval
            if fati:
                newFati = interval.add([fati, intV])
                self.frontAlterationTransposeInterval = newFati
                self.frontAlterationAccidental.alter = self.frontAlterationAccidental.alter + alter
                if self.frontAlterationAccidental.alter == 0:
                    self.frontAlterationTransposeInterval = None
                    self.frontAlterationAccidental = None
            else:
                self.frontAlterationTransposeInterval = intV
                self.frontAlterationAccidental = pitch.Accidental(alter)

        # Make vii always #vii and vi always #vi.
        if getattr(useScale, 'mode', None) != 'minor':
            return workingFigure
        if self.scaleDegree not in (6, 7):
            return workingFigure
        if not self.caseMatters:
            return workingFigure

        # THIS IS WHERE sixthMinor and seventhMinor goes...
        if self.scaleDegree == 6:
            minorDefault = self.sixthMinor
        else:
            minorDefault = self.seventhMinor

        if minorDefault == Minor67Default.FLAT:
            # default of flat does not need anything.
            return workingFigure

        normallyRaised = self.impliedQuality in ('minor', 'diminished', 'half-diminished')

        if minorDefault == Minor67Default.SHARP:
            return sharpen(workingFigure)
        elif minorDefault == Minor67Default.QUALITY:
            if not normallyRaised:
                return workingFigure
            else:
                return sharpen(workingFigure)
        else:  # CAUTIONARY
            if not self.frontAlterationAccidental or self.frontAlterationAccidental.alter == 0:
                # same as QUALITY in this case
                if not normallyRaised:
                    return workingFigure
                else:
                    return sharpen(workingFigure)

            # adjust accidentals for CAUTIONARY status
            frontAlter = self.frontAlterationAccidental.alter
            if frontAlter >= 1 and normallyRaised:
                # CAUTIONARY accidental that is needed for parsing.
                return workingFigure
            elif frontAlter <= -1:
                return sharpen(workingFigure)
            else:
                return workingFigure

    def _updatePitches(self):
        '''
        Utility function to update the pitches to the new figure etc.
        '''
        if self.secondaryRomanNumeralKey is not None:
            useScale = self.secondaryRomanNumeralKey
        elif not self.useImpliedScale:
            useScale = self.key
        else:
            useScale = self.impliedScale

        # should be 7 but hey, octatonic scales, etc.
        # self.scaleCardinality = len(useScale.pitches) - 1
        if 'DiatonicScale' in useScale.classes:  # speed up simple case
            self.scaleCardinality = 7
        else:
            self.scaleCardinality = useScale.getDegreeMaxUnique()

        bassScaleDegree = self.bassScaleDegreeFromNotation(self.figuresNotationObj)
        bassPitch = useScale.pitchFromDegree(bassScaleDegree, direction=scale.DIRECTION_ASCENDING)
        pitches = [bassPitch]
        lastPitch = bassPitch
        numberNotes = len(self.figuresNotationObj.numbers)

        for j in range(numberNotes):
            i = numberNotes - j - 1
            thisScaleDegree = (bassScaleDegree
                                + self.figuresNotationObj.numbers[i]
                                - 1)
            newPitch = useScale.pitchFromDegree(thisScaleDegree,
                                                direction=scale.DIRECTION_ASCENDING)
            pitchName = self.figuresNotationObj.modifiers[i].modifyPitchName(newPitch.name)
            newNewPitch = pitch.Pitch(pitchName)
            newNewPitch.octave = newPitch.octave
            if newNewPitch.ps < lastPitch.ps:
                newNewPitch.octave += 1
            pitches.append(newNewPitch)
            lastPitch = newNewPitch

        if self.frontAlterationTransposeInterval:
            newPitches = []
            for thisPitch in pitches:
                newPitch = thisPitch.transpose(self.frontAlterationTransposeInterval)
                newPitches.append(newPitch)
            self.pitches = newPitches
        else:
            self.pitches = pitches

        if self.figuresNotationObj.numbers not in FIGURES_IMPLYING_BASS:
            # Avoid deriving a nonsense root later
            self.root(self.bass())

        self._matchAccidentalsToQuality(self.impliedQuality)

        # run this before omittedSteps and added steps so that
        # they don't change the sense of root.
        self._correctBracketedPitches()
        if self.omittedSteps or self.addedSteps:
            # set the root manually so that these alterations don't change the root.
            self.root(self.root())

        if self.omittedSteps:
            omittedPitches = []
            for thisCS in self.omittedSteps:
                # getChordStep may return False
                p = self.getChordStep(thisCS)
                if p not in (False, None):
                    omittedPitches.append(p.name)

            newPitches = []
            for thisPitch in self.pitches:
                if thisPitch.name not in omittedPitches:
                    newPitches.append(thisPitch)
            self.pitches = newPitches

        if self.addedSteps:
            for addAccidental, stepNumber in self.addedSteps:
                if '-' in addAccidental:
                    alteration = addAccidental.count('-') * -1
                else:
                    alteration = addAccidental.count('#')
                thisScaleDegree = (self.scaleDegree + stepNumber - 1)
                addedPitch = useScale.pitchFromDegree(thisScaleDegree,
                                                      direction=scale.DIRECTION_ASCENDING)
                if addedPitch.accidental is not None:
                    addedPitch.accidental.alter += alteration
                else:
                    addedPitch.accidental = pitch.Accidental(alteration)

                while addedPitch.ps < bassPitch.ps:
                    addedPitch.octave += 1

                if addedPitch not in self.pitches:
                    self.add(addedPitch)

        if not self.pitches:
            raise RomanNumeralException(
                f'_updatePitches() was unable to derive pitches from the figure: {self.figure!r}'
            )  # pragma: no cover


    # PUBLIC PROPERTIES #

    @property
    def romanNumeral(self):
        '''
        Read-only property that returns either the romanNumeralAlone (e.g. just
        II) or the frontAlterationAccidental.modifier (with 'b' for '-') + romanNumeralAlone
        (e.g. #II, bII)

        >>> from music21 import roman
        >>> rn = roman.RomanNumeral('#II7')
        >>> rn.romanNumeral
        '#II'

        >>> rn = roman.RomanNumeral('Ger+6')
        >>> rn.romanNumeral
        'Ger'

        >>> rn = roman.RomanNumeral('bbII/V')
        >>> rn.romanNumeral
        'bbII'
        >>> rn = roman.RomanNumeral('--II/V')
        >>> rn.romanNumeral
        'bbII'

        OMIT_FROM_DOCS

        >>> rn.romanNumeral = None
        Traceback (most recent call last):
        ValueError: Cannot set romanNumeral property of RomanNumeral objects
        '''
        if self.romanNumeralAlone in ('Ger', 'Sw', 'It', 'Fr'):
            return self.romanNumeralAlone
        if self.frontAlterationAccidental is None:
            return self.romanNumeralAlone

        return (self.frontAlterationAccidental.modifier.replace('-', 'b')
                + self.romanNumeralAlone)

    @romanNumeral.setter
    def romanNumeral(self, value):
        raise ValueError('Cannot set romanNumeral property of RomanNumeral objects')

    @property
    def figure(self):
        '''
        Gets or sets the entire figure (the whole enchilada).
        '''
        return self._figure

    @figure.setter
    def figure(self, newFigure):
        self._figure = newFigure
        if self._parsingComplete:
            self.bracketedAlterations = []
            self._parseFigure()
            self._updatePitches()

    @property
    def figureAndKey(self):
        '''
        Returns the figure and the key and mode as a string

        >>> from music21 import roman
        >>> rn = roman.RomanNumeral('V65/V', 'e')
        >>> rn.figureAndKey
        'V65/V in e minor'

        Without a key, it is the same as figure:

        >>> roman.RomanNumeral('V7').figureAndKey
        'V7'
        '''
        if self.key is None:
            return self.figure

        mode = ''
        tonic = self.key.tonic

        if hasattr(tonic, 'name'):
            tonic = tonic.name
        if hasattr(self.key, 'mode'):
            mode = ' ' + self.key.mode
        elif self.key.__class__.__name__ == 'MajorScale':
            mode = ' major'
        elif self.key.__class__.__name__ == 'MinorScale':
            mode = ' minor'

        if mode == ' minor':
            tonic = tonic.lower()
        elif mode == ' major':
            tonic = tonic.upper()
        return f'{self.figure} in {tonic}{mode}'

    @property
    def key(self):
        '''
        Gets or Sets the current Key (or Scale object) for a given
        RomanNumeral object.

        If a new key is set, then the pitches will probably change:

        >>> from music21 import roman
        >>> r1 = roman.RomanNumeral('V')

        (No key means an implicit C-major)

        >>> r1.key is None
        True

        >>> [str(p) for p in r1.pitches]
        ['G4', 'B4', 'D5']

        Change to A major

        >>> r1.key = key.Key('A')
        >>> [str(p) for p in r1.pitches]
        ['E5', 'G#5', 'B5']

        >>> r1
        <music21.roman.RomanNumeral V in A major>

        >>> r1.key
        <music21.key.Key of A major>

        >>> r1.key = key.Key('e')
        >>> [str(p) for p in r1.pitches]
        ['B4', 'D#5', 'F#5']

        >>> r1
        <music21.roman.RomanNumeral V in e minor>
        '''
        return self._scale

    @key.setter
    def key(self, keyOrScale):
        '''
        Provide a new key or scale, and re-configure the RN with the
        existing figure.
        '''
        if keyOrScale == self._scale and keyOrScale is not None:
            return  # skip...

        # try to get Scale or Key object from cache: this will offer
        # performance boost as Scale stores cached pitch segments
        if isinstance(keyOrScale, str):
            keyOrScale = _getKeyFromCache(keyOrScale)
        elif keyOrScale is not None:
            # environLocal.printDebug(['got keyOrScale', keyOrScale])
            try:
                keyClasses = keyOrScale.classes
            except:  # pragma: no cover
                raise RomanNumeralException(
                    'Cannot call classes on object {0!r}, send only Key '
                    'or Scale Music21Objects'.format(keyOrScale))
            if 'Key' in keyClasses:
                # good to go...
                if keyOrScale.tonicPitchNameWithCase not in _keyCache:
                    # store for later
                    _keyCache[keyOrScale.tonicPitchNameWithCase] = keyOrScale
            elif 'Scale' in keyClasses:
                if keyOrScale.name in _scaleCache:
                    # use stored scale as already has cache
                    keyOrScale = _scaleCache[keyOrScale.name]
                else:
                    _scaleCache[keyOrScale.name] = keyOrScale
            else:
                raise RomanNumeralException(
                    f'Cannot get a key from this object {keyOrScale!r}, send only '
                    + 'Key or Scale objects')  # pragma: no cover

        else:
            pass  # None
            # cache object if passed directly
        self._scale = keyOrScale
        if (keyOrScale is None
                or (hasattr(keyOrScale, 'isConcrete')
                    and not keyOrScale.isConcrete)):
            self.useImpliedScale = True
            if self._scale is not None:
                self.impliedScale = self._scale.derive(1, 'C')
            else:
                self.impliedScale = scale.MajorScale('C')
        else:
            self.useImpliedScale = False
        # need to permit object creation with no arguments, thus
        # self._figure can be None
        if self._parsingComplete:
            self._updatePitches()
            # environLocal.printDebug([
            #     'Roman.setKeyOrScale:',
            #     'called w/ scale', self.key,
            #     'figure', self.figure,
            #     'pitches', self.pitches,
            #     ])

    @property
    def scaleDegreeWithAlteration(self):
        '''
        Returns a two element tuple of the scale degree and the
        accidental that alters the scale degree for things such as #ii or
        bV.

        Note that vi and vii in minor have a frontAlterationAccidental of
        <sharp> even if it is not preceded by a `#` sign.

        Has the same effect as setting .scaleDegree and
        .frontAlterationAccidental separately

        >>> v = roman.RomanNumeral('V', 'C')
        >>> v.scaleDegreeWithAlteration
        (5, None)

        >>> neapolitan = roman.RomanNumeral('N6', 'c#')
        >>> neapolitan.scaleDegreeWithAlteration
        (2, <music21.pitch.Accidental flat>)
        '''
        return self.scaleDegree, self.frontAlterationAccidental

    def bassScaleDegreeFromNotation(self, notationObject=None):
        '''
        Given a notationObject from
        :class:`music21.figuredBass.notation.Notation`
        return the scaleDegree of the bass.

        >>> from music21 import figuredBass, roman
        >>> fbn = figuredBass.notation.Notation('6,3')
        >>> V = roman.RomanNumeral('V')
        >>> V.bassScaleDegreeFromNotation(fbn)
        7

        >>> fbn2 = figuredBass.notation.Notation('#6,4')
        >>> vi = roman.RomanNumeral('vi')
        >>> vi.bassScaleDegreeFromNotation(fbn2)
        3

        Can figure it out directly from an existing RomanNumeral:

        >>> ii65 = roman.RomanNumeral('ii65', 'C')
        >>> ii65.bassScaleDegreeFromNotation()
        4

        Simple test:

        >>> I = roman.RomanNumeral('I')
        >>> I.bassScaleDegreeFromNotation()
        1

        Figures that do not imply a bass like 54 just return the instance
        :attr:`scaleDegree`:

        >>> V = roman.RomanNumeral('V54')
        >>> V.bassScaleDegreeFromNotation()
        5

        A bit slow (6 seconds for 1000 operations, but not the bottleneck)
        '''
        if notationObject is None:
            notationObject = self.figuresNotationObj
        c = pitch.Pitch('C3')
        cDNN = 22  # cDNN = c.diatonicNoteNum  # always 22
        pitches = [c]
        if notationObject.numbers not in FIGURES_IMPLYING_BASS:
            return self.scaleDegree
        for i in notationObject.numbers:
            distanceToMove = i - 1
            newDiatonicNumber = (cDNN + distanceToMove)

            newStep, newOctave = interval.convertDiatonicNumberToStep(
                newDiatonicNumber)
            newPitch = pitch.Pitch(f'{newStep}{newOctave}')
            pitches.append(newPitch)

        tempChord = chord.Chord(pitches)
        rootDNN = tempChord.root().diatonicNoteNum
        staffDistanceFromBassToRoot = rootDNN - cDNN
        bassSD = ((self.scaleDegree - staffDistanceFromBassToRoot) %
                  self.scaleCardinality)
        if bassSD == 0:
            bassSD = 7
        return bassSD

    @property
    def functionalityScore(self):
        '''
        Return or set a number from 1 to 100 representing the relative
        functionality of this RN.figure (possibly given the mode, etc.).

        Numbers are ordinal, not cardinal.

        >>> from music21 import roman
        >>> rn1 = roman.RomanNumeral('V7')
        >>> rn1.functionalityScore
        80

        >>> rn2 = roman.RomanNumeral('vi6')
        >>> rn2.functionalityScore
        10

        >>> rn2.functionalityScore = 99
        >>> rn2.functionalityScore
        99

        For secondary dominants, the functionality scores are multiplied, reducing
        all but the first by 1/100th:

        >>> rn3 = roman.RomanNumeral('V')
        >>> rn3.functionalityScore
        70

        >>> rn4 = roman.RomanNumeral('vi')
        >>> rn4.functionalityScore
        40

        >>> rn5 = roman.RomanNumeral('V/vi')
        >>> rn5.functionalityScore
        28
        '''
        if self._functionalityScore is not None:
            return self._functionalityScore

        if self.secondaryRomanNumeral:
            figures = self.figure.split('/')  # error for half-diminished in secondary...
            score = 100
            for f in figures:
                try:
                    scorePart = functionalityScores[f] / 100
                except KeyError:
                    scorePart = 0
                score *= scorePart
            return int(score)

        try:
            score = functionalityScores[self.figure]
        except KeyError:
            score = 0
        return score

    @functionalityScore.setter
    def functionalityScore(self, value):
        self._functionalityScore = value

    def isNeapolitan(self,
                     require1stInversion: bool = True):
        '''
        Music21's Chord class contains methods for identifying chords of a particular type,
        such as :meth:`~music21.chord.Chord.isAugmentedSixth`.

        Some similar chord types are defined not only by the structure of a chord but
        by its relation to a key.
        The Neapolitan sixth is a notable example.
        A chord is a Neapolitan sixth if it is a major triad, in first inversion, and
        (here's the key-dependent part) rooted on the flattened second scale degree.

        >>> chd = chord.Chord(['F4', 'Ab4', 'Db5'])
        >>> rn = roman.romanNumeralFromChord(chd, 'C')
        >>> rn.isNeapolitan()
        True

        As this is key-dependent, changing the key changes the outcome.

        >>> rn = roman.romanNumeralFromChord(chd, 'Db')
        >>> rn.isNeapolitan()
        False

        The 'N6' shorthand is accepted.

        >>> rn = roman.RomanNumeral('N6')
        >>> rn.isNeapolitan()
        True

        Requiring first inversion is optional.

        >>> rn = roman.RomanNumeral('bII')
        >>> rn.isNeapolitan(require1stInversion=False)
        True
        '''
        if self.scaleDegree != 2:
            return False
        if not self.frontAlterationAccidental:
            return False
        if self.frontAlterationAccidental.name != 'flat':
            return False
        if self.quality != 'major':
            return False
        if require1stInversion and self.inversion() != 1:
            return False
        return True

    def isMixture(self,
                  evaluateSecondaryNumeral: bool = False):
        '''
        Checks if a RomanNumeral is an instance of 'modal mixture' in which the chord is
        not diatonic in the key specified, but
        would be would be in the parallel (German: variant) major / minor
        and can therefore be thought of as a 'mixture' of major and minor modes, or
        as a 'borrowing' from the one to the other.

        Examples include i in major or I in minor (*sic*).

        Specifically, this method returns True for all and only the following cases in any
        inversion:

        Major context (example of C major):

        * scale degree 1 and triad quality minor (minor tonic chord, c);

        * scale degree 2 and triad quality diminished (covers both iio and iiø7);

        * scale degree b3 and triad quality major (Eb);

        * scale degree 4 and triad quality minor (f);

        * scale degree 5 and triad quality minor (g, NB: potentially controversial);

        * scale degree b6 and triad quality major (Ab);

        * scale degree b7 and triad quality major (Bb); and

        * scale degree 7 and it's a diminished seventh specifically (b-d-f-ab).

        Minor context (example of c minor):

        * scale degree 1 and triad quality major (major tonic chord, C);

        * scale degree 2 and triad quality minor (d, not diminished);

        * scale degree #3 and triad quality minor (e);

        * scale degree 4 and triad quality major (F);

        * scale degree #6 and triad quality minor (a); and

        * scale degree 7 and it's a half diminished seventh specifically (b-d-f-a).

        This list is broadly consistent with (and limited to) borrowing between the major and
        natural minor, except for excluding V (G-B-D) and viio (B-D-F) in minor.
        There are several borderline caes and this in-/exclusion is all open to debate, of course.
        The choices here reflect this method's primarily goal to aid anthologizing and
        pointing to clear cases of mixture in common practice Classical music.
        At least in that context, V and viio are not generally regarded as mixure.

        By way of example usage, here are both major and minor versions of the
        tonic and subdominant triads in the major context.

        >>> roman.RomanNumeral('I', 'D-').isMixture()
        False

        >>> roman.RomanNumeral('i', 'D-').isMixture()
        True

        >>> roman.RomanNumeral('IV', 'F').isMixture()
        False

        >>> roman.RomanNumeral('iv', 'F').isMixture()
        True

        For any cases extending beyond triad/seventh chords, major/minor keys,
        and the like, this method simply returns False.

        So when the mode is not major or minor (including when it's undefined), that's False.

        >>> rn = roman.RomanNumeral('iv', 'C')
        >>> rn.key.mode
        'major'

        >>> rn.isMixture()
        True

        >>> rn.key.mode = 'hypomixolydian'
        >>> rn.isMixture()
        False

        A scale for a key never returns True for mixture.

        >>> rn = roman.RomanNumeral('i', scale.MajorScale('D'))  # mode undefined
        >>> rn.isMixture()
        False

        Likewise, anything that's not a triad or seventh will return False:

        >>> rn = roman.romanNumeralFromChord(chord.Chord("C D E"))
        >>> rn.isMixture()
        False

        Note that Augmented sixth chords do count as sevenths but never indicate modal mixture
        (not least because those augmented sixths are the same in both major and minor).

        >>> rn = roman.RomanNumeral('Ger65')
        >>> rn.isSeventh()
        True

        >>> rn.isMixture()
        False

        False is also returned for any case in which the triad quality is not
        diminished, minor, or major:

        >>> rn = roman.RomanNumeral('bIII+')
        >>> rn.quality
        'augmented'

        >>> rn.isMixture()
        False

        (That specific example of bIII+ in major is a borderline case that
        arguably ought to be included and may be added in future.)

        Naturally, really extended usages such as scale degrees beyond 7 (in the
        Octatonic mode, for instance) also return False.

        The evaluateSecondaryNumeral parameter allows users to chose whether to consider
        secondary Roman numerals (like V/vi) or to ignore them.
        When considered, exactly the same rules apply but recasting the comparison on
        the secondaryRomanNumeral.
        This is an extended usage that is open to debate and liable to change.

        >>> roman.RomanNumeral('V/bVI', 'E-').isMixture()
        False

        >>> roman.RomanNumeral('V/bVI', 'E-').isMixture(evaluateSecondaryNumeral=True)
        True

        In case of secondary numeral chains, read the last one for mixture.

        >>> roman.RomanNumeral('V/V/bVI', 'E-').isMixture(evaluateSecondaryNumeral=True)
        True

        OMIT_FROM_DOCS

        Test that the 'C' key has not had its mode permanently changed with the
        hypomixolydian change above:

        >>> roman.RomanNumeral('iv', 'C').key.mode
        'major'

        '''

        if evaluateSecondaryNumeral and self.secondaryRomanNumeral:
            return self.secondaryRomanNumeral.isMixture(evaluateSecondaryNumeral=True)

        if (not self.isTriad) and (not self.isSeventh):
            return False

        if not self.key or not isinstance(self.key, key.Key):
            return False

        mode = self.key.mode
        if mode not in ('major', 'minor'):
            return False

        scaleDegree = self.scaleDegree
        if scaleDegree not in range(1, 8):
            return False

        quality = self.quality
        if quality not in ('diminished', 'minor', 'major'):
            return False

        if self.frontAlterationAccidental:
            frontAccidentalName = self.frontAlterationAccidental.name
        else:
            frontAccidentalName = 'natural'

        majorKeyMixtures = {
            (1, 'minor', 'natural'),
            (2, 'diminished', 'natural'),
            (3, 'major', 'flat'),
            # (3, 'augmented', 'flat'),  # Potential candidate
            (4, 'minor', 'natural'),
            (5, 'minor', 'natural'),  # Potentially controversial
            (6, 'major', 'flat'),
            (7, 'major', 'flat'),  # Note diminished 7th handled separately
        }

        minorKeyMixtures = {
            (1, 'major', 'natural'),
            (2, 'minor', 'natural'),
            (3, 'minor', 'sharp'),
            (4, 'major', 'natural'),
            # 5 N/A
            (6, 'minor', 'sharp'),
            # (6, 'diminished', 'sharp'),  # Potential candidate
            # 7 half-diminished handled separately
        }

        if mode == 'major':
            if (scaleDegree, quality, frontAccidentalName) in majorKeyMixtures:
                return True
            elif (scaleDegree == 7) and (self.isDiminishedSeventh()):
                return True
        elif mode == 'minor':
            if (scaleDegree, quality, frontAccidentalName) in minorKeyMixtures:
                return True
            elif (scaleDegree == 7) and (self.isHalfDiminishedSeventh()):
                return True

        return False


# Override the documentation for a property
RomanNumeral.figure.__doc__ = '''
    Gives a string representation of the roman numeral, which
    is usually the same as what you passed in as a string:

    >>> roman.RomanNumeral('bVII65/V', 'C').figure
    'bVII65/V'

    There are a few exceptions.  If the RomanNumeral is initialized
    with an int, then it is converted to a string:

    >>> roman.RomanNumeral(2).figure
    'II'

    A `0` used for `o` in a diminished seventh chord is converted to `o`,
    and the `/o` form of half-diminished is converted to `ø`:

    >>> roman.RomanNumeral('vii07').figure
    'viio7'
    >>> roman.RomanNumeral('vii/o7').figure
    'viiø7'

    Changing this value will not change existing pitches.

    Changed in v6.5 -- empty RomanNumerals now have figure of '' not None
    '''


# -----------------------------------------------------------------------------


class Test(unittest.TestCase):

    def testCopyAndDeepcopy(self):
        '''Test copying all objects defined in this module.
        '''
        import sys
        import types
        for part in sys.modules[self.__module__].__dict__:
            match = False
            for skip in ['_', '__', 'Test', 'Exception']:
                if part.startswith(skip) or part.endswith(skip):
                    match = True
            if match:
                continue
            name = getattr(sys.modules[self.__module__], part)
            # noinspection PyTypeChecker
            if callable(name) and not isinstance(name, types.FunctionType):
                try:  # see if obj can be made w/ args
                    obj = name()
                except TypeError:
                    continue
                i = copy.copy(obj)
                j = copy.deepcopy(obj)
                self.assertIsNotNone(i)
                self.assertIsNotNone(j)

    def testFBN(self):
        fbn = fbNotation.Notation('6,3')
        V = RomanNumeral('V')
        sdb = V.bassScaleDegreeFromNotation(fbn)
        self.assertEqual(sdb, 7)

    def testFigure(self):
        r1 = RomanNumeral('V')
        self.assertEqual(r1.frontAlterationTransposeInterval, None)
        self.assertEqual(r1.pitches, chord.Chord(['G4', 'B4', 'D5']).pitches)
        r1 = RomanNumeral('bbVI6')
        self.assertEqual(r1.figuresWritten, '6')
        self.assertEqual(r1.frontAlterationTransposeInterval.chromatic.semitones, -2)
        self.assertEqual(r1.frontAlterationTransposeInterval.diatonic.directedNiceName,
                         'Descending Doubly-Diminished Unison')
        cM = scale.MajorScale('C')
        r2 = RomanNumeral('ii', cM)
        self.assertIsNotNone(r2)

        dminor = key.Key('d')
        rn = RomanNumeral('ii/o65', dminor)
        self.assertEqual(
            rn.pitches,
            chord.Chord(['G4', 'B-4', 'D5', 'E5']).pitches,
        )
        rnRealSlash = RomanNumeral('iiø65', dminor)
        self.assertEqual(rn, rnRealSlash)

        rnOmit = RomanNumeral('V[no3]', dminor)
        self.assertEqual(rnOmit.pitches, chord.Chord(['A4', 'E5']).pitches)
        rnOmit = RomanNumeral('V[no5]', dminor)
        self.assertEqual(rnOmit.pitches, chord.Chord(['A4', 'C#5']).pitches)
        rnOmit = RomanNumeral('V[no3no5]', dminor)
        self.assertEqual(rnOmit.pitches, chord.Chord(['A4']).pitches)
        rnOmit = RomanNumeral('V13[no11]', key.Key('C'))
        self.assertEqual(rnOmit.pitches, chord.Chord('G4 B4 D5 F5 A5 E5').pitches)

    def testBracketedAlterations(self):
        r1 = RomanNumeral('V9[b7][b5]')
        self.assertEqual(str(r1.bracketedAlterations), "[('b', 7), ('b', 5)]")
        self.assertEqual(str(r1.pitches),
                         '(<music21.pitch.Pitch G4>, <music21.pitch.Pitch B4>, '
                         + '<music21.pitch.Pitch D-5>, '
                         + '<music21.pitch.Pitch F-5>, <music21.pitch.Pitch A5>)')


    def testYieldRemoveA(self):
        from music21 import stream
        # s = corpus.parse('madrigal.3.1.rntxt')
        m = stream.Measure()
        m.append(key.KeySignature(4))
        m.append(note.Note())
        p = stream.Part()
        p.append(m)
        s = stream.Score()
        s.append(p)
        targetCount = 1
        self.assertEqual(
            len(s.flatten().getElementsByClass('KeySignature')),
            targetCount,
        )
        # through sequential iteration
        s1 = copy.deepcopy(s)
        for p in s1.parts:
            for m in p.getElementsByClass('Measure'):
                for e in m.getElementsByClass('KeySignature'):
                    m.remove(e)
        self.assertEqual(len(s1.flatten().getElementsByClass('KeySignature')), 0)
        s2 = copy.deepcopy(s)
        self.assertEqual(
            len(s2.flatten().getElementsByClass('KeySignature')),
            targetCount,
        )
        for e in s2.flatten().getElementsByClass('KeySignature'):
            for site in e.sites.get():
                if site is not None:
                    site.remove(e)
        # s2.show()
        # yield elements and containers
        s3 = copy.deepcopy(s)
        self.assertEqual(
            len(s3.flatten().getElementsByClass('KeySignature')),
            targetCount,
        )
        for e in s3.recurse(streamsOnly=True):
            if isinstance(e, key.KeySignature):
                # all active sites are None because of deep-copying
                if e.activeSite is not None:
                    e.activeSite.remove(e)
        # s3.show()
        # yield containers
        s4 = copy.deepcopy(s)
        self.assertEqual(
            len(s4.flatten().getElementsByClass('KeySignature')),
            targetCount,
        )
        # do not remove in iteration.
        for c in list(s4.recurse(streamsOnly=False)):
            if isinstance(c, stream.Stream):
                for e in c.getElementsByClass('KeySignature'):
                    c.remove(e)

    def testScaleDegreesA(self):
        from music21 import roman
        k = key.Key('f#')  # 3-sharps minor
        rn = roman.RomanNumeral('V', k)
        self.assertEqual(str(rn.key), 'f# minor')
        self.assertEqual(
            str(rn.pitches),
            '(<music21.pitch.Pitch C#5>, '
            '<music21.pitch.Pitch E#5>, '
            '<music21.pitch.Pitch G#5>)',
        )
        self.assertEqual(
            str(rn.scaleDegrees),
            '[(5, None), (7, <music21.pitch.Accidental sharp>), (2, None)]',
        )

    def testNeapolitanAndHalfDiminished(self):
        from music21 import roman
        alteredChordHalfDim3rdInv = roman.RomanNumeral(
            'bii/o42', scale.MajorScale('F'))
        self.assertEqual(
            [str(p) for p in alteredChordHalfDim3rdInv.pitches],
            ['F-4', 'G-4', 'B--4', 'D--5'],
        )
        iv = alteredChordHalfDim3rdInv.intervalVector
        self.assertEqual([0, 1, 2, 1, 1, 1], iv)
        cn = alteredChordHalfDim3rdInv.commonName
        self.assertEqual(cn, 'half-diminished seventh chord')

    def testOmittedFifth(self):
        from music21 import roman
        c = chord.Chord('A3 E-4 G-4')
        k = key.Key('b-')
        rnDim7 = roman.romanNumeralFromChord(c, k)
        self.assertEqual(rnDim7.figure, 'viio7')

    def testAllFormsOfVII(self):
        from music21 import roman

        def p(c):
            return ' '.join([x.nameWithOctave for x in c.pitches])

        k = key.Key('c')
        rn = roman.RomanNumeral('viio', k)
        self.assertEqual(p(rn), 'B4 D5 F5')
        rn = roman.RomanNumeral('viio6', k)
        self.assertEqual(p(rn), 'D4 F4 B4')
        rn = roman.RomanNumeral('viio64', k)
        self.assertEqual(p(rn), 'F4 B4 D5')

        rn = roman.RomanNumeral('vii', k)
        self.assertEqual(p(rn), 'B4 D5 F#5')
        rn = roman.RomanNumeral('vii6', k)
        self.assertEqual(p(rn), 'D4 F#4 B4')
        rn = roman.RomanNumeral('vii64', k)
        self.assertEqual(p(rn), 'F#4 B4 D5')

        rn = roman.RomanNumeral('viio7', k)
        self.assertEqual(p(rn), 'B4 D5 F5 A-5')
        rn = roman.RomanNumeral('viio65', k)
        self.assertEqual(p(rn), 'D4 F4 A-4 B4')
        rn = roman.RomanNumeral('viio43', k)
        self.assertEqual(p(rn), 'F4 A-4 B4 D5')
        rn = roman.RomanNumeral('viio42', k)
        self.assertEqual(p(rn), 'A-4 B4 D5 F5')

        rn = roman.RomanNumeral('vii/o7', k)
        self.assertEqual(p(rn), 'B4 D5 F5 A5')
        # noinspection SpellCheckingInspection
        rn = roman.RomanNumeral('viiø65', k)
        self.assertEqual(p(rn), 'D4 F4 A4 B4')
        # noinspection SpellCheckingInspection
        rn = roman.RomanNumeral('viiø43', k)
        self.assertEqual(p(rn), 'F4 A4 B4 D5')
        rn = roman.RomanNumeral('vii/o42', k)
        self.assertEqual(p(rn), 'A4 B4 D5 F5')

        rn = roman.RomanNumeral('VII', k)
        self.assertEqual(p(rn), 'B-4 D5 F5')
        rn = roman.RomanNumeral('VII6', k)
        self.assertEqual(p(rn), 'D4 F4 B-4')
        rn = roman.RomanNumeral('VII64', k)
        self.assertEqual(p(rn), 'F4 B-4 D5')

        rn = roman.RomanNumeral('bVII', k)
        self.assertEqual(p(rn), 'B--4 D-5 F-5')
        rn = roman.RomanNumeral('bVII6', k)
        self.assertEqual(p(rn), 'D-4 F-4 B--4')
        rn = roman.RomanNumeral('bVII64', k)
        self.assertEqual(p(rn), 'F-4 B--4 D-5')

        rn = roman.RomanNumeral('bvii', k)
        self.assertEqual(p(rn), 'B-4 D-5 F5')
        rn = roman.RomanNumeral('bvii6', k)
        self.assertEqual(p(rn), 'D-4 F4 B-4')
        rn = roman.RomanNumeral('bvii64', k)
        self.assertEqual(p(rn), 'F4 B-4 D-5')

        rn = roman.RomanNumeral('bviio', k)
        self.assertEqual(p(rn), 'B-4 D-5 F-5')
        rn = roman.RomanNumeral('bviio6', k)
        self.assertEqual(p(rn), 'D-4 F-4 B-4')
        rn = roman.RomanNumeral('bviio64', k)
        self.assertEqual(p(rn), 'F-4 B-4 D-5')

        rn = roman.RomanNumeral('#VII', k)
        self.assertEqual(p(rn), 'B4 D#5 F#5')
        rn = roman.RomanNumeral('#vii', k)
        self.assertEqual(p(rn), 'B#4 D#5 F##5')

        rn = roman.RomanNumeral('VII+', k)
        self.assertEqual(p(rn), 'B-4 D5 F#5')

    def testAllFormsOfVI(self):
        from music21 import roman

        def p(c):
            return ' '.join([x.nameWithOctave for x in c.pitches])

        k = key.Key('c')
        rn = roman.RomanNumeral('vio', k)
        self.assertEqual(p(rn), 'A4 C5 E-5')
        rn = roman.RomanNumeral('vio6', k)
        self.assertEqual(p(rn), 'C4 E-4 A4')
        rn = roman.RomanNumeral('vio64', k)
        self.assertEqual(p(rn), 'E-4 A4 C5')

        rn = roman.RomanNumeral('vi', k)
        self.assertEqual(p(rn), 'A4 C5 E5')
        rn = roman.RomanNumeral('vi6', k)
        self.assertEqual(p(rn), 'C4 E4 A4')
        rn = roman.RomanNumeral('vi64', k)
        self.assertEqual(p(rn), 'E4 A4 C5')

        rn = roman.RomanNumeral('vio7', k)
        self.assertEqual(p(rn), 'A4 C5 E-5 G-5')
        rn = roman.RomanNumeral('vio65', k)
        self.assertEqual(p(rn), 'C4 E-4 G-4 A4')
        rn = roman.RomanNumeral('vio43', k)
        self.assertEqual(p(rn), 'E-4 G-4 A4 C5')
        rn = roman.RomanNumeral('vio42', k)
        self.assertEqual(p(rn), 'G-4 A4 C5 E-5')

        rn = roman.RomanNumeral('viø7', k)
        self.assertEqual(p(rn), 'A4 C5 E-5 G5')
        rn = roman.RomanNumeral('vi/o65', k)
        self.assertEqual(p(rn), 'C4 E-4 G4 A4')
        rn = roman.RomanNumeral('vi/o43', k)
        self.assertEqual(p(rn), 'E-4 G4 A4 C5')
        rn = roman.RomanNumeral('viø42', k)
        self.assertEqual(p(rn), 'G4 A4 C5 E-5')

        rn = roman.RomanNumeral('VI', k)
        self.assertEqual(p(rn), 'A-4 C5 E-5')
        rn = roman.RomanNumeral('VI6', k)
        self.assertEqual(p(rn), 'C4 E-4 A-4')
        rn = roman.RomanNumeral('VI64', k)
        self.assertEqual(p(rn), 'E-4 A-4 C5')

        rn = roman.RomanNumeral('bVI', k)
        self.assertEqual(p(rn), 'A--4 C-5 E--5')
        rn = roman.RomanNumeral('bVI6', k)
        self.assertEqual(p(rn), 'C-4 E--4 A--4')
        rn = roman.RomanNumeral('bVI64', k)
        self.assertEqual(p(rn), 'E--4 A--4 C-5')

        rn = roman.RomanNumeral('bvi', k)
        self.assertEqual(p(rn), 'A-4 C-5 E-5')
        rn = roman.RomanNumeral('bvi6', k)
        self.assertEqual(p(rn), 'C-4 E-4 A-4')
        rn = roman.RomanNumeral('bvi64', k)
        self.assertEqual(p(rn), 'E-4 A-4 C-5')

        rn = roman.RomanNumeral('bvio', k)
        self.assertEqual(p(rn), 'A-4 C-5 E--5')
        rn = roman.RomanNumeral('bvio6', k)
        self.assertEqual(p(rn), 'C-4 E--4 A-4')
        rn = roman.RomanNumeral('bvio64', k)
        self.assertEqual(p(rn), 'E--4 A-4 C-5')

        rn = roman.RomanNumeral('#VI', k)
        self.assertEqual(p(rn), 'A4 C#5 E5')
        rn = roman.RomanNumeral('#vi', k)
        self.assertEqual(p(rn), 'A#4 C#5 E#5')

        rn = roman.RomanNumeral('VI+', k)
        self.assertEqual(p(rn), 'A-4 C5 E5')

    def testAugmented(self):
        from music21 import roman

        def p(c):
            return ' '.join([x.nameWithOctave for x in c.pitches])

        def test_numeral(country, figure_list, result, key_in='a'):
            for figure in figure_list:
                for with_plus in ('', '+'):
                    for kStr in (key_in, key_in.upper()):
                        key_obj = key.Key(kStr)
                        rn_str = country + with_plus + figure
                        rn = roman.RomanNumeral(rn_str, key_obj)
                        self.assertEqual(p(rn), result)


        test_numeral('It', ['6', ''], 'F5 A5 D#6')
        test_numeral('Ger', ['', '6', '65', '6/5'], 'F5 A5 C6 D#6')
        test_numeral('Fr', ['', '6', '43', '4/3'], 'F5 A5 B5 D#6')
        test_numeral('Sw', ['', '6', '43', '4/3'], 'F5 A5 B#5 D#6')

        # these I worked out in C, not A ...  :-)
        test_numeral('It', ['53'], 'F#4 A-4 C5', 'C')
        test_numeral('It', ['64'], 'C4 F#4 A-4', 'C')
        test_numeral('Ger', ['7'], 'F#4 A-4 C5 E-5', 'C')
        test_numeral('Ger', ['43'], 'C4 E-4 F#4 A-4', 'C')
        test_numeral('Ger', ['42'], 'E-4 F#4 A-4 C5', 'C')
        test_numeral('Fr', ['7'], 'D4 F#4 A-4 C5', 'C')
        test_numeral('Fr', ['65'], 'F#4 A-4 C5 D5', 'C')
        test_numeral('Fr', ['42'], 'C4 D4 F#4 A-4', 'C')
        test_numeral('Sw', ['7'], 'D#4 F#4 A-4 C5', 'C')
        test_numeral('Sw', ['65'], 'F#4 A-4 C5 D#5', 'C')
        test_numeral('Sw', ['42'], 'C4 D#4 F#4 A-4', 'C')

    def test_augmented_round_trip(self):
        # only testing properly spelled forms for input, since output will
        # always be properly spelled
        augTests = [
            'It6', 'It64', 'It53',
            'Ger65', 'Ger43', 'Ger42', 'Ger7',
            'Fr43', 'Fr7', 'Fr42', 'Fr65',
            'Sw43', 'Sw7', 'Sw42', 'Sw65',
        ]

        c_minor = key.Key('c')
        c_major = key.Key('C')

        for aug6 in augTests:
            rn = RomanNumeral(aug6, c_minor)
            ch = chord.Chord(rn.pitches)
            # without key...
            rn_out = romanNumeralFromChord(ch)
            if aug6 not in ('Ger7', 'Fr7'):
                # TODO(msc): fix these -- currently giving iø7 and Iø7 respectively
                self.assertEqual(rn.figure, rn_out.figure, f'{aug6}: {rn_out}')
                self.assertEqual(rn_out.key.tonicPitchNameWithCase, 'c')

            # with key
            rn_out = romanNumeralFromChord(ch, c_minor)
            self.assertEqual(rn.figure, rn_out.figure, f'{aug6}: {rn_out}')

            rn_out = romanNumeralFromChord(ch, c_major)
            self.assertEqual(rn.figure, rn_out.figure, f'{aug6}: {rn_out}')

    def testSetFigureAgain(self):
        """Setting the figure again doesn't double the alterations"""
        ger = RomanNumeral('Ger7')
        pitches_before = ger.pitches
        ger.figure = 'Ger7'
        self.assertEqual(ger.pitches, pitches_before)

        sharp_four = RomanNumeral('#IV')
        pitches_before = sharp_four.pitches
        sharp_four.figure = '#IV'
        self.assertEqual(sharp_four.pitches, pitches_before)

    def testZeroForDiminished(self):
        from music21 import roman
        rn = roman.RomanNumeral('vii07', 'c')
        self.assertEqual([p.name for p in rn.pitches], ['B', 'D', 'F', 'A-'])
        rn = roman.RomanNumeral('vii/07', 'c')
        self.assertEqual([p.name for p in rn.pitches], ['B', 'D', 'F', 'A'])

    def testIII7(self):
        c = chord.Chord(['E4', 'G4', 'B4', 'D5'])
        k = key.Key('C')
        rn = romanNumeralFromChord(c, k)
        self.assertEqual(rn.figure, 'iii7')

    def testHalfDimMinor(self):
        c = chord.Chord(['A3', 'C4', 'E-4', 'G4'])
        k = key.Key('c')
        rn = romanNumeralFromChord(c, k)
        self.assertEqual(rn.figure, 'viø7')

    def testHalfDimIII(self):
        c = chord.Chord(['F#3', 'A3', 'E4', 'C5'])
        k = key.Key('d')
        rn = romanNumeralFromChord(c, k)
        self.assertEqual(rn.figure, '#iiiø7')

    def testAugmentedOctave(self):
        c = chord.Chord(['C4', 'E5', 'G5', 'C#6'])
        k = key.Key('C')
        f = postFigureFromChordAndKey(c, k)
        self.assertEqual(f, '#853')

        rn = romanNumeralFromChord(c, k)
        self.assertEqual(rn.figure, 'I#853')

    def testSecondaryAugmentedSixth(self):
        rn = RomanNumeral('Ger65/IV', 'C')
        self.assertEqual([p.name for p in rn.pitches], ['D-', 'F', 'A-', 'B'])

    def testV7b5(self):
        rn = RomanNumeral('V7b5', 'C')
        self.assertEqual([p.name for p in rn.pitches], ['G', 'D-', 'F'])

    def testNo5(self):
        rn = RomanNumeral('viio[no5]', 'a')
        self.assertEqual([p.name for p in rn.pitches], ['G#', 'B'])

        rn = RomanNumeral('vii[no5]', 'a')
        self.assertEqual([p.name for p in rn.pitches], ['G#', 'B'])

    def testNeapolitan(self):
        # False:
        rn = RomanNumeral('III', 'a')  # Not II
        self.assertFalse(rn.isNeapolitan())
        rn = RomanNumeral('II', 'a')  # II but not bII (no frontAlterationAccidental)
        self.assertFalse(rn.isNeapolitan())
        rn = RomanNumeral('#II', 'a')  # rn.frontAlterationAccidental != flat
        self.assertFalse(rn.isNeapolitan())
        rn = RomanNumeral('bII', 'a')  # bII but not bII6 and default requires first inv
        self.assertFalse(rn.isNeapolitan())
        rn = RomanNumeral('bii6', 'a')  # quality != major
        self.assertFalse(rn.isNeapolitan())
        rn = RomanNumeral('#I', 'a')  # Enharmonics do not count
        self.assertFalse(rn.isNeapolitan())

        # True:
        rn = RomanNumeral('bII', 'a')  # bII but not bII6 and set requirement for first inv
        self.assertTrue(rn.isNeapolitan(require1stInversion=False))
        rn = RomanNumeral('bII6', 'a')
        self.assertTrue(rn.isNeapolitan())

    def testMixture(self):
        for fig in ['i', 'iio', 'bIII', 'iv', 'v', 'bVI', 'bVII', 'viio7']:
            # True, major key:
            self.assertTrue(RomanNumeral(fig, 'A').isMixture())
            # False, minor key:
            self.assertFalse(RomanNumeral(fig, 'a').isMixture())

        for fig in ['I', 'ii', '#iii', 'IV', 'vi', 'viiø7']:  # NB not #vi
            # False, major key:
            self.assertFalse(RomanNumeral(fig, 'A').isMixture())
            # True, minor key:
            self.assertTrue(RomanNumeral(fig, 'a').isMixture())

<<<<<<< HEAD
    def testSecondaryV(self):
        pitchesAndSecondaryMajor = {
            'D4 F#4 A4': 'V/V',
            'E4 G#4 B4': 'V/vi',
            'A4 C#5 E5': 'V/ii',
        }

        for x in pitchesAndSecondaryMajor:
            chd = chord.Chord(x)
            fig = romanNumeralFromChord(chd, 'C', preferSecondaryDominants=True).figure
            self.assertEqual(fig, pitchesAndSecondaryMajor[x])

        pitchesAndSecondaryMinor = {
            'C4 E4 G4': 'V/iv',
            'D4 F#4 A4': 'V/V',
            'Eb4 G4 Bb4': 'V/VI',
            'F4 A4 C5': 'V/VII',
        }

        for x in pitchesAndSecondaryMinor:
            chd = chord.Chord(x)
            fig = romanNumeralFromChord(chd, 'c', preferSecondaryDominants=True).figure
            self.assertEqual(fig, pitchesAndSecondaryMinor[x])


class TestExternal(unittest.TestCase):  # pragma: no cover
=======
    def testMinorTonic7InMajor(self):
        rn = RomanNumeral('i7', 'C')
        pitchStrings = [p.name for p in rn.pitches]
        self.assertEqual(pitchStrings, ['C', 'E-', 'G', 'B-'])
        for k in (key.Key('C'), key.Key('c')):
            ch1 = chord.Chord('C4 E-4 G4 B-4')
            rn2 = romanNumeralFromChord(ch1, k)
            self.assertEqual(rn2.figure, 'i7')
            ch = chord.Chord('E-4 G4 B-4 C5')
            rn = romanNumeralFromChord(ch, k)
            self.assertEqual(rn.figure, 'i65')

        for k in (key.Key('G'), key.Key('g')):
            ch = chord.Chord('G4 B-4 C5 E-5')
            rn = romanNumeralFromChord(ch, k)
            self.assertEqual(rn.figure, 'iv43')
            ch = chord.Chord('B-4 C5 E-5 G5')
            rn = romanNumeralFromChord(ch, k)
            self.assertEqual(rn.figure, 'iv42')

    def testMinorMajor7InMajor(self):
        def new_fig_equals_old_figure(rn_in, k='C'):
            p_old = [p.name for p in rn_in.pitches]
            rn_new = RomanNumeral(rn_in.figure, k)
            p_new = [p.name for p in rn_new.pitches]
            # order matters, octave does not
            self.assertEqual(p_old, p_new, f'{p_old} not equal {p_new} for {rn_in}')

        rn = RomanNumeral('i7[#7]', 'C')
        pitchStrings = [p.name for p in rn.pitches]
        self.assertEqual(pitchStrings, ['C', 'E-', 'G', 'B'])
        ch1 = chord.Chord('C4 E-4 G4 B4')
        rn1 = romanNumeralFromChord(ch1, 'C')
        self.assertEqual(rn1.figure, 'i7[#7]')
        new_fig_equals_old_figure(rn1)
        ch2 = chord.Chord('E-4 G4 B4 C5')
        rn2 = romanNumeralFromChord(ch2, 'C')
        self.assertEqual(rn2.figure, 'i65[#7]')
        new_fig_equals_old_figure(rn2)

        ch3 = chord.Chord('G4 B4 C5 E-5')
        rn3 = romanNumeralFromChord(ch3, 'G')
        self.assertEqual(rn3.figure, 'iv43[#7]')
        new_fig_equals_old_figure(rn3, 'G')
        ch4 = chord.Chord('B4 C5 E-5 G5')
        rn4 = romanNumeralFromChord(ch4, 'G')
        self.assertEqual(rn4.figure, 'iv42[#7]')
        new_fig_equals_old_figure(rn4, 'G')

        # in minor these are more normal #7:
        rn1 = romanNumeralFromChord(ch1, 'c')
        self.assertEqual(rn1.figure, 'i#7')
        new_fig_equals_old_figure(rn1, 'c')
        rn2 = romanNumeralFromChord(ch2, 'c')
        self.assertEqual(rn2.figure, 'i65[#7]')
        new_fig_equals_old_figure(rn2, 'c')

        ch3 = chord.Chord('G4 B4 C5 E-5')
        rn3 = romanNumeralFromChord(ch3, 'g')
        self.assertEqual(rn3.figure, 'iv43[#7]')
        new_fig_equals_old_figure(rn3, 'g')
        # except third-inversion...
        ch4 = chord.Chord('B4 C5 E-5 G5')
        rn4 = romanNumeralFromChord(ch4, 'g')
        self.assertEqual(rn4.figure, 'iv42[#7]')
        new_fig_equals_old_figure(rn4, 'g')



class TestExternal(unittest.TestCase):
    show = True
>>>>>>> db9fcb7b

    def testFromChordify(self):
        from music21 import corpus
        b = corpus.parse('bwv103.6')
        c = b.chordify()
        cKey = b.analyze('key')
        figuresCache = {}
        for x in c.recurse():
            if isinstance(x, chord.Chord):
                rnc = romanNumeralFromChord(x, cKey)
                figure = rnc.figure
                if figure not in figuresCache:
                    figuresCache[figure] = 1
                else:
                    figuresCache[figure] += 1
                x.lyric = figure

        if self.show:
            sortedList = sorted(figuresCache, key=figuresCache.get, reverse=True)
            for thisFigure in sortedList:
                print(thisFigure, figuresCache[thisFigure])

        b.insert(0, c)
        if self.show:
            b.show()


# -----------------------------------------------------------------------------
_DOC_ORDER = [
    RomanNumeral,
]


if __name__ == '__main__':
    import music21
    music21.mainTest(Test)  # , runTest='testV7b5')<|MERGE_RESOLUTION|>--- conflicted
+++ resolved
@@ -719,17 +719,9 @@
     return FigureTuple(figureTuple.aboveBass, alter, rootAlterationString)
 
 
-<<<<<<< HEAD
 def romanNumeralFromChord(chordObj,
                           keyObj: Union[key.Key, str] = None,
                           preferSecondaryDominants: bool = False):
-=======
-def romanNumeralFromChord(
-    chordObj,
-    keyObj: Union[key.Key, str] = None,
-    preferSecondaryDominants=False
-):
->>>>>>> db9fcb7b
     # noinspection PyShadowingNames
     '''
     Takes a chord object and returns an appropriate chord name.  If keyObj is
@@ -866,46 +858,6 @@
     ...     )
     <music21.roman.RomanNumeral #io6b3 in C major>
 
-<<<<<<< HEAD
-    The preferSecondaryDominants option defaults to False, but if set to True,
-    then certain rare figures are swapped with their
-    more common secondary dominant equivalent (based on V specifically).
-    This is limited to chords where the root is an unmodified scale degree,
-    but the fact that the triad quality is major indicates a
-    chromatic change to the 3rd and/or 5th.
-
-    The full list of supported swaps is:
-
-    * in both major and minor: II to V/V;
-
-    * for major key only: III to V/vi and VI to V/ii;
-
-    * in minor: I to V/iv, III to V/VI, and IV to V/VII (NB: no flat).
-
-    As always, those minor cases are debatable in relation to the minor type.
-    Here, the implementation is based on harmonic minor such that the
-    'unaltered' forms would be iv (minor) and III+ (augmented).
-
-    So first without setting preferSecondaryDominants:
-
-    >>> cd = chord.Chord('D F# A')
-    >>> rn = roman.romanNumeralFromChord(cd, 'C')
-    >>> rn.figure
-    'II'
-
-    And now with preferSecondaryDominants=True:
-
-    >>> rn = roman.romanNumeralFromChord(cd, 'C', preferSecondaryDominants=True)
-    >>> rn.figure
-    'V/V'
-
-    This also works fine with sevenths and inversions.
-
-    >>> cd = chord.Chord('F#4 A4 C5 D5')
-    >>> rn = roman.romanNumeralFromChord(cd, 'C', preferSecondaryDominants=True)
-    >>> rn.figure
-    'V65/V'
-=======
     Empty chords, including :class:`~music21.harmony.NoChord` objects, give empty RomanNumerals:
 
     >>> roman.romanNumeralFromChord(harmony.NoChord())
@@ -937,7 +889,6 @@
     ...     chord.Chord('E-4 G4 B4 C5'),
     ...     key.Key('C'))
     <music21.roman.RomanNumeral i65[#7] in C major>
->>>>>>> db9fcb7b
 
 
     Former bugs that are now fixed:
@@ -4135,34 +4086,6 @@
             # True, minor key:
             self.assertTrue(RomanNumeral(fig, 'a').isMixture())
 
-<<<<<<< HEAD
-    def testSecondaryV(self):
-        pitchesAndSecondaryMajor = {
-            'D4 F#4 A4': 'V/V',
-            'E4 G#4 B4': 'V/vi',
-            'A4 C#5 E5': 'V/ii',
-        }
-
-        for x in pitchesAndSecondaryMajor:
-            chd = chord.Chord(x)
-            fig = romanNumeralFromChord(chd, 'C', preferSecondaryDominants=True).figure
-            self.assertEqual(fig, pitchesAndSecondaryMajor[x])
-
-        pitchesAndSecondaryMinor = {
-            'C4 E4 G4': 'V/iv',
-            'D4 F#4 A4': 'V/V',
-            'Eb4 G4 Bb4': 'V/VI',
-            'F4 A4 C5': 'V/VII',
-        }
-
-        for x in pitchesAndSecondaryMinor:
-            chd = chord.Chord(x)
-            fig = romanNumeralFromChord(chd, 'c', preferSecondaryDominants=True).figure
-            self.assertEqual(fig, pitchesAndSecondaryMinor[x])
-
-
-class TestExternal(unittest.TestCase):  # pragma: no cover
-=======
     def testMinorTonic7InMajor(self):
         rn = RomanNumeral('i7', 'C')
         pitchStrings = [p.name for p in rn.pitches]
@@ -4234,7 +4157,6 @@
 
 class TestExternal(unittest.TestCase):
     show = True
->>>>>>> db9fcb7b
 
     def testFromChordify(self):
         from music21 import corpus
