# -*- coding: utf-8 -*-
# -----------------------------------------------------------------------------
# Name:         roman.py
# Purpose:      music21 classes for doing Roman Numeral / Tonal analysis
#
# Authors:      Michael Scott Asato Cuthbert
#               Christopher Ariza
#
# Copyright:    Copyright © 2011-2022 Michael Scott Asato Cuthbert and the music21
#               Project
# License:      BSD, see license.txt
# -----------------------------------------------------------------------------
'''
Music21 class for dealing with Roman Numeral analysis
'''
from __future__ import annotations

import copy
import enum
import re
import typing as t
import unittest

from collections import namedtuple

from music21 import chord
from music21 import common
from music21 import defaults
from music21 import environment
from music21 import exceptions21
from music21.figuredBass import notation as fbNotation
from music21 import harmony
from music21 import interval
from music21 import key
from music21 import note
from music21 import pitch
from music21 import scale

FigureTuple = namedtuple('FigureTuple', ['aboveBass', 'alter', 'prefix'])
ChordFigureTuple = namedtuple('ChordFigureTuple', ['aboveBass', 'alter', 'prefix', 'pitch'])

environLocal = environment.Environment('roman')

# TODO: setting inversion should change the figure

T = t.TypeVar('T', bound='RomanNumeral')

# -----------------------------------------------------------------------------


SHORTHAND_RE = re.compile(r'#*-*b*o*[1-9xyz]')
ENDWITHFLAT_RE = re.compile(r'[b\-]$')

# cache all Key/Scale objects created or passed in; re-use
# permits using internally scored pitch segments
_scaleCache: dict[str, scale.ConcreteScale] = {}
_keyCache: dict[str, key.Key] = {}

# create a single notation object for RN initialization, for type-checking,
# but it will always be replaced.
_NOTATION_SINGLETON = fbNotation.Notation()


# only some figures imply a root other than the bass (e.g. "54" does not)
FIGURES_IMPLYING_ROOT: tuple[tuple[int, ...], ...] = (
    # triads
    (6,), (6, 3), (6, 4),
    # seventh chords
    (6, 5, 3), (6, 5), (6, 4, 3), (4, 3), (6, 4, 2), (4, 2), (2,),
    # ninth chords
    (7, 6, 5, 3), (6, 5, 4, 3), (6, 4, 3, 2), (7, 5, 3, 2),
    # eleventh chords
    (9, 7, 6, 5, 3), (7, 6, 5, 4, 3), (9, 6, 5, 4, 3), (9, 7, 6, 4, 3), (7, 6, 5, 4, 2),
)


def _getKeyFromCache(keyStr: str) -> key.Key:
    '''
    get a key from the cache if it is there; otherwise
    create a new key and put it in the cache and return it.
    '''
    if keyStr in _keyCache:
        # adding copy.copy will at least prevent small errors at a cost of only 3 nanoseconds
        # of added time.  A deepcopy, unfortunately, take 2.8ms, which is longer than not
        # caching at all.  And not caching at all really slows down things like RomanText.
        # This at least will prevent what happens if `.key.mode` is changed
        keyObj = copy.copy(_keyCache[keyStr])
    else:
        keyObj = key.Key(keyStr)
        _keyCache[keyObj.tonicPitchNameWithCase] = keyObj
    return keyObj


# figure shorthands for all modes.
figureShorthands = {
    '53': '',
    '3': '',
    '63': '6',
    '753': '7',
    '75': '7',  # controversial perhaps
    '73': '7',  # controversial perhaps
    '9753': '9',
    '975': '9',  # controversial perhaps
    '953': '9',  # controversial perhaps
    '97': '9',  # controversial perhaps
    '95': '9',  # controversial perhaps
    '93': '9',  # controversial perhaps
    '653': '65',
    '6b53': '6b5',
    '643': '43',
    '642': '42',
    # '6b5bb3': 'o65',
    'bb7b5b3': 'o7',
    'b7b5b3': 'ø7',
    'bb7b53': 'o7',
    'b7b53': 'ø7',
}

figureShorthandsMode: dict[str, dict] = {
    'major': {
    },
    'minor': {
    }
}


# this is sort of a crock...  :-)  but it's very helpful.
functionalityScores: dict[str, int] = {
    'I': 100,
    'i': 90,
    'V7': 80,
    'V': 70,
    'V65': 68,
    'I6': 65,
    'V6': 63,
    'V43': 61,
    'I64': 60,
    'IV': 59,
    'i6': 58,
    'viio7': 57,
    'V42': 55,
    'viio65': 53,
    'viio6': 52,
    '#viio65': 51,
    'ii': 50,
    '#viio6': 49,
    'ii65': 48,
    'ii43': 47,
    'ii42': 46,
    'IV6': 45,
    'ii6': 43,
    'VI': 42,
    '#VI': 41,
    'vi': 40,
    'viio': 39,
    '#viio': 38,
    'iio': 37,  # common in Minor
    'iio42': 36,
    'bII6': 35,  # Neapolitan
    'It6': 34,
    'Ger65': 33,
    'iio43': 32,
    'iio65': 31,
    'Fr43': 30,
    '#vio': 28,
    '#vio6': 27,
    'III': 22,
    'Sw43': 21,
    'v': 20,
    'VII': 19,
    'VII7': 18,
    'IV65': 17,
    'IV7': 16,
    'iii': 15,
    'iii6': 12,
    'vi6': 10,
}


# -----------------------------------------------------------------------------


def expandShortHand(shorthand):
    '''
    Expands shorthand notation into a list with all figures expanded:

    >>> roman.expandShortHand('64')
    ['6', '4']
    >>> roman.expandShortHand('973')
    ['9', '7', '3']
    >>> roman.expandShortHand('11b3')
    ['11', 'b3']
    >>> roman.expandShortHand('b13#9-6')
    ['b13', '#9', '-6']
    >>> roman.expandShortHand('-')
    ['5', '-3']

    Slashes don't matter:

    >>> roman.expandShortHand('6/4')
    ['6', '4']

    Note that this is not where abbreviations get expanded:

    >>> roman.expandShortHand('')
    []
    >>> roman.expandShortHand('7')  # not 7, 5, 3
    ['7']
    >>> roman.expandShortHand('4/3')  # not 6, 4, 3
    ['4', '3']

    Note that this is ['6'] not ['6', '3']:

    >>> roman.expandShortHand('6')
    ['6']

    Returns a list of individual shorthands.
    '''
    shorthand = shorthand.replace('/', '')  # this line actually seems unnecessary.
    if ENDWITHFLAT_RE.match(shorthand):
        shorthand += '3'
    shorthand = re.sub('11', 'x', shorthand)
    shorthand = re.sub('13', 'y', shorthand)
    shorthand = re.sub('15', 'z', shorthand)
    shorthandGroups = SHORTHAND_RE.findall(shorthand)
    if len(shorthandGroups) == 1 and shorthandGroups[0].endswith('3'):
        shorthandGroups = ['5', shorthandGroups[0]]

    shGroupOut = []
    for sh in shorthandGroups:
        sh = re.sub('x', '11', sh)
        sh = re.sub('y', '13', sh)
        sh = re.sub('z', '15', sh)
        shGroupOut.append(sh)
    return shGroupOut


def correctSuffixForChordQuality(chordObj, inversionString):
    '''
    Correct a given inversionString suffix given a chord of various qualities.

    >>> c = chord.Chord('E3 C4 G4')
    >>> roman.correctSuffixForChordQuality(c, '6')
    '6'

    >>> c = chord.Chord('E3 C4 G-4')
    >>> roman.correctSuffixForChordQuality(c, '6')
    'o6'

    '''
    fifthType = chordObj.semitonesFromChordStep(5)
    if fifthType == 6:
        qualityName = 'o'
    elif fifthType == 8:
        qualityName = '+'
    else:
        qualityName = ''

    if inversionString and (inversionString.startswith('o')
                            or inversionString.startswith('°')
                            or inversionString.startswith('/o')
                            or inversionString.startswith('ø')):
        if qualityName == 'o':  # don't call viio7, viioo7.
            qualityName = ''

    seventhType = chordObj.semitonesFromChordStep(7)
    if seventhType and fifthType == 6:
        # there is a seventh and this is a diminished 5
        if seventhType == 10 and qualityName == 'o':
            qualityName = 'ø'
        elif seventhType != 9:
            pass  # do something for extremely odd chords built on diminished triad.
    # print(inversionString, fifthName)
    return qualityName + inversionString


def postFigureFromChordAndKey(chordObj, keyObj=None):
    '''
    (Note: this will become a private function by v10.)

    Returns the post-RN figure for a given chord in a given key.

    If keyObj is none, it uses the root as a major key:

    >>> roman.postFigureFromChordAndKey(
    ...     chord.Chord(['F#2', 'D3', 'A-3', 'C#4']),
    ...     key.Key('C'),
    ...     )
    'o6#5b3'

    The function substitutes shorthand (e.g., '6' not '63')

    >>> roman.postFigureFromChordAndKey(
    ...     chord.Chord(['E3', 'C4', 'G4']),
    ...     key.Key('C'),
    ...     )
    '6'

    >>> roman.postFigureFromChordAndKey(
    ...     chord.Chord(['E3', 'C4', 'G4', 'B-5']),
    ...     key.Key('F'),
    ...     )
    '65'

    >>> roman.postFigureFromChordAndKey(
    ...     chord.Chord(['E3', 'C4', 'G4', 'B-5']),
    ...     key.Key('C'),
    ...     )
    '6b5'

    We reduce common omissions from seventh chords to be '7' instead
    of '75', '73', etc.

    >>> roman.postFigureFromChordAndKey(
    ...     chord.Chord(['A3', 'E-4', 'G-4']),
    ...     key.Key('b-'),
    ...     )
    'o7'

    OMIT_FROM_DOCS

    Fails on German Augmented 6th chords in root position.  Calls them
    half-diminished chords.

    (This is in OMIT...)
    '''
    if keyObj is None:
        keyObj = key.Key(chordObj.root())
    chordFigureTuples = figureTuples(chordObj, keyObj)
    bassFigureAlter = chordFigureTuples[0].alter

    allFigureStringList = []

    third = chordObj.third
    fifth = chordObj.fifth
    # seventh = chordObj.seventh

    chordCardinality = chordObj.pitchClassCardinality
    if chordCardinality != 3:
        chordObjIsStandardTriad = False
        isMajorTriad = False
        isMinorTriad = False
    else:
        isMajorTriad = chordObj.isMajorTriad()
        # short-circuit this expensive call if we know it's not going to be true.
        isMinorTriad = False if isMajorTriad else chordObj.isMinorTriad()
        chordObjIsStandardTriad = (
            isMajorTriad
            or isMinorTriad
            or chordObj.isDiminishedTriad()  # check most common first
            or chordObj.isAugmentedTriad()  # then least common.
        )

    for ft in sorted(chordFigureTuples,
                     key=lambda tup: (-1 * tup.aboveBass, tup.alter, tup.pitch.ps)):
        # (diatonicIntervalNum, alter, alterStr, pitchObj) = figureTuple
        prefix = ft.prefix

        if ft.aboveBass != 1 and ft.pitch is third:
            if isMajorTriad or isMinorTriad:
                prefix = ''  # alterStr[1:]
            # elif isMinorTriad and ft.alter > 0:
            #    prefix = ''  # alterStr[1:]
        elif (ft.aboveBass != 1
              and ft.pitch is fifth
              and chordObjIsStandardTriad):
            prefix = ''  # alterStr[1:]

        if ft.aboveBass == 1:
            if ft.alter != bassFigureAlter and prefix != '':
                # mark altered octaves as 8 not 1
                figureString = prefix + '8'
                if figureString not in allFigureStringList:
                    # filter duplicates and put at beginning
                    allFigureStringList.insert(0, figureString)
        else:
            figureString = prefix + str(ft.aboveBass)
            # filter out duplicates.
            if figureString not in allFigureStringList:
                allFigureStringList.append(figureString)

    allFigureString = ''.join(allFigureStringList)
    key_mode = keyObj.mode

    # first is not currently used.
    if key_mode in figureShorthandsMode and allFigureString in figureShorthandsMode[key_mode]:
        allFigureString = figureShorthandsMode[allFigureString]
    elif allFigureString in figureShorthands:
        allFigureString = figureShorthands[allFigureString]

    # simplify common omissions from 7th chords
    if allFigureString in ('75', '73'):
        allFigureString = '7'

    allFigureString = correctSuffixForChordQuality(chordObj, allFigureString)

    return allFigureString


def figureTuples(chordObject: chord.Chord, keyObject: key.Key) -> list[ChordFigureTuple]:
    '''
    (This will become a private function in v.10)

    Return a set of tuplets for each pitch showing the presence of a note, its
    interval above the bass its alteration (float) from a step in the given
    key, an `alterationString`, and the pitch object.

    Note though that for roman numerals, the applicable key is almost always
    the root.

    For instance, in C major, F# D A- C# would be:

    >>> roman.figureTuples(
    ...     chord.Chord(['F#2', 'D3', 'A-3', 'C#4']),
    ...     key.Key('C'),
    ...     )
    [ChordFigureTuple(aboveBass=1, alter=1.0, prefix='#', pitch=<music21.pitch.Pitch F#2>),
     ChordFigureTuple(aboveBass=6, alter=0.0, prefix='', pitch=<music21.pitch.Pitch D3>),
     ChordFigureTuple(aboveBass=3, alter=-1.0, prefix='b', pitch=<music21.pitch.Pitch A-3>),
     ChordFigureTuple(aboveBass=5, alter=1.0, prefix='#', pitch=<music21.pitch.Pitch C#4>)]

    In c-minor, the A- is a normal note, so the prefix is '' not 'b'.  The natural minor is used
    exclusively.

    >>> roman.figureTuples(
    ...     chord.Chord(['F#2', 'D3', 'A-3', 'C#4']),
    ...     key.Key('c'),
    ...     )
    [ChordFigureTuple(aboveBass=1, alter=1.0, prefix='#', pitch=<music21.pitch.Pitch F#2>),
     ChordFigureTuple(aboveBass=6, alter=0.0, prefix='', pitch=<music21.pitch.Pitch D3>),
     ChordFigureTuple(aboveBass=3, alter=0.0, prefix='', pitch=<music21.pitch.Pitch A-3>),
     ChordFigureTuple(aboveBass=5, alter=1.0, prefix='#', pitch=<music21.pitch.Pitch C#4>)]

    A C dominant-seventh chord in c minor alters the bass but not the 7th degree

    >>> roman.figureTuples(
    ...     chord.Chord(['E3', 'C4', 'G4', 'B-5']),
    ...     key.Key('c'),
    ...     )
    [ChordFigureTuple(aboveBass=1, alter=1.0, prefix='#', pitch=<music21.pitch.Pitch E3>),
     ChordFigureTuple(aboveBass=6, alter=0.0, prefix='', pitch=<music21.pitch.Pitch C4>),
     ChordFigureTuple(aboveBass=3, alter=0.0, prefix='', pitch=<music21.pitch.Pitch G4>),
     ChordFigureTuple(aboveBass=5, alter=0.0, prefix='', pitch=<music21.pitch.Pitch B-5>)]

    >>> roman.figureTuples(
    ...     chord.Chord(['C4', 'E4', 'G4', 'C#4']),
    ...     key.Key('C'),
    ...     )
    [ChordFigureTuple(aboveBass=1, alter=0.0, prefix='', pitch=<music21.pitch.Pitch C4>),
     ChordFigureTuple(aboveBass=3, alter=0.0, prefix='', pitch=<music21.pitch.Pitch E4>),
     ChordFigureTuple(aboveBass=5, alter=0.0, prefix='', pitch=<music21.pitch.Pitch G4>),
     ChordFigureTuple(aboveBass=1, alter=1.0, prefix='#', pitch=<music21.pitch.Pitch C#4>)]
    '''
    result = []
    bass = chordObject.bass()
    for thisPitch in chordObject.pitches:
        shortTuple = figureTupleSolo(thisPitch, keyObject, bass)
        appendTuple = ChordFigureTuple(shortTuple.aboveBass,
                                       shortTuple.alter,
                                       shortTuple.prefix,
                                       thisPitch)
        result.append(appendTuple)
    return result


def figureTupleSolo(
    pitchObj: pitch.Pitch,
    keyObj: key.Key,
    bass: pitch.Pitch
) -> FigureTuple:
    '''
    Return a single tuple for a pitch and key showing the interval above
    the bass, its alteration from a step in the given key, an alteration
    string, and the pitch object.

    For instance, in C major, an A-3 above an F# bass would be:

    >>> roman.figureTupleSolo(
    ...     pitch.Pitch('A-3'),
    ...     key.Key('C'),
    ...     pitch.Pitch('F#2'),
    ...     )
    FigureTuple(aboveBass=3, alter=-1.0, prefix='b')

    These figures can be more complex in minor, so this is a good reference, showing
    that natural minor is always used.

    >>> c = key.Key('c')
    >>> c_as_bass = pitch.Pitch('C3')
    >>> for name in ('E--', 'E-', 'E', 'E#', 'A--', 'A-', 'A', 'A#', 'B--', 'B-', 'B', 'B#'):
    ...     ft = roman.figureTupleSolo(pitch.Pitch(name + '4'), c, c_as_bass)
    ...     print(f'{name:4s} {ft}')
    E--  FigureTuple(aboveBass=3, alter=-1.0, prefix='b')
    E-   FigureTuple(aboveBass=3, alter=0.0, prefix='')
    E    FigureTuple(aboveBass=3, alter=1.0, prefix='#')
    E#   FigureTuple(aboveBass=3, alter=2.0, prefix='##')
    A--  FigureTuple(aboveBass=6, alter=-1.0, prefix='b')
    A-   FigureTuple(aboveBass=6, alter=0.0, prefix='')
    A    FigureTuple(aboveBass=6, alter=1.0, prefix='#')
    A#   FigureTuple(aboveBass=6, alter=2.0, prefix='##')
    B--  FigureTuple(aboveBass=7, alter=-1.0, prefix='b')
    B-   FigureTuple(aboveBass=7, alter=0.0, prefix='')
    B    FigureTuple(aboveBass=7, alter=1.0, prefix='#')
    B#   FigureTuple(aboveBass=7, alter=2.0, prefix='##')

    Returns a namedtuple called a FigureTuple.
    '''
    unused_scaleStep, scaleAccidental = keyObj.getScaleDegreeAndAccidentalFromPitch(pitchObj)

    thisInterval = interval.Interval(bass, pitchObj)
    aboveBass = thisInterval.diatonic.generic.mod7
    if scaleAccidental is None:
        rootAlterationString = ''
        alterDiff = 0.0
    else:
        alterDiff = scaleAccidental.alter
        alter = int(alterDiff)
        if alter < 0:
            rootAlterationString = 'b' * (-1 * alter)
        elif alter > 0:
            rootAlterationString = '#' * alter
        else:
            rootAlterationString = ''

    appendTuple = FigureTuple(aboveBass, alterDiff, rootAlterationString)
    return appendTuple


def identifyAsTonicOrDominant(
    inChord: list | tuple | chord.Chord,
    inKey: key.Key
) -> str | t.Literal[False]:
    '''
    Returns the roman numeral string expression (either tonic or dominant) that
    best matches the inChord. Useful when you know inChord is either tonic or
    dominant, but only two pitches are provided in the chord. If neither tonic
    nor dominant is possibly correct, False is returned

    >>> roman.identifyAsTonicOrDominant(['B2', 'F5'], key.Key('C'))
    'V65'

    >>> roman.identifyAsTonicOrDominant(['B3', 'G4'], key.Key('g'))
    'i6'

    >>> roman.identifyAsTonicOrDominant(['C3', 'B-4'], key.Key('f'))
    'V7'

    Notice that this -- with B-natural is also identified as V7 because
    it is returning the roman numeral root and the inversion name, not yet
    checking for correctness.

    >>> roman.identifyAsTonicOrDominant(['C3', 'B4'], key.Key('f'))
    'V7'

    >>> roman.identifyAsTonicOrDominant(['D3'], key.Key('f'))
    False
    '''
    if isinstance(inChord, (list, tuple)):
        inChord = chord.Chord(inChord)
    elif not isinstance(inChord, chord.Chord):
        raise ValueError('inChord must be a Chord or a list of strings')  # pragma: no cover

    pitchNameList = []
    for x in inChord.pitches:
        pitchNameList.append(x.name)
    oneRoot = inKey.pitchFromDegree(1)
    fiveRoot = inKey.pitchFromDegree(5)
    oneChordIdentified = False
    fiveChordIdentified = False
    if oneRoot.name in pitchNameList:
        oneChordIdentified = True
    elif fiveRoot.name in pitchNameList:
        fiveChordIdentified = True
    else:
        oneRomanChord = RomanNumeral('I7', inKey).pitches
        fiveRomanChord = RomanNumeral('V7', inKey).pitches

        onePitchNameList = []
        for x in oneRomanChord:
            onePitchNameList.append(x.name)

        fivePitchNameList = []
        for x in fiveRomanChord:
            fivePitchNameList.append(x.name)

        oneMatches = len(set(onePitchNameList) & set(pitchNameList))
        fiveMatches = len(set(fivePitchNameList) & set(pitchNameList))
        if oneMatches > fiveMatches:
            oneChordIdentified = True
        elif oneMatches < fiveMatches:
            fiveChordIdentified = True
        else:  # both oneMatches and fiveMatches == 0
            return False

    if oneChordIdentified:
        rootScaleDeg = common.toRoman(1)
        if inKey.mode == 'minor':
            rootScaleDeg = rootScaleDeg.lower()
        else:
            rootScaleDeg = rootScaleDeg.upper()
        inChord.root(oneRoot)
    elif fiveChordIdentified:
        rootScaleDeg = common.toRoman(5)
        inChord.root(fiveRoot)
    else:
        return False

    return rootScaleDeg + romanInversionName(inChord)


def romanInversionName(inChord: chord.Chord, inv: int | None = None) -> str:
    '''
    Extremely similar to Chord's inversionName() method, but returns string
    values and allows incomplete triads.

    >>> roman.romanInversionName(chord.Chord('E4 G4 C5'))
    '6'

    >>> roman.romanInversionName(chord.Chord('G4 B4 C5 E5'))
    '43'

    Manually set the inversion to see what would happen.

    >>> roman.romanInversionName(chord.Chord('C5 E5 G5'), inv=2)
    '64'

    >>> roman.romanInversionName(chord.Chord('C5 E5 G5'), inv=0)
    ''

    Uncommon/unusual chords return an empty string

    >>> roman.romanInversionName(chord.Chord('C5 C#4'))
    ''

    Does not return ninth or eleventh chord figures.
    '''
    # TODO: add ninth and eleventh chord figures.

    if inv is None:
        inv = inChord.inversion()

    if inChord.isSeventh() or inChord.seventh is not None:
        if inv == 0:
            return '7'
        elif inv == 1:
            return '65'
        elif inv == 2:
            return '43'
        elif inv == 3:
            return '42'
        else:
            return ''
    elif (inChord.isTriad()
            or inChord.isIncompleteMajorTriad()
            or inChord.isIncompleteMinorTriad()):
        if inv == 0:
            return ''  # not 53
        elif inv == 1:
            return '6'
        elif inv == 2:
            return '64'
        else:
            return ''
    else:
        return ''


def correctRNAlterationForMinor(
    figureTuple: FigureTuple,
    keyObj: key.Key
) -> FigureTuple:
    '''
    (This will become a private function in version 10)

    Takes in a FigureTuple and a Key object and returns the same or a
    new FigureTuple correcting for the fact that, for instance, Ab in c minor
    is VI not vi.  Works properly only if the note is the root of the chord.

    Used in RomanNumeralFromChord

    These return new FigureTuple objects

    >>> ft5 = roman.FigureTuple(aboveBass=6, alter=-1, prefix='')
    >>> ft5a = roman.correctRNAlterationForMinor(ft5, key.Key('c'))
    >>> ft5a
    FigureTuple(aboveBass=6, alter=-1, prefix='b')
    >>> ft5a is ft5
    False

    >>> ft6 = roman.FigureTuple(aboveBass=6, alter=0, prefix='')
    >>> roman.correctRNAlterationForMinor(ft6, key.Key('c'))
    FigureTuple(aboveBass=6, alter=0, prefix='b')

    >>> ft7 = roman.FigureTuple(aboveBass=7, alter=1, prefix='#')
    >>> roman.correctRNAlterationForMinor(ft7, key.Key('c'))
    FigureTuple(aboveBass=7, alter=0, prefix='')

    Does nothing for major and passes in the original Figure Tuple unchanged:

    >>> ft1 = roman.FigureTuple(aboveBass=6, alter=-1, prefix='b')
    >>> ft2 = roman.correctRNAlterationForMinor(ft1, key.Key('C'))
    >>> ft2
    FigureTuple(aboveBass=6, alter=-1, prefix='b')
    >>> ft1 is ft2
    True

    Does nothing for steps other than 6 or 7:

    >>> ft3 = roman.FigureTuple(aboveBass=4, alter=-1, prefix='b')
    >>> ft4 = roman.correctRNAlterationForMinor(ft3, key.Key('c'))
    >>> ft4
    FigureTuple(aboveBass=4, alter=-1, prefix='b')
    >>> ft3 is ft4
    True
    '''
    if keyObj.mode != 'minor':
        return figureTuple
    if figureTuple.aboveBass not in (6, 7):
        return figureTuple

    alter = figureTuple.alter
    rootAlterationString = figureTuple.prefix

    if alter == 1.0:
        alter = 0
        rootAlterationString = ''
    elif alter == 0.0:
        alter = 0  # NB! does not change!
        rootAlterationString = 'b'
    # more exotic:
    elif alter > 1.0:
        alter = alter - 1
        rootAlterationString = rootAlterationString[1:]
    elif alter < 0.0:
        rootAlterationString = 'b' + rootAlterationString

    return FigureTuple(figureTuple.aboveBass, alter, rootAlterationString)


<<<<<<< HEAD
def romanNumeralFromChord(chordObj,
                          keyObj: Union[key.Key, str] = None,
                          preferSecondaryDominants: bool = False):
=======
def romanNumeralFromChord(
    chordObj: chord.Chord,
    keyObj: key.Key | str | None = None,
    preferSecondaryDominants: bool = False,
) -> RomanNumeral:
>>>>>>> 5417b3ce
    # noinspection PyShadowingNames
    '''
    Takes a chord object and returns an appropriate chord name.  If keyObj is
    omitted, the root of the chord is considered the key (if the chord has a
    major third, it's major; otherwise it's minor).

    >>> rn = roman.romanNumeralFromChord(
    ...     chord.Chord(['E-3', 'C4', 'G-6']),
    ...     key.Key('g#'),
    ...     )
    >>> rn
    <music21.roman.RomanNumeral bivo6 in g# minor>

    The pitches remain the same with the same octaves:

    >>> for p in rn.pitches:
    ...     p
    <music21.pitch.Pitch E-3>
    <music21.pitch.Pitch C4>
    <music21.pitch.Pitch G-6>

    >>> romanNumeral2 = roman.romanNumeralFromChord(
    ...     chord.Chord(['E3', 'C4', 'G4', 'B-4', 'E5', 'G5']),
    ...     key.Key('F'),
    ...     )
    >>> romanNumeral2
    <music21.roman.RomanNumeral V65 in F major>

    Note that vi and vii in minor, by default, signifies what you might think of
    alternatively as #vi and #vii:

    >>> romanNumeral3 = roman.romanNumeralFromChord(
    ...     chord.Chord(['A4', 'C5', 'E-5']),
    ...     key.Key('c'),
    ...     )
    >>> romanNumeral3
    <music21.roman.RomanNumeral vio in c minor>

    >>> romanNumeral4 = roman.romanNumeralFromChord(
    ...     chord.Chord(['A-4', 'C5', 'E-5']),
    ...     key.Key('c'),
    ...     )
    >>> romanNumeral4
    <music21.roman.RomanNumeral bVI in c minor>
    >>> romanNumeral4.sixthMinor
    <Minor67Default.CAUTIONARY: 2>

    >>> romanNumeral5 = roman.romanNumeralFromChord(
    ...     chord.Chord(['B4', 'D5', 'F5']),
    ...     key.Key('c'),
    ...     )
    >>> romanNumeral5
    <music21.roman.RomanNumeral viio in c minor>

    >>> romanNumeral6 = roman.romanNumeralFromChord(
    ...     chord.Chord(['B-4', 'D5', 'F5']),
    ...     key.Key('c'),
    ...     )
    >>> romanNumeral6
    <music21.roman.RomanNumeral bVII in c minor>

    Diminished and half-diminished seventh chords can omit the third and still
    be diminished: (n.b. we also demonstrate that chords can be created from a
    string):

    >>> romanNumeralDim7 = roman.romanNumeralFromChord(
    ...     chord.Chord('A3 E-4 G-4'),
    ...     key.Key('b-'),
    ...     )
    >>> romanNumeralDim7
    <music21.roman.RomanNumeral viio7 in b- minor>

    For reference, odder notes:

    >>> romanNumeral7 = roman.romanNumeralFromChord(
    ...     chord.Chord(['A--4', 'C-5', 'E--5']),
    ...     key.Key('c'),
    ...     )
    >>> romanNumeral7
    <music21.roman.RomanNumeral bbVI in c minor>

    >>> romanNumeral8 = roman.romanNumeralFromChord(
    ...     chord.Chord(['A#4', 'C#5', 'E#5']),
    ...     key.Key('c'),
    ...     )
    >>> romanNumeral8
    <music21.roman.RomanNumeral #vi in c minor>

    >>> romanNumeral10 = roman.romanNumeralFromChord(
    ...     chord.Chord(['F#3', 'A3', 'E4', 'C5']),
    ...     key.Key('d'),
    ...     )
    >>> romanNumeral10
    <music21.roman.RomanNumeral #iiiø7 in d minor>


    Augmented 6ths without key context

    >>> roman.romanNumeralFromChord(
    ...     chord.Chord('E-4 G4 C#5'),
    ...     )
    <music21.roman.RomanNumeral It6 in g minor>

    >>> roman.romanNumeralFromChord(
    ...     chord.Chord('E-4 G4 B-4 C#5'),
    ...     )
    <music21.roman.RomanNumeral Ger65 in g minor>

    >>> roman.romanNumeralFromChord(
    ...     chord.Chord('E-4 G4 A4 C#5'),
    ...     )
    <music21.roman.RomanNumeral Fr43 in g minor>

    >>> roman.romanNumeralFromChord(
    ...     chord.Chord('E-4 G4 A#4 C#5'),
    ...     )
    <music21.roman.RomanNumeral Sw43 in g minor>

    With correct key context:

    >>> roman.romanNumeralFromChord(
    ...     chord.Chord('E-4 G4 C#5'),
    ...     key.Key('G')
    ...     )
    <music21.roman.RomanNumeral It6 in G major>

    With incorrect key context does not find an augmented 6th chord:

    >>> roman.romanNumeralFromChord(
    ...     chord.Chord('E-4 G4 C#5'),
    ...     key.Key('C')
    ...     )
    <music21.roman.RomanNumeral #io6b3 in C major>

    Empty chords, including :class:`~music21.harmony.NoChord` objects, give empty RomanNumerals:

    >>> roman.romanNumeralFromChord(harmony.NoChord())
    <music21.roman.RomanNumeral>

    Augmented 6th chords in other inversions do not currently find correct roman numerals

    Changed in v7 -- i7 is given for a tonic or subdominant minor-seventh chord in major:

    >>> roman.romanNumeralFromChord(
    ...     chord.Chord('C4 E-4 G4 B-4'),
    ...     key.Key('C'))
    <music21.roman.RomanNumeral i7 in C major>

    >>> roman.romanNumeralFromChord(
    ...     chord.Chord('E-4 G4 B-4 C5'),
    ...     key.Key('G'))
    <music21.roman.RomanNumeral iv65 in G major>

    minor-Major chords are written with a [#7] modifier afterwards:

    >>> roman.romanNumeralFromChord(
    ...     chord.Chord('C4 E-4 G4 B4'),
    ...     key.Key('C'))
    <music21.roman.RomanNumeral i7[#7] in C major>
    >>> roman.romanNumeralFromChord(
    ...     chord.Chord('E-4 G4 B4 C5'),
    ...     key.Key('C'))
    <music21.roman.RomanNumeral i65[#7] in C major>

    Former bugs that are now fixed:

    >>> romanNumeral11 = roman.romanNumeralFromChord(
    ...     chord.Chord(['E4', 'G4', 'B4', 'D5']),
    ...     key.Key('C'),
    ...     )
    >>> romanNumeral11
    <music21.roman.RomanNumeral iii7 in C major>

    >>> roman.romanNumeralFromChord(chord.Chord('A3 C4 E-4 G4'), key.Key('c'))
    <music21.roman.RomanNumeral viø7 in c minor>

    >>> roman.romanNumeralFromChord(chord.Chord('A3 C4 E-4 G4'), key.Key('B-'))
    <music21.roman.RomanNumeral viiø7 in B- major>

    >>> romanNumeral9 = roman.romanNumeralFromChord(
    ...     chord.Chord(['C4', 'E5', 'G5', 'C#6']),
    ...     key.Key('C'),
    ...     )
    >>> romanNumeral9
    <music21.roman.RomanNumeral I#853 in C major>

    Not an augmented 6th:

    >>> roman.romanNumeralFromChord(
    ...     chord.Chord('E4 G4 B-4 C#5')
    ...     )
    <music21.roman.RomanNumeral io6b5b3 in c# minor>


    OMIT_FROM_DOCS

    Note that this should be III+642 gives III+#642 (# before 6 is unnecessary)

    # >>> roman.romanNumeralFromChord(chord.Chord('B3 D3 E-3 G3'), key.Key('c'))
    # <music21.roman.RomanNumeral III+642 in c minor>


    These two are debatable -- is the harmonic minor or the natural minor used as the basis?

    # >>> roman.romanNumeralFromChord(chord.Chord('F4 A4 C5 E-5'), key.Key('c'))
    # <music21.roman.RomanNumeral IVb753 in c minor>
    # <music21.roman.RomanNumeral IV75#3 in c minor>

    # >>> roman.romanNumeralFromChord(chord.Chord('F4 A4 C5 E5'), key.Key('c'))
    # <music21.roman.RomanNumeral IV7 in c minor>
    # <music21.roman.RomanNumeral IV#75#3 in c minor>

    (This is in OMIT...)
    '''

    # use these when we know the key...  don't we need to know the mode?
    aug6subs = {
        '#ivo6b3': 'It6',
        '#ivob64': 'It64',  # minor only
        '#ivobb64': 'It64',  # major only
        '#ivob5b3': 'It53',  # minor only
        '#ivob5bb3': 'It53',  # major only

        'IIø#643': 'Fr43',
        'IIø75#3': 'Fr7',  # in minor
        'IIø7b5#3': 'Fr7',  # in major
        'IIø6#42': 'Fr42',  # in minor
        'IIøb6#42': 'Fr42',  # in major
        'IIø65': 'Fr65',  # in minor seems wrong...
        'IIø65b3': 'Fr65',  # in major

        '#ii64b3': 'Sw43',
        '#iiø7': 'Sw7',  # minor; is wrong
        '#iib7bb53': 'Sw7',  # major
        '#iib642': 'Sw42',  # minor
        '#iibb642': 'Sw42',  # major
        '#ii6b5b3': 'Sw65',  # minor
        '#ii6b5bb3': 'Sw65',  # major

        '#ivo6b5b3': 'Ger65',  # in minor
        '#ivo6bb5b3': 'Ger65',  # in major
        '#ivob64b3': 'Ger43',  # in minor
        '#ivobb64bb3': 'Ger43',  # in major
        '#ivob6b42': 'Ger42',  # in minor
        '#ivob6bb42': 'Ger42',  # in major
        '#ivø7': 'Ger7',  # in minor -- seems wrong
        '#ivobb7b5bb3': 'Ger7',  # in major
    }
    aug6NoKeyObjectSubs = {
        'io6b3': 'It6',
        'iob64': 'It64',
        'iob5b3': 'It53',

        'Iø64b3': 'Fr43',
        'Iøb7b53': 'Fr7',
        'Iøb642': 'Fr42',
        'Iø6b5b3': 'Fr65',

        'i64b3': 'Sw43',
        'ib7bb53': 'Sw7',
        'ibb642': 'Sw42',
        'i6b5bb3': 'Sw65',

        'io6b5b3': 'Ger65',
        # Ger7 = iø7 -- is wrong...
        'iob64b3': 'Ger43',
        'iob6b42': 'Ger42',
    }
    minorSeventhSubs = {
        'b75b3': '7',
        '6b5': '65',
        'b64b3': '43',
        '6b42': '42',
    }
    minorMajorSeventhSubs = {
        '75b3': '7[#7]',  # major key root
        '65': '65[#7]',  # major key 1st inversion
        'b643': '43[#7]',  # major key second inversion
        '6b42': '42[#7]',  # major key form of 3rd inversion mM7...
        '#753': '#7',  # root position in minor key
        '6#53': '65[#7]',  # minor key 1st inversion
        '64#3': '43[#7]',  # minor key 2nd inversion
        '42': '42[#7]',  # minor key form of 3rd inversion mM7...
    }
    secondaryDominantSwapsMajor = {
        'II': 'V',  # II > V/V
        'III': 'vi',  # III > V/vi
        'VI': 'ii',  # VI > V/ii
    }
    secondaryDominantSwapsMinor = {
        'I': 'iv',  # Debatable
        'II': 'V',  # Only one shared with major
        'III': 'VI',  # NB upper (VI)
        'IV': 'VII',  # sic, no flat (bVII) by default
    }

    noKeyGiven = (keyObj is None)

    if not chordObj.pitches:
        return RomanNumeral()

    # TODO: Make sure 9 works
    # stepAdjustments = {'minor' : {3: -1, 6: -1, 7: -1},
    #                   'diminished' : {3: -1, 5: -1, 6: -1, 7: -2},
    #                   'half-diminished': {3: -1, 5: -1, 6: -1, 7: -1},
    #                   'augmented': {5: 1},
    #                   }
    root = chordObj.root()
    thirdType = chordObj.semitonesFromChordStep(3)
    if thirdType == 4:
        isMajorThird = True
    else:
        isMajorThird = False


    if keyObj is None:
        if isMajorThird:
            rootKeyObj = _getKeyFromCache(root.name.upper())
        else:
            rootKeyObj = _getKeyFromCache(root.name.lower())
        keyObj = rootKeyObj
    elif isinstance(keyObj, str):
        keyObj = key.Key(keyObj)

    ft = figureTupleSolo(root, keyObj, keyObj.tonic)  # a FigureTuple
    ft = correctRNAlterationForMinor(ft, keyObj)

    if ft.alter == 0:
        tonicPitch = keyObj.tonic
    else:
        # Altered scale degrees, such as #V require a different hypothetical
        # tonic:

        # not worth caching yet -- 150 microseconds; we're trying to lower milliseconds
        transposeInterval = interval.intervalFromGenericAndChromatic(
            interval.GenericInterval(1),
            interval.ChromaticInterval(ft.alter))
        tonicPitch = transposeInterval.transposePitch(keyObj.tonic)

    if keyObj.mode == 'major':
        tonicPitchName = tonicPitch.name.upper()
    else:
        tonicPitchName = tonicPitch.name.lower()

    alteredKeyObj = _getKeyFromCache(tonicPitchName)

    stepRoman = common.toRoman(ft.aboveBass)
    if isMajorThird:
        pass
    elif not isMajorThird:
        stepRoman = stepRoman.lower()
    inversionString = postFigureFromChordAndKey(chordObj, alteredKeyObj)

    rnString = ft.prefix + stepRoman + inversionString

    if (not isMajorThird
            and inversionString in minorSeventhSubs
            # only do expensive call in case it might be possible...
            and chordObj.isSeventhOfType((0, 3, 7, 10))):
        rnString = ft.prefix + stepRoman + minorSeventhSubs[inversionString]
    elif (not isMajorThird
              and inversionString in minorMajorSeventhSubs
              and chordObj.isSeventhOfType((0, 3, 7, 11))):
        rnString = ft.prefix + stepRoman + minorMajorSeventhSubs[inversionString]

    elif (not noKeyGiven
          and rnString in aug6subs
          and chordObj.isAugmentedSixth(permitAnyInversion=True)):
        rnString = aug6subs[rnString]
    elif (noKeyGiven
          and rnString in aug6NoKeyObjectSubs
          and chordObj.isAugmentedSixth(permitAnyInversion=True)):
        rnString = aug6NoKeyObjectSubs[rnString]
        nationalityStart = rnString[:2]  # nb: Ger = Ge
        if nationalityStart in ('It', 'Ge'):
            keyObj = _getKeyFromCache(chordObj.fifth.name.lower())
        elif nationalityStart in ('Fr', 'Sw'):
            keyObj = _getKeyFromCache(chordObj.seventh.name.lower())

    if preferSecondaryDominants and (ft.prefix == ''):  # Nothing on altered scale degrees
        if (keyObj.mode == 'major') and (stepRoman in secondaryDominantSwapsMajor):
            rnString = f'V{inversionString}/{secondaryDominantSwapsMajor[stepRoman]}'
        elif (keyObj.mode == 'minor') and (stepRoman in secondaryDominantSwapsMinor):
            rnString = f'V{inversionString}/{secondaryDominantSwapsMinor[stepRoman]}'

    try:
        rn = RomanNumeral(rnString, keyObj, updatePitches=False,
            # correctRNAlterationForMinor() adds cautionary
            sixthMinor=Minor67Default.CAUTIONARY, seventhMinor=Minor67Default.CAUTIONARY)
    except fbNotation.ModifierException as strerror:
        raise RomanNumeralException(
            'Could not parse {0} from chord {1} as an RN '
            'in key {2}: {3}'.format(rnString, chordObj, keyObj, strerror))  # pragma: no cover

    # Is this linking them in an unsafe way?
    rn.pitches = chordObj.pitches
    return rn


class Minor67Default(enum.Enum):
    '''
    Enumeration that can be passed into :class:`~music21.roman.RomanNumeral`'s
    keyword arguments `sixthMinor` and `seventhMinor` to define how Roman numerals
    on the sixth and seventh scale degrees are parsed in minor.

    Here is a little helper function that creates the chord in c-minor with the given
    `sixthMinor` interpretation in order to show how Minor67Default affects the
    interpretation of `vi`.

    >>> vi = lambda sixChord, quality: ' '.join(p.name for p in roman.RomanNumeral(
    ...                                            sixChord,
    ...                                            'c',
    ...                                            sixthMinor=quality).pitches)

    The default for new chords is `QUALITY`, which means that the chord quality
    (major, minor, diminished) determines what note is the root, lowered ^6
    or raised ^6:

    >>> vi('vi', roman.Minor67Default.QUALITY)
    'A C E'
    >>> vi('VI', roman.Minor67Default.QUALITY)
    'A- C E-'

    The enumeration `FLAT` means that lowered ^6 is used for the root no matter what.
    (Note that `FLAT` does not mean that the root will have a flat sign on it,
    for instance, in f-sharp minor, lowered ^6 is D natural. and in a-sharp minor,
    lowered ^6 is F#.)

    >>> vi('vi', roman.Minor67Default.FLAT)
    'A- C- E-'
    >>> vi('VI', roman.Minor67Default.FLAT)
    'A- C E-'

    Conversely, `SHARP` implies that raised ^6 is used no matter what.

    >>> vi('vi', roman.Minor67Default.SHARP)
    'A C E'
    >>> vi('VI', roman.Minor67Default.SHARP)
    'A C# E'

    Since `FLAT` assumes lowered ^6 whether the chord is major or minor (or anything else),
    to get a raised ^6 with the `FLAT` enumeration add a sharp before the name:

    >>> vi('#vi', roman.Minor67Default.FLAT)
    'A C E'

    Likewise, with `SHARP`, a flat sign is needed to get lowered ^6:

    >>> vi('bVI', roman.Minor67Default.SHARP)
    'A- C E-'

    The enumeration of `CAUTIONARY` is identical to `QUALITY` except that it
    ignores the `#` in #vi and the `b` in bVI, allowing users to write these
    chords in two different way.  `CAUTIONARY` is recommended in the case where
    users from different systems of training are working together, and no
    exotic chords (such as major triads on raised ^6) are used.

    >>> vi('#vi', roman.Minor67Default.CAUTIONARY)
    'A C E'
    >>> vi('vi', roman.Minor67Default.CAUTIONARY)
    'A C E'
    >>> vi('bVI', roman.Minor67Default.CAUTIONARY)
    'A- C E-'
    >>> vi('VI', roman.Minor67Default.CAUTIONARY)
    'A- C E-'

    Whereas `QUALITY` follows a strict interpretation of what preceeding sharp and flat
    signs mean.  With `QUALITY`, since vi is already sharpened, #vi raises it even more.
    And since VI is already flattened, bVI lowers it even further:

    >>> vi('vi', roman.Minor67Default.QUALITY)
    'A C E'
    >>> vi('#vi', roman.Minor67Default.QUALITY)
    'A# C# E#'
    >>> vi('VI', roman.Minor67Default.QUALITY)
    'A- C E-'
    >>> vi('bVI', roman.Minor67Default.QUALITY)
    'A-- C- E--'

    If you are using the `CAUTIONARY` enum, these odd chords can still be created, but
    an additional sharp or flat should be used.

    >>> vi('##vi', roman.Minor67Default.CAUTIONARY)
    'A# C# E#'
    >>> vi('bbVI', roman.Minor67Default.CAUTIONARY)
    'A-- C- E--'

    For other odd chords that are contrary to the standard minor interpretation
    in the "wrong" direction, the interpretation is the same as `QUALITY`.

    For instance, here is a major triad on raised ^6 (what might be generally
    conceived of as V/ii), in the `QUALITY` and `CAUTIONARY` systems:

    >>> vi('#VI', roman.Minor67Default.QUALITY)
    'A C# E'
    >>> vi('#VI', roman.Minor67Default.CAUTIONARY)
    'A C# E'

    And a minor triad on lowered ^6.

    >>> vi('bvi', roman.Minor67Default.QUALITY)
    'A- C- E-'
    >>> vi('bvi', roman.Minor67Default.CAUTIONARY)
    'A- C- E-'

    All these examples use ^6, but the same concepts apply to ^7 using
    `seventhMinor` instead.

    This enumeration applies to secondary chords built on ^6 or ^7:

    >>> vi('V/vi', roman.Minor67Default.QUALITY)
    'E G# B'
    >>> vi('V/VI', roman.Minor67Default.QUALITY)
    'E- G B-'

    >>> vi('V/vi', roman.Minor67Default.FLAT)
    'E- G B-'
    >>> vi('V/VI', roman.Minor67Default.FLAT)
    'E- G B-'

    Changed in v8 -- previously `sixthMinor` and `seventhMinor` did
    not carry over to secondary roman numerals.
    '''
    QUALITY = 1
    CAUTIONARY = 2
    SHARP = 3
    FLAT = 4


# -----------------------------------------------------------------------------


class RomanException(exceptions21.Music21Exception):
    pass


class RomanNumeralException(exceptions21.Music21Exception):
    pass


# -----------------------------------------------------------------------------


class RomanNumeral(harmony.Harmony):
    '''
    A RomanNumeral object is a specialized type of
    :class:`~music21.harmony.Harmony` object that stores the function and scale
    degree of a chord within a :class:`~music21.key.Key`.

    >>> ivInE = roman.RomanNumeral('IV', key.Key('E'))
    >>> ivInE.pitches
    (<music21.pitch.Pitch A4>, <music21.pitch.Pitch C#5>, <music21.pitch.Pitch E5>)

    Octaves assigned are arbitrary (generally C-4 or above) and just exist
    to keep the pitches properly sorted.

    Major and minor are written with capital and lowercase numerals respectively.
    Inversions and seventh-, ninth-, etc. chords are specified by putting the
    figured bass symbols directly after the chord.  Keys can be specified with
    Key objects or (less efficiently) a string.

    Dominant-seventh chord in c minor.

    >>> roman.RomanNumeral('V7', 'c').pitches
    (<music21.pitch.Pitch G4>, <music21.pitch.Pitch B4>,
     <music21.pitch.Pitch D5>, <music21.pitch.Pitch F5>)

    Minor chord on the fifth scale degree, in second inversion:

    >>> roman.RomanNumeral('v64', 'c').pitches
    (<music21.pitch.Pitch D4>, <music21.pitch.Pitch G4>, <music21.pitch.Pitch B-4>)


    If no Key is given then it exists as a theoretical, keyless RomanNumeral;
    e.g., V in any key.  But when realized, keyless RomanNumerals are
    treated as if they are in C major.

    >>> V = roman.RomanNumeral('V')
    >>> V.quality
    'major'

    >>> V.inversion()
    0

    >>> V.forteClass
    '3-11B'

    >>> V.scaleDegree
    5

    Default key is C Major

    >>> for p in V.pitches:
    ...     p
    <music21.pitch.Pitch G4>
    <music21.pitch.Pitch B4>
    <music21.pitch.Pitch D5>

    Neapolitan chords can be written as 'N6', 'bII6', or simply 'N'

    >>> neapolitan = roman.RomanNumeral('N6', 'c#')
    >>> neapolitan.key
    <music21.key.Key of c# minor>

    >>> neapolitan.isMajorTriad()
    True

    >>> neapolitan.scaleDegreeWithAlteration
    (2, <music21.pitch.Accidental flat>)

    >>> for p in neapolitan.pitches:
    ...     p
    <music21.pitch.Pitch F#4>
    <music21.pitch.Pitch A4>
    <music21.pitch.Pitch D5>

    >>> neapolitan2 = roman.RomanNumeral('bII6', 'g#')
    >>> [str(p) for p in neapolitan2.pitches]
    ['C#5', 'E5', 'A5']

    >>> neapolitan2.scaleDegree
    2

    Here's another dominant seventh chord in minor:

    >>> em = key.Key('e')
    >>> dominantV = roman.RomanNumeral('V7', em)
    >>> [str(p) for p in dominantV.pitches]
    ['B4', 'D#5', 'F#5', 'A5']

    Now using the older terminology where the case does not determine the
    quality, it becomes a minor-seventh chord:

    >>> minorV = roman.RomanNumeral('V43', em, caseMatters=False)
    >>> [str(p) for p in minorV.pitches]
    ['F#4', 'A4', 'B4', 'D5']

    (We will do this `str(p) for p in...` thing enough that let's make a helper function:)

    >>> def cp(rn_in):  # cp = chord pitches
    ...     return [str(p) for p in rn_in.pitches]
    >>> cp(minorV)
    ['F#4', 'A4', 'B4', 'D5']

    In minor -- VII and VI are assumed to refer to the flattened scale degree, while
    vii, viio, viio7, viiø7 and vi, vio, vio7, and viø7 all refer to the sharpened scale
    degree.  To get a minor triad on lowered 6 for instance, you will need to use 'bvi'
    while to get a major triad on raised 6, use '#VI'.

    The actual rule is that if the chord implies minor, diminished, or half-diminished,
    an implied "#" is read before the figure.  Anything else does not add the sharp.
    The lowered (natural minor) is the assumed basic chord.

    >>> majorFlatSeven = roman.RomanNumeral('VII', em)
    >>> cp(majorFlatSeven)
    ['D5', 'F#5', 'A5']

    >>> minorSharpSeven = roman.RomanNumeral('vii', em)
    >>> cp(minorSharpSeven)
    ['D#5', 'F#5', 'A#5']

    >>> majorFlatSix = roman.RomanNumeral('VI', em)
    >>> cp(majorFlatSix)
    ['C5', 'E5', 'G5']

    >>> minorSharpSix = roman.RomanNumeral('vi', em)
    >>> cp(minorSharpSix)
    ['C#5', 'E5', 'G#5']


    These rules can be changed by passing in a `sixthMinor` or `seventhMinor` parameter set to
    a member of :class:`music21.roman.Minor67Default`:

    >>> majorSharpSeven = roman.RomanNumeral('VII', em, seventhMinor=roman.Minor67Default.SHARP)
    >>> cp(majorSharpSeven)
    ['D#5', 'F##5', 'A#5']

    For instance, if you prefer a harmonic minor context where VI (or vi) always refers
    to the lowered 6 and viio (or VII) always refers to the raised 7, send along
    `sixthMinor=roman.Minor67Default.FLAT` and `seventhMinor=roman.Minor67Default.SHARP`

    >>> dimHarmonicSeven = roman.RomanNumeral('viio', em, seventhMinor=roman.Minor67Default.SHARP)
    >>> cp(dimHarmonicSeven)
    ['D#5', 'F#5', 'A5']

    >>> majHarmonicSeven = roman.RomanNumeral('bVII', em, seventhMinor=roman.Minor67Default.SHARP)
    >>> cp(majHarmonicSeven)
    ['D5', 'F#5', 'A5']


    >>> majHarmonicSix = roman.RomanNumeral('VI', em, sixthMinor=roman.Minor67Default.FLAT)
    >>> cp(majHarmonicSix)
    ['C5', 'E5', 'G5']
    >>> minHarmonicSix = roman.RomanNumeral('#vi', em, sixthMinor=roman.Minor67Default.FLAT)
    >>> cp(minHarmonicSix)
    ['C#5', 'E5', 'G#5']

    See the docs for :class:`~music21.roman.Minor67Default` for more information on
    configuring sixth and seventh interpretation in minor
    along with the useful `CAUTIONARY` setting where CAUTIONARY sharp and flat accidentals
    are allowed but not required.

    Either of these is the same way of getting a minor iii in a minor key:

    >>> minoriii = roman.RomanNumeral('iii', em, caseMatters=True)
    >>> cp(minoriii)
    ['G4', 'B-4', 'D5']

    >>> minoriiiB = roman.RomanNumeral('IIIb', em, caseMatters=False)
    >>> cp(minoriiiB)
    ['G4', 'B-4', 'D5']

    `caseMatters=False` will prevent `sixthMinor` or `seventhMinor` from having effect.

    >>> vii = roman.RomanNumeral('viio', 'a', caseMatters=False,
    ...                           seventhMinor=roman.Minor67Default.QUALITY)
    >>> cp(vii)
    ['G5', 'B-5', 'D-6']

    Can also take a scale object, here we build a first-inversion chord
    on the raised-three degree of D-flat major, that is, F#-major (late
    Schubert would be proud.)

    >>> sharp3 = roman.RomanNumeral('#III6', scale.MajorScale('D-'))
    >>> sharp3.scaleDegreeWithAlteration
    (3, <music21.pitch.Accidental sharp>)

    >>> cp(sharp3)
    ['A#4', 'C#5', 'F#5']

    >>> sharp3.figure
    '#III6'

    Figures can be changed and pitches will change. (Caution: there are still some bugs on this
    for extreme edge cases).

    >>> sharp3.figure = 'V'
    >>> cp(sharp3)
    ['A-4', 'C5', 'E-5']

    A diminished chord is specified with an `o` (the letter-O) or `°` symbol:

    >>> leadingToneSeventh = roman.RomanNumeral(
    ...     'viio', scale.MajorScale('F'))
    >>> cp(leadingToneSeventh)
    ['E5', 'G5', 'B-5']
    >>> cp(roman.RomanNumeral('vii°7', 'F'))
    ['E5', 'G5', 'B-5', 'D-6']

    Note in the above example we passed in a Scale object not a Key.  This can be used
    in the theoretical case of applying roman numerals in 7-note scales that are not
    major or minor.  (see the documentation for the
    :attr:`~music21.roman.RomanNumeral.scaleCardinality` attribute for scales other than
    7-note scales).

    Half-diminished seventh chords can be written with either `ø` or `/o` symbol:

    >>> cp(roman.RomanNumeral('viiø7', 'F'))
    ['E5', 'G5', 'B-5', 'D6']
    >>> cp(roman.RomanNumeral('vii/o7', 'F'))
    ['E5', 'G5', 'B-5', 'D6']


    A little modal mixture:

    >>> lessObviousDiminished = roman.RomanNumeral(
    ...     'vio', scale.MajorScale('c'))
    >>> for p in lessObviousDiminished.pitches:
    ...     p
    <music21.pitch.Pitch A4>
    <music21.pitch.Pitch C5>
    <music21.pitch.Pitch E-5>

    >>> diminished7th = roman.RomanNumeral(
    ...     'vio7', scale.MajorScale('c'))
    >>> for p in diminished7th.pitches:
    ...     p
    <music21.pitch.Pitch A4>
    <music21.pitch.Pitch C5>
    <music21.pitch.Pitch E-5>
    <music21.pitch.Pitch G-5>

    >>> diminished7th1stInv = roman.RomanNumeral(
    ...     'vio65', scale.MajorScale('c'))
    >>> for p in diminished7th1stInv.pitches:
    ...     p
    <music21.pitch.Pitch C4>
    <music21.pitch.Pitch E-4>
    <music21.pitch.Pitch G-4>
    <music21.pitch.Pitch A4>

    >>> halfDim7th2ndInv = roman.RomanNumeral(
    ...     'ivø43', scale.MajorScale('F'))
    >>> for p in halfDim7th2ndInv.pitches:
    ...     p
    <music21.pitch.Pitch F-4>
    <music21.pitch.Pitch A-4>
    <music21.pitch.Pitch B-4>
    <music21.pitch.Pitch D-5>

    >>> alteredChordHalfDim3rdInv = roman.RomanNumeral(
    ...     'biiø42', scale.MajorScale('F'))
    >>> cp(alteredChordHalfDim3rdInv)
    ['F-4', 'G-4', 'B--4', 'D--5']

    >>> alteredChordHalfDim3rdInv.intervalVector
    [0, 1, 2, 1, 1, 1]

    >>> alteredChordHalfDim3rdInv.commonName
    'half-diminished seventh chord'

    >>> alteredChordHalfDim3rdInv.romanNumeral
    'bii'

    >>> alteredChordHalfDim3rdInv.romanNumeralAlone
    'ii'

    Tones may be omitted by putting the number in a bracketed [noX] clause.
    These numbers refer to the note above the root, not above the bass:

    >>> openFifth = roman.RomanNumeral('V[no3]', key.Key('F'))
    >>> openFifth.pitches
    (<music21.pitch.Pitch C5>, <music21.pitch.Pitch G5>)
    >>> openFifthInv = roman.RomanNumeral('V64[no3]', key.Key('F'))
    >>> openFifthInv.pitches
    (<music21.pitch.Pitch G4>, <music21.pitch.Pitch C5>)

    Some theoretical traditions express a viio7 as a V9 chord with omitted
    root. Music21 allows that:

    >>> fiveOhNine = roman.RomanNumeral('V9[no1]', key.Key('g'))
    >>> cp(fiveOhNine)
    ['F#5', 'A5', 'C6', 'E-6']

    Putting [no] or [add] should never change the root

    >>> fiveOhNine.root()
    <music21.pitch.Pitch D5>

    Tones may be added by putting a number (with an optional accidental) in
    a bracketed [addX] clause:

    >>> susChord = roman.RomanNumeral('I[add4][no3]', key.Key('C'))
    >>> susChord.pitches
    (<music21.pitch.Pitch C4>, <music21.pitch.Pitch F4>, <music21.pitch.Pitch G4>)
    >>> susChord.root()
    <music21.pitch.Pitch C4>

    Figures such as 'V54' give the same result:

    >>> anotherSus = roman.RomanNumeral('V54', key.Key('C'))
    >>> anotherSus.pitches
    (<music21.pitch.Pitch G4>, <music21.pitch.Pitch C5>, <music21.pitch.Pitch D5>)

    Putting it all together:

    >>> weirdChord = roman.RomanNumeral('V65[no5][add#6][b3]', key.Key('C'))
    >>> cp(weirdChord)
    ['B-4', 'E#5', 'F5', 'G5']
    >>> weirdChord.root()
    <music21.pitch.Pitch G5>

    Other scales besides major and minor can be used.
    Just for kicks (no worries if this is goobley-gook):

    >>> ots = scale.OctatonicScale('C2')
    >>> rn_I9 = roman.RomanNumeral('I9', ots, caseMatters=False)
    >>> cp(rn_I9)
    ['C2', 'E-2', 'G-2', 'A2', 'C3']

    >>> romanNumeral2 = roman.RomanNumeral(
    ...     'V7#5b3', ots, caseMatters=False)
    >>> cp(romanNumeral2)
    ['G-2', 'A-2', 'C#3', 'E-3']

    >>> rn_minor_64_secondary = roman.RomanNumeral('v64/V', key.Key('e'))
    >>> rn_minor_64_secondary
    <music21.roman.RomanNumeral v64/V in e minor>

    >>> rn_minor_64_secondary.figure
    'v64/V'

    >>> cp(rn_minor_64_secondary)
    ['C#5', 'F#5', 'A5']

    >>> rn_minor_64_secondary.secondaryRomanNumeral
    <music21.roman.RomanNumeral V in e minor>

    Dominant 7ths can be specified by the character 'd' followed by the figure
    indicating the inversion of the chord:

    >>> r = roman.RomanNumeral('bVIId7', key.Key('B-'))
    >>> r.figure
    'bVIId7'

    >>> cp(r)
    ['A-5', 'C6', 'E-6', 'G-6']

    >>> r = roman.RomanNumeral('VId42')
    >>> r.figure
    'VId42'

    >>> r.key = key.Key('B-')
    >>> cp(r)
    ['F5', 'G5', 'B5', 'D6']

    >>> r = roman.RomanNumeral('IVd43', key.Key('B-'))
    >>> r.figure
    'IVd43'

    >>> cp(r)
    ['B-4', 'D-5', 'E-5', 'G5']

    >>> r2 = roman.RomanNumeral('V42/V7/vi', key.Key('C'))
    >>> cp(r2)
    ['A4', 'B4', 'D#5', 'F#5']

    >>> r2.secondaryRomanNumeral
    <music21.roman.RomanNumeral V7/vi in C major>

    >>> r2.secondaryRomanNumeral.secondaryRomanNumeral
    <music21.roman.RomanNumeral vi in C major>


    The I64 chord can also be specified as Cad64, which
    simply parses as I64:

    >>> r = roman.RomanNumeral('Cad64', key.Key('C'))
    >>> r
    <music21.roman.RomanNumeral Cad64 in C major>
    >>> cp(r)
    ['G4', 'C5', 'E5']

    >>> r = roman.RomanNumeral('Cad64', key.Key('c'))
    >>> r
    <music21.roman.RomanNumeral Cad64 in c minor>
    >>> cp(r)
    ['G4', 'C5', 'E-5']

    Works also for secondary romans:

    >>> r = roman.RomanNumeral('Cad64/V', key.Key('c'))
    >>> r
    <music21.roman.RomanNumeral Cad64/V in c minor>
    >>> cp(r)
    ['D5', 'G5', 'B5']


    In a major context, i7 and iv7 and their inversions are treated as minor-7th
    chords:

    >>> r = roman.RomanNumeral('i7', 'C')
    >>> r
    <music21.roman.RomanNumeral i7 in C major>
    >>> cp(r)
    ['C4', 'E-4', 'G4', 'B-4']

    >>> r = roman.RomanNumeral('iv42', 'C')
    >>> cp(r)
    ['E-4', 'F4', 'A-4', 'C5']

    For a minor-Major 7th chord in major, write it as i[add7] or i7[#7] or another inversion:

    >>> minorMajor = roman.RomanNumeral('i[add7]', 'C')
    >>> minorMajor
    <music21.roman.RomanNumeral i[add7] in C major>
    >>> cp(minorMajor)
    ['C4', 'E-4', 'G4', 'B4']
    >>> cp(roman.RomanNumeral('i7[#7]', 'C'))
    ['C4', 'E-4', 'G4', 'B4']

    Note that this is not the same as i#7, which gives a rather unusual chord in major.

    >>> cp(roman.RomanNumeral('i#7', 'C'))
    ['C4', 'E-4', 'G4', 'B#4']

    In minor, it's just fine.  I mean, just as fine:

    >>> cp(roman.RomanNumeral('i#7', 'c'))
    ['C4', 'E-4', 'G4', 'B4']


    >>> cp(roman.RomanNumeral('i42[#7]', 'C'))
    ['B4', 'C5', 'E-5', 'G5']

    As noted above, Minor-Major 7th chords in minor have a different form in root position:

    >>> cp(roman.RomanNumeral('i#7', 'c'))
    ['C4', 'E-4', 'G4', 'B4']

    (these are both the same)

    >>> cp(roman.RomanNumeral('i#753', 'c'))
    ['C4', 'E-4', 'G4', 'B4']
    >>> cp(roman.RomanNumeral('i7[#7]', 'c'))
    ['C4', 'E-4', 'G4', 'B4']


    Other inversions are the same as with major keys:

    >>> cp(roman.RomanNumeral('i65[#7]', 'c'))
    ['E-4', 'G4', 'B4', 'C5']
    >>> cp(roman.RomanNumeral('i43[#7]', 'c'))
    ['G4', 'B4', 'C5', 'E-5']



    The RomanNumeral constructor accepts a keyword 'updatePitches' which is
    passed to harmony.Harmony. By default, it
    is `True`, but can be set to `False` to initialize faster if pitches are not needed.

    >>> r = roman.RomanNumeral('vio', em, updatePitches=False)
    >>> r.pitches
    ()

    Equality:

    Two RomanNumerals compare equal if their `NotRest` components
    (noteheads, beams, expressions, articulations, etc.) are equal
    and if their figures and keys are equal:

    >>> c1 = chord.Chord('C4 E4 G4 C5')
    >>> c2 = chord.Chord('C3 E4 G4')
    >>> rn1 = roman.romanNumeralFromChord(c1, 'C')
    >>> rn2 = roman.romanNumeralFromChord(c2, 'C')
    >>> rn1 == rn2
    True
    >>> rn1.duration.type = 'half'
    >>> rn1 == rn2
    False
    >>> rn3 = roman.RomanNumeral('I', 'd')
    >>> rn2 == rn3
    False
    >>> rn3.key = key.Key('C')
    >>> rn2 == rn3
    True
    >>> rn4 = roman.RomanNumeral('ii', 'C')
    >>> rn2 == rn4
    False
    >>> rn4.figure = 'I'
    >>> rn2 == rn4
    True

    Changed in v6.5 -- caseMatters is keyword only. It along with sixthMinor and
    seventhMinor are now the only allowable keywords to pass in.

    Changed in v7 -- RomanNumeral.romanNumeral will always give a "b" for a flattened
    degree (i.e., '-II' becomes 'bII') as this is what people expect in looking at
    the figure.

    Changed in v8 -- Figures are now validated as alphanumeric or containing one of
    the following symbols (after the example "V"):

    >>> specialCharacterFigure = roman.RomanNumeral('V#+-/[]')
    >>> specialCharacterFigure
    <music21.roman.RomanNumeral V#+-/[]>

    And degree symbols (`°`) convert to `o`:

    >>> dimSeventh = roman.RomanNumeral('vii°7', 'c')
    >>> dimSeventh
    <music21.roman.RomanNumeral viio7 in c minor>

    Otherwise, an invalid figure raises `RomanNumeralException`:

    >>> roman.RomanNumeral("V64==53")
    Traceback (most recent call last):
    music21.roman.RomanNumeralException: Invalid figure: V64==53

    * Changed in v.7.3 -- figures that are not normally used to indicate inversion
      such as V54 (a suspension) no longer give strange inversions.

    OMIT_FROM_DOCS

    Things that were giving us trouble:

    >>> dminor = key.Key('d')
    >>> rn = roman.RomanNumeral('iiø65', dminor)
    >>> cp(rn)
    ['G4', 'B-4', 'D5', 'E5']

    >>> rn.romanNumeral
    'ii'

    >>> rn3 = roman.RomanNumeral('III', dminor)
    >>> cp(rn3)
    ['F4', 'A4', 'C5']

    Should be the same as above no matter when the key is set:

    >>> r = roman.RomanNumeral('VId7', key.Key('B-'))
    >>> cp(r)
    ['G5', 'B5', 'D6', 'F6']

    >>> r.key = key.Key('B-')
    >>> cp(r)
    ['G5', 'B5', 'D6', 'F6']

    This was getting B-flat.

    >>> r = roman.RomanNumeral('VId7')
    >>> r.key = key.Key('B-')
    >>> cp(r)
    ['G5', 'B5', 'D6', 'F6']

    >>> r = roman.RomanNumeral('IVd6/5')
    >>> r.key = key.Key('Eb')
    >>> cp(r)
    ['C5', 'E-5', 'G-5', 'A-5']

    >>> r = roman.RomanNumeral('vio', em)
    >>> cp(r)
    ['C#5', 'E5', 'G5']

    We can omit an arbitrary number of steps:

    >>> r = roman.RomanNumeral('Vd7[no3no5no7]', key.Key('C'))
    >>> cp(r)
    ['G4']

    Was setting a root of D5:

    >>> r = roman.RomanNumeral('V754', key.Key('C'))
    >>> cp(r)
    ['G4', 'C5', 'D5', 'F5']

    A symbol that looks like the degree symbol but isn't:

    >>> roman.RomanNumeral('viiº')
    <music21.roman.RomanNumeral viio>

    (NOTE: all this is omitted -- look at OMIT_FROM_DOCS above)
    '''
    # TODO: document better! what is inherited and what is new?

    _alterationRegex = re.compile(r'^(b+|-+|#+)')
    _omittedStepsRegex = re.compile(r'(\[(no[1-9]+)+]\s*)+')
    _addedStepsRegex = re.compile(r'\[add(b*|-*|#*)(\d+)+]\s*')
    _bracketedAlterationRegex = re.compile(r'\[(b+|-+|#+)(\d+)]')
    _augmentedSixthRegex = re.compile(r'(It|Ger|Fr|Sw)\+?')
    _romanNumeralAloneRegex = re.compile(r'(IV|I{1,3}|VI{0,2}|iv|i{1,3}|vi{0,2}|N)')
    _secondarySlashRegex = re.compile(r'(.*?)/([#a-np-zA-NP-Z].*)')
    _aug6defaultInversions = {'It': '6', 'Fr': '43', 'Ger': '65', 'Sw': '43'}
    _slashedAug6Inv = re.compile(r'(\d)/(\d)')

    _DOC_ATTR: dict[str, str] = {
        'addedSteps': '''
            Returns a list of the added steps, each as a tuple of
            modifier as a string (which might be empty) and a chord factor as an int.

            >>> rn = roman.RomanNumeral('V7[addb6]', 'C')
            >>> rn.addedSteps
            [('-', 6)]
            >>> rn.pitches
            (<music21.pitch.Pitch G4>,
             <music21.pitch.Pitch B4>,
             <music21.pitch.Pitch D5>,
             <music21.pitch.Pitch E-5>,
             <music21.pitch.Pitch F5>)

            You can add multiple added steps:

            >>> strange = roman.RomanNumeral('V7[addb6][add#6][add-8]')
            >>> strange.addedSteps
            [('-', 6), ('#', 6), ('-', 8)]
            >>> ' '.join([p.nameWithOctave for p in strange.pitches])
            'G4 B4 D5 E-5 E#5 F5 G-5'

            NOTE: The modifier name is currently changed from 'b' to '-', but
            this might change in a future version to match `bracketedAlteration`.
            ''',
        'bracketedAlterations': '''
            Returns a list of the bracketed alterations, each as a tuple of
            modifier as a string and a chord factor as an int.

            >>> rn = roman.RomanNumeral('V7[b5]')
            >>> rn.bracketedAlterations
            [('b', 5)]
            >>> rn.pitches
            (<music21.pitch.Pitch G4>,
             <music21.pitch.Pitch B4>,
             <music21.pitch.Pitch D-5>,
             <music21.pitch.Pitch F5>)

            NOTE: The bracketed alteration name is currently left as 'b', but
            this might change in a future version to match `addedSteps`.

            The difference between a bracketed alteration and just
            putting b5 in is that, a bracketed alteration changes
            notes already present in a chord and does not imply that
            the normally present notes would be missing.  Here, the
            presence of 7 and b5 means that no 3rd should appear.

            >>> rn2 = roman.RomanNumeral('V7b5')
            >>> rn2.bracketedAlterations
            []
            >>> len(rn2.pitches)
            3
            >>> [p.name for p in rn2.pitches]
            ['G', 'D-', 'F']

            Changed in v6.5 -- always returns a list, even if it is empty.
            ''',
        'caseMatters': '''
            Boolean to determine whether the case (upper or lowercase) of the
            figure determines whether it is major or minor.  Defaults to True;
            not everything has been tested with False yet.

            >>> roman.RomanNumeral('viiø7', 'd').caseMatters
            True
            ''',
        'figuresWritten': '''
            Returns a string containing any figured-bass figures as passed in:

            >>> roman.RomanNumeral('V65').figuresWritten
            '65'
            >>> roman.RomanNumeral('V').figuresWritten
            ''
            >>> roman.RomanNumeral('Fr43', 'c').figuresWritten
            '43'
            >>> roman.RomanNumeral('I7#5b3').figuresWritten
            '7#5b3'

            Note that the `o` and `ø` symbols are quality designations and not
            figures:

            >>> roman.RomanNumeral('viio6').figuresWritten
            '6'
            >>> roman.RomanNumeral('viiø7').figuresWritten
            '7'
            ''',
        'figuresNotationObj': '''
            Returns a :class:`~music21.figuredBass.notation.Notation` object
            that represents the figures in a RomanNumeral

            >>> rn = roman.RomanNumeral('V65')
            >>> notationObj = rn.figuresNotationObj
            >>> notationObj
            <music21.figuredBass.notation.Notation 6,5>
            >>> notationObj.numbers
            (6, 5, 3)

            >>> rn = roman.RomanNumeral('Ib75#3')
            >>> notationObj = rn.figuresNotationObj
            >>> notationObj.numbers
            (7, 5, 3)
            >>> notationObj.modifiers
            (<music21.figuredBass.notation.Modifier b flat>,
             <music21.figuredBass.notation.Modifier None None>,
             <music21.figuredBass.notation.Modifier # sharp>)
            ''',
        'frontAlterationAccidental': '''
            An optional :class:`~music21.pitch.Accidental` object
            representing the chromatic alteration of a RomanNumeral, if any

            >>> roman.RomanNumeral('bII43/vi', 'C').frontAlterationAccidental
            <music21.pitch.Accidental flat>

            >>> roman.RomanNumeral('##IV').frontAlterationAccidental
            <music21.pitch.Accidental double-sharp>

            For most roman numerals this will be None:

            >>> roman.RomanNumeral('V', 'f#').frontAlterationAccidental

            Changing this value will not change existing pitches.

            Changed in v6.5 -- always returns a string, never None
            ''',
        'frontAlterationString': '''
            A string representing the chromatic alteration of a RomanNumeral, if any

            >>> roman.RomanNumeral('bII43/vi', 'C').frontAlterationString
            'b'
            >>> roman.RomanNumeral('V', 'f#').frontAlterationString
            ''

            Changing this value will not change existing pitches.

            Changed in v6.5 -- always returns a string, never None
            ''',
        'frontAlterationTransposeInterval': '''
            An optional :class:`~music21.interval.Interval` object
            representing the transposition of a chromatically altered chord from
            the normal scale degree:

            >>> sharpFour = roman.RomanNumeral('#IV', 'C')
            >>> sharpFour.frontAlterationTransposeInterval
            <music21.interval.Interval A1>
            >>> sharpFour.frontAlterationTransposeInterval.niceName
            'Augmented Unison'

            Flats, as in this Neapolitan (bII6) chord, are given as diminished unisons:

            >>> roman.RomanNumeral('N6', 'C').frontAlterationTransposeInterval
            <music21.interval.Interval d1>

            Most RomanNumerals will have None and not a perfect unison for this value
            (this is for the speed of creating objects)

            >>> intv = roman.RomanNumeral('V', 'e-').frontAlterationTransposeInterval
            >>> intv is None
            True

            Changing this value will not change existing pitches.
            ''',
        'impliedQuality': '''
            The quality of the chord implied by the figure:

            >>> roman.RomanNumeral('V', 'C').impliedQuality
            'major'
            >>> roman.RomanNumeral('ii65', 'C').impliedQuality
            'minor'
            >>> roman.RomanNumeral('viio7', 'C').impliedQuality
            'diminished'

            The impliedQuality can differ from the actual quality
            if there are not enough notes to satisfy the implied quality,
            as in this half-diminished chord on vii which does not also
            have a seventh:

            >>> incorrectSeventh = roman.RomanNumeral('vii/o', 'C')
            >>> incorrectSeventh.impliedQuality
            'half-diminished'
            >>> incorrectSeventh.quality
            'diminished'

            >>> powerChordMinor = roman.RomanNumeral('v[no3]', 'C')
            >>> powerChordMinor.impliedQuality
            'minor'
            >>> powerChordMinor.quality
            'other'

            If case does not matter then an empty quality is implied:

            >>> roman.RomanNumeral('II', 'C', caseMatters=False).impliedQuality
            ''

            ''',
        'impliedScale': '''
            If no key or scale is passed in as the second object, then
            impliedScale will be set to C major:

            >>> roman.RomanNumeral('V').impliedScale
            <music21.scale.MajorScale C major>

            Otherwise this will be empty:

            >>> roman.RomanNumeral('V', key.Key('D')).impliedScale
            ''',
        'omittedSteps': '''
            A list of integers showing chord factors that have been
            specifically omitted:

            >>> emptyNinth = roman.RomanNumeral('V9[no7][no5]', 'C')
            >>> emptyNinth.omittedSteps
            [7, 5]
            >>> emptyNinth.pitches
            (<music21.pitch.Pitch G4>,
             <music21.pitch.Pitch B4>,
             <music21.pitch.Pitch A5>)

            Usually an empty list:

            >>> roman.RomanNumeral('IV6').omittedSteps
            []
            ''',
        'pivotChord': '''
            Defaults to None; if not None, stores another interpretation of the
            same RN in a different key; stores a RomanNumeral object.

            While not enforced, for consistency the pivotChord should be
            the new interpretation going forward (to the right on the staff)

            >>> rn = roman.RomanNumeral('V7/IV', 'C')
            >>> rn.pivotChord is None
            True
            >>> rn.pivotChord = roman.RomanNumeral('V7', 'F')
            ''',
        'primaryFigure': '''
            A string representing everything before the slash
            in a RomanNumeral with applied chords.  In other roman numerals
            it is the same as `figure`:

            >>> rn = roman.RomanNumeral('bII43/vi', 'C')
            >>> rn.primaryFigure
            'bII43'

            >>> rnSimple = roman.RomanNumeral('V6', 'a')
            >>> rnSimple.primaryFigure
            'V6'

            Changing this value will not change existing pitches.
            ''',
        'romanNumeralAlone': '''
            Returns a string of just the roman numeral part (I-VII or i-vii) of
            the figure:

            >>> roman.RomanNumeral('V6').romanNumeralAlone
            'V'

            Chromatic alterations and secondary numerals are omitted:

            >>> rn = roman.RomanNumeral('#II7/vi', 'C')
            >>> rn.romanNumeralAlone
            'II'

            Neapolitan chords are changed to 'II':

            >>> roman.RomanNumeral('N6').romanNumeralAlone
            'II'

            Currently augmented-sixth chords return the "national" base.  But this
            behavior may change in future versions:

            >>> roman.RomanNumeral('It6').romanNumeralAlone
            'It'
            >>> roman.RomanNumeral('Ger65').romanNumeralAlone
            'Ger'

            This will be controversial in some circles, but it's based on a root in
            isolation, and does not imply tonic quality:

            >>> roman.RomanNumeral('Cad64').romanNumeralAlone
            'I'
            ''',
        'scaleCardinality': '''
            Stores how many notes are in the scale; defaults to 7 for diatonic, obviously.

            >>> roman.RomanNumeral('IV', 'a').scaleCardinality
            7

            Probably you should not need to change this.  And most code is untested
            with other cardinalities.  But it is (in theory) possible to create
            roman numerals on octatonic scales, etc.

            Changing this value will not change existing pitches.
            ''',
        'scaleDegree': '''
            An int representing what degree of the scale the figure
            (or primary figure in the case of secondary/applied numerals)
            is on.  Discounts any front alterations:

            >>> roman.RomanNumeral('vi', 'E').scaleDegree
            6

            Note that this is 2, not 1.5 or 6 or 6.5 or something like that:

            >>> roman.RomanNumeral('bII43/vi', 'C').scaleDegree
            2

            Empty RomanNumeral objects have the special scaleDegree of 0:

            >>> roman.RomanNumeral().scaleDegree
            0

            Changing this value will not change existing pitches.

            Changed in v6.5 -- empty RomanNumeral objects get scaleDegree 0, not None.
            ''',
        'secondaryRomanNumeral': '''
            An optional roman.RomanNumeral object that represents the part
            after the slash in a secondary/applied RomanNumeral object.  For instance,
            in the roman numeral, `C: V7/vi`, the `secondaryRomanNumeral` would be
            the roman numeral `C: vi`.  The key of the `secondaryRomanNumeral`
            is the key of the original RomanNumeral.  In cases such as
            V/V/V, the `secondaryRomanNumeral` can itself have a
            `secondaryRomanNumeral`.

            >>> rn = roman.RomanNumeral('V7/vi', 'C')
            >>> rn.secondaryRomanNumeral
            <music21.roman.RomanNumeral vi in C major>
            ''',
        'secondaryRomanNumeralKey': '''
            An optional key.Key object for secondary/applied RomanNumeral that
            represents the key that the part of the figure *before* the slash
            will be interpreted in.  For instance in the roman numeral,
            `C: V7/vi`, the `secondaryRomanNumeralKey` would be `a minor`, since
            the vi (submediant) refers to an a-minor triad, and thus the `V7`
            part is to be read as the dominant seventh in `a minor`.

            >>> rn = roman.RomanNumeral('V7/vi', 'C')
            >>> rn.secondaryRomanNumeralKey
            <music21.key.Key of a minor>
            ''',
        'seventhMinor': '''
            How should vii, viio,  and VII be parsed in minor?
            Defaults to Minor67Default.QUALITY.

            This value should be passed into the constructor initially.
            Changing it after construction will not change the pitches.
            ''',
        'sixthMinor': '''
            How should vi, vio and VI be parsed in minor?
            Defaults to Minor67Default.QUALITY.

            This value should be passed into the constructor initially.
            Changing it after construction will not change the pitches.
            ''',
        'useImpliedScale': '''
            A boolean indicating whether an implied scale is being used:

            >>> roman.RomanNumeral('V').useImpliedScale
            True
            >>> roman.RomanNumeral('V', 'A').useImpliedScale
            False
            ''',
    }

    # INITIALIZER #

    def __init__(
        self,
        figure: str | int = '',
        keyOrScale: key.Key | scale.ConcreteScale | str | None = None,
        *,
        caseMatters=True,
        updatePitches=True,
        sixthMinor=Minor67Default.QUALITY,
        seventhMinor=Minor67Default.QUALITY,
        **keywords,
    ):
        self.primaryFigure: str = ''
        self.secondaryRomanNumeral: RomanNumeral | None = None
        self.secondaryRomanNumeralKey: key.Key | None = None

        self.pivotChord: RomanNumeral | None = None
        self.caseMatters: bool = caseMatters
        self.scaleCardinality: int = 7

        if isinstance(figure, int):
            self.caseMatters = False
            figure = common.toRoman(figure)

        # immediately fix low-preference figures
        if isinstance(figure, str):
            figure = figure.replace('0', 'o')  # viio7
            figure = figure.replace('º', 'o')
            figure = figure.replace('°', 'o')
            # /o is just a shorthand for ø -- so it should not be stored.
            figure = figure.replace('/o', 'ø')
        else:
            raise TypeError(f'Expected str or int: got {type(figure)}')
        # end immediate fixes

        if not all(char.isalnum() or char in '#°+-/[]' for char in figure):
            # V, b, ø, no, etc. already covered by isalnum()
            raise RomanNumeralException(f'Invalid figure: {figure}')

        # Store raw figure before calling setKeyOrScale:
        self._figure = figure
        # This is set when _setKeyOrScale() is called:
        self._scale = None
        self.scaleDegree: int = 0
        self.frontAlterationString: str = ''
        self.frontAlterationTransposeInterval: interval.Interval | None = None
        self.frontAlterationAccidental: pitch.Accidental | None = None
        self.romanNumeralAlone: str = ''
        self.figuresWritten: str = ''
        self.figuresNotationObj: fbNotation.Notation = _NOTATION_SINGLETON
        if not figure:
            self.figuresNotationObj = fbNotation.Notation()  # do not allow changing singleton

        self.impliedQuality: str = ''

        self.impliedScale: scale.ConcreteScale | None = None
        self.useImpliedScale: bool = False
        self.bracketedAlterations: list[tuple[str, int]] = []
        self.omittedSteps: list[int] = []
        self.addedSteps: list[tuple[str, int]] = []
        # do not update pitches.
        self._parsingComplete = False
        self.key = keyOrScale
        self.sixthMinor = sixthMinor
        self.seventhMinor = seventhMinor

        super().__init__(figure, updatePitches=updatePitches, **keywords)
        self.writeAsChord = True  # override from Harmony/ChordSymbol
        self._parsingComplete = True
        self._functionalityScore: int | None = None
        self.followsKeyChange: bool = False

    # SPECIAL METHODS #

    def _reprInternal(self):
        if hasattr(self.key, 'tonic'):
            return str(self.figureAndKey)
        else:
            return self.figure

    def __eq__(self, other) -> bool:
        '''
        Compare equality, just based on NotRest and on figure and key
        '''
        if not isinstance(other, RomanNumeral):
            return NotImplemented
        if note.NotRest.__eq__(self, other) is NotImplemented:
            return NotImplemented
        if not note.NotRest.__eq__(self, other):
            return False
        if self.key != other.key:
            return False
        if self.figure != other.figure:
            return False
        return True

    # PRIVATE METHODS #
    def _parseFigure(self):
        '''
        Parse the .figure object into its component parts.

        Called from the superclass, Harmony.__init__()
        '''
        if not isinstance(self._figure, str):  # pragma: no cover
            raise RomanException(f'got a non-string figure: {self._figure!r}')

        if not self.useImpliedScale:
            useScale = self._scale
        else:
            useScale = self.impliedScale

        (workingFigure, useScale) = self._correctForSecondaryRomanNumeral(useScale)

        if workingFigure == 'Cad64':
            # since useScale can be a scale, it might not have a mode
            if hasattr(useScale, 'mode') and useScale.mode == 'minor':
                workingFigure = 'i64'
            else:
                workingFigure = 'I64'

        self.primaryFigure = workingFigure

        workingFigure = self._parseOmittedSteps(workingFigure)
        workingFigure = self._parseAddedSteps(workingFigure)
        workingFigure = self._parseBracketedAlterations(workingFigure)

        # Replace Neapolitan indication.
        workingFigure = re.sub('^N6', 'bII6', workingFigure)
        workingFigure = re.sub('^N53', 'bII', workingFigure)  # Root position must be explicit
        workingFigure = re.sub('^N', 'bII6', workingFigure)  # First inversion assumed otherwise

        workingFigure = self._parseFrontAlterations(workingFigure)
        workingFigure, useScale = self._parseRNAloneAmidstAug6(workingFigure, useScale)
        workingFigure = self._setImpliedQualityFromString(workingFigure)
        workingFigure = self._adjustMinorVIandVIIByQuality(workingFigure, useScale)

        self.figuresWritten = workingFigure
        shFig = ','.join(expandShortHand(workingFigure))
        self.figuresNotationObj = fbNotation.Notation(shFig)

    def _setImpliedQualityFromString(self, workingFigure: str) -> str:
        # major, minor, augmented, or diminished (and half-diminished for 7ths)
        impliedQuality = ''
        # impliedQualitySymbol = ''
        if workingFigure.startswith('o') or workingFigure.startswith('°'):
            workingFigure = workingFigure[1:]
            impliedQuality = 'diminished'
            # impliedQualitySymbol = 'o'
        elif workingFigure.startswith('/o'):
            workingFigure = workingFigure[2:]
            impliedQuality = 'half-diminished'
            # impliedQualitySymbol = 'ø'
        elif workingFigure.startswith('ø'):
            workingFigure = workingFigure[1:]
            impliedQuality = 'half-diminished'
            # impliedQualitySymbol = 'ø'
        elif workingFigure.startswith('+'):
            workingFigure = workingFigure[1:]
            impliedQuality = 'augmented'
            # impliedQualitySymbol = '+'
        elif 'd' in workingFigure:
            m = re.match(r'(?P<leading>.*)d(?P<figure>7|6/?5|4/?3|4/?2|2)$', workingFigure)
            if m is None:
                raise RomanException(
                    f'Cannot make a dominant-seventh chord out of {workingFigure}. '
                    "Figure should be in ('7', '65', '43', '42', '2').")
            # this one is different
            workingFigure = m.group('leading') + m.group('figure')
            impliedQuality = 'dominant-seventh'
            # impliedQualitySymbol = '(dom7)'
        elif self.caseMatters and self.romanNumeralAlone.upper() == self.romanNumeralAlone:
            impliedQuality = 'major'
        elif self.caseMatters and self.romanNumeralAlone.lower() == self.romanNumeralAlone:
            impliedQuality = 'minor'
        self.impliedQuality = impliedQuality
        return workingFigure

    def _correctBracketedPitches(self) -> None:
        # correct bracketed figures
        if not self.bracketedAlterations:
            return
        for (alterNotation, chordStep) in self.bracketedAlterations:
            alterNotation = re.sub('b', '-', alterNotation)
            try:
                alterPitch = self.getChordStep(chordStep)
            except chord.ChordException:
                continue  # can happen for instance in It6 with updatePitches=False
            if alterPitch is not None:
                newAccidental = pitch.Accidental(alterNotation)
                if alterPitch.accidental is None:
                    alterPitch.accidental = newAccidental
                else:
                    alterPitch.accidental.set(alterPitch.accidental.alter + newAccidental.alter)

    def _findSemitoneSizeForQuality(self, impliedQuality: str) -> tuple[int, ...]:
        '''
        Given an implied quality, return the number of semitones that should be included.

        Relies entirely on impliedQuality. Note that in the case of 'diminished'
        it could be either diminished triad or diminished seventh. We return for diminished
        seventh since a missing chordStep for the 7th degree doesn't affect the processing.

        Returns a tuple of 2 or 3 length showing the number of
        semitones for third, fifth, [seventh]
        or the empty tuple () if not found.

        >>> r = roman.RomanNumeral()
        >>> r._findSemitoneSizeForQuality('major')
        (4, 7)
        >>> r._findSemitoneSizeForQuality('minor')
        (3, 7)
        >>> r._findSemitoneSizeForQuality('half-diminished')
        (3, 6, 10)
        >>> r._findSemitoneSizeForQuality('augmented')
        (4, 8)
        >>> r._findSemitoneSizeForQuality('dominant-seventh')
        (4, 7, 10)
        >>> r._findSemitoneSizeForQuality('not-a-quality')
        ()
        >>> r._findSemitoneSizeForQuality('diminished')
        (3, 6, 9)

        OMIT_FROM_DOCS

        This one is not currently used.

        >>> r._findSemitoneSizeForQuality('minor-seventh')
        (3, 7, 10)

        (This is in OMIT...)
        '''
        correctSemitones: tuple[int, ...]
        if impliedQuality == 'major':
            correctSemitones = (4, 7)
        elif impliedQuality == 'minor':
            correctSemitones = (3, 7)
        elif impliedQuality == 'diminished':
            correctSemitones = (3, 6, 9)
        elif impliedQuality == 'half-diminished':
            correctSemitones = (3, 6, 10)
        elif impliedQuality == 'augmented':
            correctSemitones = (4, 8)
        elif impliedQuality == 'minor-seventh':
            correctSemitones = (3, 7, 10)
        elif impliedQuality == 'dominant-seventh':
            correctSemitones = (4, 7, 10)
        else:
            correctSemitones = ()

        return correctSemitones

    def _matchAccidentalsToQuality(self, impliedQuality: str) -> None:
        '''
        Fixes notes that should be out of the scale
        based on what the chord "impliedQuality" (major, minor, augmented,
        diminished) by changing their accidental.

        An intermediary step in parsing figures.

        >>> r = roman.RomanNumeral()
        >>> r.pitches = ['C4', 'E4', 'G4']
        >>> r._matchAccidentalsToQuality('minor')
        >>> ' '.join([p.name for p in r.pitches])
        'C E- G'
        >>> r._matchAccidentalsToQuality('augmented')
        >>> ' '.join([p.name for p in r.pitches])
        'C E G#'
        >>> r._matchAccidentalsToQuality('diminished')
        >>> ' '.join([p.name for p in r.pitches])
        'C E- G-'
        >>> r.pitches = ['C4', 'E4', 'G4', 'B4']
        >>> r._matchAccidentalsToQuality('diminished')
        >>> ' '.join([p.name for p in r.pitches])
        'C E- G- B--'

        This was a problem before:

        >>> r.pitches = ['C4', 'E4', 'G4', 'B#4']
        >>> r._matchAccidentalsToQuality('diminished')
        >>> ' '.join([p.name for p in r.pitches])
        'C E- G- B--'
        '''
        def correctFaultyPitch(faultyPitch: pitch.Pitch, inner_correctedSemis: int):
            if inner_correctedSemis >= 6:
                inner_correctedSemis = -1 * (12 - inner_correctedSemis)
            elif inner_correctedSemis <= -6:
                inner_correctedSemis += 12

            if faultyPitch.accidental is None:
                faultyPitch.accidental = pitch.Accidental(inner_correctedSemis)
            else:
                acc = faultyPitch.accidental
                inner_correctedSemis += int(acc.alter)  # no quarter tones here.
                if inner_correctedSemis >= 6:
                    inner_correctedSemis = -1 * (12 - inner_correctedSemis)
                elif inner_correctedSemis <= -6:
                    inner_correctedSemis += 12

                acc.set(inner_correctedSemis)

        def shouldSkipThisChordStep(chordStep: int) -> bool:
            '''
            Skip adjusting chordSteps with explicit accidentals.

            For a figure like V7b5, make sure not to correct the b5 back,
            even though the implied quality requires a Perfect 5th.
            '''
            for figure in self.figuresNotationObj.figures:
                if (figure.number == chordStep
                        and figure.modifier.accidental is not None
                        and figure.modifier.accidental.alter != 0):
                    return True
            return False


        correctSemitones = self._findSemitoneSizeForQuality(impliedQuality)
        chordStepsToExamine = (3, 5, 7)
        # newPitches = []

        for i in range(len(correctSemitones)):  # 3, 5, possibly 7
            thisChordStep = chordStepsToExamine[i]
            if shouldSkipThisChordStep(thisChordStep):
                continue
            thisCorrect = correctSemitones[i]
            thisSemis = self.semitonesFromChordStep(thisChordStep)
            if thisSemis is None:  # no chord step
                continue
            if thisSemis == thisCorrect:  # nothing to do
                continue

            correctedSemis = thisCorrect - thisSemis
            chordStepNotNone = self.getChordStep(thisChordStep)
            if t.TYPE_CHECKING:
                assert chordStepNotNone is not None
            correctFaultyPitch(chordStepNotNone, correctedSemis)

        if len(correctSemitones) == 2 and len(self.figuresNotationObj.figures) >= 3:
            # special cases for chords whose 7th does not necessarily match the scale.
            if self.impliedQuality == 'minor' and self.semitonesFromChordStep(7) == 11:
                # i7 or iv7 chord or their inversions, in a major context.
                # check first that this isn't on purpose...
                if not shouldSkipThisChordStep(7):
                    correctFaultyPitch(self.seventh, -1)


    def _correctForSecondaryRomanNumeral(
        self,
        useScale: key.Key | scale.ConcreteScale,
        figure: str | None = None
    ) -> tuple[str, key.Key | scale.ConcreteScale]:
        '''
        Creates .secondaryRomanNumeral object and .secondaryRomanNumeralKey Key object
        inside the RomanNumeral object (recursively in case of V/V/V/V etc.) and returns
        the figure and scale that should be used instead of figure for further working.

        Returns a tuple of (newFigure, newScale).
        In case there is no secondary slash, returns the original figure and the original scale.

        If figure is None, uses newFigure.

        >>> k = key.Key('C')
        >>> r = roman.RomanNumeral('I', k)  # will not be used below...
        >>> r._correctForSecondaryRomanNumeral(k)  # uses 'I'. nothing should change...
        ('I', <music21.key.Key of C major>)
        >>> r.secondaryRomanNumeral is None
        True
        >>> r.secondaryRomanNumeralKey is None
        True
        >>> r._correctForSecondaryRomanNumeral(k, 'V/V')
        ('V', <music21.key.Key of G major>)
        >>> r._correctForSecondaryRomanNumeral(k, 'V65/IV')
        ('V65', <music21.key.Key of F major>)
        >>> r._correctForSecondaryRomanNumeral(k, 'viio/bVII')
        ('viio', <music21.key.Key of B- major>)

        >>> r._correctForSecondaryRomanNumeral(k, 'V9/vi')
        ('V9', <music21.key.Key of a minor>)
        >>> r.secondaryRomanNumeral
        <music21.roman.RomanNumeral vi in C major>
        >>> r.secondaryRomanNumeralKey
        <music21.key.Key of a minor>

        Recursive...

        >>> r._correctForSecondaryRomanNumeral(k, 'V7/V/V')
        ('V7', <music21.key.Key of D major>)
        >>> r.secondaryRomanNumeral
        <music21.roman.RomanNumeral V/V in C major>
        >>> r.secondaryRomanNumeralKey
        <music21.key.Key of D major>
        >>> r.secondaryRomanNumeral.secondaryRomanNumeral
        <music21.roman.RomanNumeral V in C major>
        >>> r.secondaryRomanNumeral.secondaryRomanNumeralKey
        <music21.key.Key of G major>
        '''
        if figure is None:
            figure = self._figure
        if figure is not None:  # typing
            match = self._secondarySlashRegex.match(figure)
        else:
            match = None
        if match:
            primaryFigure = match.group(1)
            secondaryFigure = match.group(2)
            secondaryRomanNumeral = RomanNumeral(
                secondaryFigure,
                useScale,
                caseMatters=self.caseMatters,
                sixthMinor=self.sixthMinor,
                seventhMinor=self.seventhMinor,
            )
            self.secondaryRomanNumeral = secondaryRomanNumeral
            if secondaryRomanNumeral.quality == 'minor':
                secondaryMode = 'minor'
            elif secondaryRomanNumeral.quality == 'major':
                secondaryMode = 'major'
            elif secondaryRomanNumeral.semitonesFromChordStep(3) == 3:
                secondaryMode = 'minor'
            else:
                secondaryMode = 'major'

            # TODO: this should use a KeyCache...
            # but lower priority since secondaries are relatively rare
            self.secondaryRomanNumeralKey = key.Key(
                secondaryRomanNumeral.root().name,
                secondaryMode,
            )
            useScale = self.secondaryRomanNumeralKey
            workingFigure = primaryFigure
        else:
            workingFigure = figure

        return (workingFigure, useScale)

    def _parseOmittedSteps(self, workingFigure: str) -> str:
        '''
        Remove omitted steps from a working figure and return the remaining figure,
        setting self.omittedSteps to the omitted parts

        >>> rn = roman.RomanNumeral()
        >>> rn._parseOmittedSteps('7[no5][no3]')
        '7'
        >>> rn.omittedSteps
        [5, 3]

        All omitted are mod 7:

        >>> rn = roman.RomanNumeral()
        >>> rn._parseOmittedSteps('13[no11][no9][no7]b3')
        '13b3'
        >>> rn.omittedSteps
        [4, 2, 7]

        '''
        omittedSteps = []
        match = self._omittedStepsRegex.search(workingFigure)
        if match:
            group = match.group()
            group = group.replace(' ', '')
            group = group.replace('][', '')
            omittedSteps = [(int(x) % 7 or 7) for x in group[1:-1].split('no') if x]
            # environLocal.printDebug(self.figure + ' omitting: ' + str(omittedSteps))
            workingFigure = self._omittedStepsRegex.sub('', workingFigure)
        self.omittedSteps = omittedSteps
        return workingFigure

    def _parseAddedSteps(self, workingFigure: str) -> str:
        '''
        Remove added steps from a working figure and return the remaining figure,
        setting self.addedSteps to a list of tuples of alteration and number

        >>> rn = roman.RomanNumeral()
        >>> rn._parseAddedSteps('7[add6][add#2]')
        '7'
        >>> rn.addedSteps
        [('', 6), ('#', 2)]

        All added are not mod 7.  Flat "b" becomes "-"

        >>> rn = roman.RomanNumeral()
        >>> rn._parseAddedSteps('13[addbb11]b3')
        '13b3'
        >>> rn.addedSteps
        [('--', 11)]
        '''
        addedSteps = []
        matches = self._addedStepsRegex.finditer(workingFigure)
        for m in matches:
            matchAlteration = m.group(1).replace('b', '-')
            matchDegree = m.group(2)
            addTuple = (matchAlteration, int(matchDegree))
            addedSteps.append(addTuple)
            # environLocal.printDebug(self.figure + ' omitting: ' + str(omittedSteps))
        workingFigure = self._addedStepsRegex.sub('', workingFigure)
        self.addedSteps = addedSteps
        return workingFigure

    def _parseBracketedAlterations(self, workingFigure: str) -> str:
        '''
        remove bracketed alterations from a figure and store them in `.bracketedAlterations`

        >>> rn = roman.RomanNumeral()
        >>> rn._parseBracketedAlterations('7[#5][b3]')
        '7'
        >>> rn.bracketedAlterations
        [('#', 5), ('b', 3)]

        '''
        matches = self._bracketedAlterationRegex.finditer(workingFigure)
        for m in matches:
            matchAlteration = m.group(1)
            matchDegree = int(m.group(2))
            newTuple = (matchAlteration, matchDegree)
            self.bracketedAlterations.append(newTuple)
        workingFigure = self._bracketedAlterationRegex.sub('', workingFigure)
        return workingFigure

    def _parseFrontAlterations(self, workingFigure: str) -> str:
        '''
        removes front alterations from a workingFigure and sets
        `.frontAlterationString`, `.frontAlterationTransposeInterval`
        and `.frontAlterationAccidental`.

        >>> rn = roman.RomanNumeral()
        >>> print(rn.frontAlterationTransposeInterval)
        None

        >>> rn._parseFrontAlterations('bVI')
        'VI'
        >>> rn.frontAlterationString
        'b'
        >>> rn.frontAlterationTransposeInterval
        <music21.interval.Interval d1>
        >>> rn.frontAlterationAccidental
        <music21.pitch.Accidental flat>
        '''
        frontAlterationString = ''  # the b in bVI, or the '#' in #vii
        frontAlterationTransposeInterval = None
        frontAlterationAccidental = None
        match = self._alterationRegex.match(workingFigure)
        if match:
            group = match.group()
            alteration = len(group)
            if group[0] in ('b', '-'):
                alteration *= -1  # else sharp...
            frontAlterationTransposeInterval = interval.intervalFromGenericAndChromatic(
                interval.GenericInterval(1),
                interval.ChromaticInterval(alteration),
            )
            frontAlterationAccidental = pitch.Accidental(alteration)
            frontAlterationString = group
            workingFigure = self._alterationRegex.sub('', workingFigure)
        self.frontAlterationString = frontAlterationString
        self.frontAlterationTransposeInterval = frontAlterationTransposeInterval
        self.frontAlterationAccidental = frontAlterationAccidental

        return workingFigure

    def _parseRNAloneAmidstAug6(
        self,
        workingFigure: str,
        useScale: key.Key | scale.ConcreteScale,
    ) -> tuple[str, key.Key | scale.ConcreteScale]:
        # noinspection PyShadowingNames
        '''
        Sets and removes from workingFigure the roman numeral alone, possibly
        changing the useScale in the case of augmented sixths.

        Returns the remains of the figure alone with the scale to be used

        >>> useScale = key.Key('C')
        >>> rn = roman.RomanNumeral()
        >>> workingFig, outScale = rn._parseRNAloneAmidstAug6('V7', useScale)
        >>> workingFig
        '7'
        >>> outScale is useScale
        True
        >>> rn.romanNumeralAlone
        'V'

        >>> rn = roman.RomanNumeral()
        >>> workingFig, outScale = rn._parseRNAloneAmidstAug6('Ger65', useScale)
        >>> workingFig
        '65'
        >>> rn.scaleDegreeWithAlteration
        (4, <music21.pitch.Accidental sharp>)


        Working figures might be changed to defaults:

        >>> rn = roman.RomanNumeral()
        >>> workingFig, outScale = rn._parseRNAloneAmidstAug6('Fr+6', useScale)
        >>> workingFig
        '43'
        >>> outScale
        <music21.key.Key of c minor>
        >>> rn.scaleDegree
        2

        >>> rn = roman.RomanNumeral()
        >>> workingFig, outScale = rn._parseRNAloneAmidstAug6('It6', scale.MajorScale('C'))
        >>> outScale
        <music21.key.Key of c minor>
        '''
        romanNormalMatch = self._romanNumeralAloneRegex.match(workingFigure)
        aug6Match = self._augmentedSixthRegex.match(workingFigure)  # 250ns not worth short-circuit

        if not romanNormalMatch and not aug6Match:
            raise RomanException(f'No roman numeral found in {workingFigure!r}')  # pragma: no cover

        if aug6Match:
            # NB -- could be Key or Scale
            if ((isinstance(useScale, key.Key) and useScale.mode == 'major')
                    or (isinstance(useScale, scale.DiatonicScale)
                        and useScale.type == 'major'
                        and useScale.tonic is not None)):
                useScale = key.Key(useScale.tonic, 'minor')  # type: ignore  # just said not None
                self.impliedScale = useScale
                self.useImpliedScale = True

                # Set secondary key, if any, to minor
                if self.secondaryRomanNumeralKey is not None:
                    secondary_tonic = self.secondaryRomanNumeralKey.tonic
                    self.secondaryRomanNumeralKey = key.Key(secondary_tonic, 'minor')

            aug6type: t.Literal['It', 'Ger', 'Fr', 'Sw'] = aug6Match.group(1)  # type: ignore

            if aug6type in ('It', 'Ger'):
                self.scaleDegree = 4
                self.frontAlterationAccidental = pitch.Accidental('sharp')
            elif aug6type == 'Fr':
                self.scaleDegree = 2
            elif aug6type == 'Sw':
                self.scaleDegree = 2
                self.frontAlterationAccidental = pitch.Accidental('sharp')

            workingFigure = self._augmentedSixthRegex.sub('', workingFigure)
            workingFigure = self._slashedAug6Inv.sub(r'\1\2', workingFigure)

            if not workingFigure or not workingFigure[0].isdigit():
                # Ger was passed in instead of Ger65, etc.
                workingFigure = self._aug6defaultInversions[aug6type] + workingFigure
            elif (workingFigure
                  and aug6type != 'It'
                  and workingFigure[0] == '6'
                  and (len(workingFigure) < 2
                        or not workingFigure[1].isdigit())):
                # Fr6 => Fr43
                workingFigure = self._aug6defaultInversions[aug6type] + workingFigure[1:]

            self.romanNumeralAlone = aug6type
            if aug6type != 'Fr':
                fixTuple = ('#', 1)
                self.bracketedAlterations.append(fixTuple)
            if aug6type in ('Fr', 'Sw'):
                fixTuple = ('#', 3)
                self.bracketedAlterations.append(fixTuple)
        else:
            if t.TYPE_CHECKING:
                assert romanNormalMatch is not None
            romanNumeralAlone = romanNormalMatch.group(1)
            self.scaleDegree = common.fromRoman(romanNumeralAlone)
            workingFigure = self._romanNumeralAloneRegex.sub('', workingFigure)
            self.romanNumeralAlone = romanNumeralAlone

        return workingFigure, useScale

    def adjustMinorVIandVIIByQuality(
        self,
        useScale: key.Key | scale.ConcreteScale
    ) -> None:
        '''
        Fix minor vi and vii to always be #vi and #vii if `.caseMatters`.

        >>> rn = roman.RomanNumeral()
        >>> rn.scaleDegree = 6
        >>> rn.impliedQuality = 'minor'
        >>> rn.adjustMinorVIandVIIByQuality(key.Key('c'))
        >>> rn.frontAlterationTransposeInterval
        <music21.interval.Interval A1>

        >>> rn.frontAlterationAccidental
        <music21.pitch.Accidental sharp>


        >>> rn = roman.RomanNumeral()
        >>> rn.scaleDegree = 6
        >>> rn.impliedQuality = 'major'
        >>> rn.adjustMinorVIandVIIByQuality(key.Key('c'))
        >>> rn.frontAlterationTransposeInterval is None
        True
        >>> rn.frontAlterationAccidental is None
        True

        Changed in v.6.4: public function became hook to private function having the actual guts
        '''
        unused_workingFigure = self._adjustMinorVIandVIIByQuality('', useScale)

    def _adjustMinorVIandVIIByQuality(
        self,
        workingFigure: str,
        useScale: key.Key | scale.ConcreteScale
    ) -> str:
        '''
        Fix minor vi and vii to always be #vi and #vii if `.caseMatters`.

        Made private in v.6.4 when `workingFigure` was added to the signature
        and returned.

        Altering `workingFigure` became necessary to handle these chromatic figures:
        https://github.com/cuthbertLab/music21/issues/437

        >>> rn = roman.RomanNumeral('viio#6', 'a')
        >>> ' '.join([p.name for p in rn.pitches])
        'B D G#'
        >>> rn = roman.RomanNumeral('viio6#4', 'a')
        >>> ' '.join([p.name for p in rn.pitches])
        'D G# B'
        >>> rn = roman.RomanNumeral('viio4#2', 'a')
        >>> ' '.join([p.name for p in rn.pitches])
        'F G# B D'
        >>> rn = roman.RomanNumeral('viio#853', 'a')
        >>> ' '.join([p.name for p in rn.pitches])
        'G# B D'
        >>> rn = roman.RomanNumeral('viio##853', 'a')
        >>> ' '.join([p.name for p in rn.pitches])
        'G# B D G##'
        '''
        def sharpen(wFig: str) -> str:
            changeFrontAlteration(interval.Interval('A1'), 1)
            # If root is in the figure, lower the root to avoid double-sharpening
            if '##' in wFig:
                wFig = wFig.replace('##8', '#8')
            elif '#2' in wFig:
                wFig = wFig.replace('#2', '2')
            elif '#4' in wFig:
                wFig = wFig.replace('#4', '4')
            elif '#6' in wFig:
                wFig = wFig.replace('#6', '6')
            else:
                wFig = wFig.replace('#8', '')
            return wFig

        # def flatten():
        #    changeFrontAlteration(interval.Interval('-A1'), -1)

        def changeFrontAlteration(intV: interval.Interval, alter: int):
            # fati = front alteration transpose interval
            fati = self.frontAlterationTransposeInterval
            if fati:
                newFati = interval.add([fati, intV])
                self.frontAlterationTransposeInterval = newFati
                if self.frontAlterationAccidental is None:  # pragma: no check
                    raise TypeError(
                        'Cannot have a RN with frontAlterationTransposeInterval and no accidental'
                    )
                self.frontAlterationAccidental.alter += alter
                if self.frontAlterationAccidental.alter == 0:
                    self.frontAlterationTransposeInterval = None
                    self.frontAlterationAccidental = None
            else:
                self.frontAlterationTransposeInterval = intV
                self.frontAlterationAccidental = pitch.Accidental(alter)

        # Make vii always #vii and vi always #vi.
        if getattr(useScale, 'mode', None) != 'minor':
            return workingFigure
        if self.scaleDegree not in (6, 7):
            return workingFigure
        if not self.caseMatters:
            return workingFigure

        # THIS IS WHERE sixthMinor and seventhMinor goes...
        if self.scaleDegree == 6:
            minorDefault = self.sixthMinor
        else:
            minorDefault = self.seventhMinor

        if minorDefault == Minor67Default.FLAT:
            # default of flat does not need anything.
            return workingFigure

        normallyRaised = self.impliedQuality in ('minor', 'diminished', 'half-diminished')

        if minorDefault == Minor67Default.SHARP:
            return sharpen(workingFigure)
        elif minorDefault == Minor67Default.QUALITY:
            if not normallyRaised:
                return workingFigure
            else:
                return sharpen(workingFigure)
        else:  # CAUTIONARY
            if not self.frontAlterationAccidental or self.frontAlterationAccidental.alter == 0:
                # same as QUALITY in this case
                if not normallyRaised:
                    return workingFigure
                else:
                    return sharpen(workingFigure)

            # adjust accidentals for CAUTIONARY status
            frontAlter = self.frontAlterationAccidental.alter
            if frontAlter >= 1 and normallyRaised:
                # CAUTIONARY accidental that is needed for parsing.
                return workingFigure
            elif frontAlter <= -1:
                return sharpen(workingFigure)
            else:
                return workingFigure

    def _updatePitches(self) -> None:
        '''
        Utility function to update the pitches to the new figure etc.
        '''
        useScale: key.Key | scale.ConcreteScale
        if self.secondaryRomanNumeralKey is not None:
            useScale = self.secondaryRomanNumeralKey
        elif self.useImpliedScale and self.impliedScale is not None:
            useScale = self.impliedScale
        else:
            useScale = self.key

        # should be 7 but hey, octatonic scales, etc.
        # self.scaleCardinality = len(useScale.pitches) - 1
        if 'DiatonicScale' in useScale.classes:  # speed up simple case
            self.scaleCardinality = 7
        else:
            self.scaleCardinality = useScale.getDegreeMaxUnique()

        bassScaleDegree = self.bassScaleDegreeFromNotation(self.figuresNotationObj)
        bassPitch = useScale.pitchFromDegree(bassScaleDegree, direction=scale.Direction.ASCENDING)
        pitches: list[pitch.Pitch] = [bassPitch]
        lastPitch = bassPitch
        numberNotes = len(self.figuresNotationObj.numbers)

        for j in range(numberNotes):
            i = numberNotes - j - 1
            thisScaleDegree = (bassScaleDegree
                                + self.figuresNotationObj.numbers[i]
                                - 1)
            newPitch = useScale.pitchFromDegree(thisScaleDegree,
                                                direction=scale.Direction.ASCENDING)
            pitchName = self.figuresNotationObj.modifiers[i].modifyPitchName(newPitch.name)
            newNewPitch = pitch.Pitch(pitchName)
            if newPitch.octave is not None:
                newNewPitch.octave = newPitch.octave
            else:
                newNewPitch.octave = defaults.pitchOctave
            if newNewPitch.ps < lastPitch.ps:
                newNewPitch.octave += 1  # type: ignore
            pitches.append(newNewPitch)
            lastPitch = newNewPitch

        if (self.frontAlterationTransposeInterval
                and self.frontAlterationTransposeInterval.semitones != 0):
            chord_map = chord.tools.allChordSteps(chord.Chord(pitches))
            non_alter = (
                chord_map.get(7, None),
                chord_map.get(2, None),  # 9th
                chord_map.get(4, None),  # 11th
                chord_map.get(6, None),  # 13th
            )
            for thisPitch in pitches:
                if thisPitch not in non_alter:
                    self.frontAlterationTransposeInterval.transposePitch(thisPitch, inPlace=True)
        self.pitches = tuple(pitches)  # unnecessary tuple; mypy properties different typing bug

        if self.figuresNotationObj.numbers not in FIGURES_IMPLYING_ROOT:
            # Avoid deriving a nonsense root later
            self.root(self.bass())

        self._matchAccidentalsToQuality(self.impliedQuality)

        # run this before omittedSteps and added steps so that
        # they don't change the sense of root.
        self._correctBracketedPitches()
        if self.omittedSteps or self.addedSteps:
            # set the root manually so that these alterations don't change the root.
            self.root(self.root())

        if self.omittedSteps:
            omittedPitches = []
            for thisCS in self.omittedSteps:
                p = self.getChordStep(thisCS)
                if p is not None:
                    omittedPitches.append(p.name)

            newPitches = []
            for thisPitch in self.pitches:
                if thisPitch.name not in omittedPitches:
                    newPitches.append(thisPitch)
            self.pitches = tuple(newPitches)

        if self.addedSteps:
            for addAccidental, stepNumber in self.addedSteps:
                if '-' in addAccidental:
                    alteration = addAccidental.count('-') * -1
                else:
                    alteration = addAccidental.count('#')
                thisScaleDegree = (self.scaleDegree + stepNumber - 1)
                addedPitch = useScale.pitchFromDegree(thisScaleDegree,
                                                      direction=scale.Direction.ASCENDING)
                if addedPitch.accidental is not None:
                    addedPitch.accidental.alter += alteration
                else:
                    addedPitch.accidental = pitch.Accidental(alteration)

                while addedPitch.ps < bassPitch.ps:
                    addedPitch.octave += 1

                if (addedPitch.ps == bassPitch.ps
                        and addedPitch.diatonicNoteNum < bassPitch.diatonicNoteNum):
                    # RN('IV[add#7]', 'C') would otherwise result
                    # in E#4 as bass, not E#5 as highest note.
                    addedPitch.octave += 1

                if addedPitch not in self.pitches:
                    self.add(addedPitch)

        if not self.pitches:
            raise RomanNumeralException(
                f'_updatePitches() was unable to derive pitches from the figure: {self.figure!r}'
            )  # pragma: no cover

    def transpose(self: T, value, *, inPlace=False) -> T | None:
        '''
        Overrides :meth:`~music21.harmony.Harmony.transpose` so that `key`
        attribute is transposed as well.

        >>> rn = roman.RomanNumeral('I', 'C')
        >>> rn
        <music21.roman.RomanNumeral I in C major>
        >>> rn.transpose(4)
        <music21.roman.RomanNumeral I in E major>
        >>> rn.transpose(-4, inPlace=True)
        >>> rn
        <music21.roman.RomanNumeral I in A- major>
        '''
        post = super().transpose(value, inPlace=inPlace)
        if not inPlace:
            post.key = self.key.transpose(value, inPlace=False)
            return post
        else:
            self.key = self.key.transpose(value, inPlace=False)
            return None


    # PUBLIC PROPERTIES #

    @property
    def romanNumeral(self) -> str:
        '''
        Read-only property that returns either the romanNumeralAlone (e.g. just
        II) or the frontAlterationAccidental.modifier (with 'b' for '-') + romanNumeralAlone
        (e.g. #II, bII)

        >>> rn = roman.RomanNumeral('#II7')
        >>> rn.romanNumeral
        '#II'

        >>> rn = roman.RomanNumeral('Ger+6')
        >>> rn.romanNumeral
        'Ger'

        >>> rn = roman.RomanNumeral('bbII/V')
        >>> rn.romanNumeral
        'bbII'
        >>> rn = roman.RomanNumeral('--II/V')
        >>> rn.romanNumeral
        'bbII'

        OMIT_FROM_DOCS

        >>> rn.romanNumeral = 'V'
        Traceback (most recent call last):
        ValueError: Cannot set romanNumeral property of RomanNumeral objects

        (This is in OMIT...)
        '''
        if self.romanNumeralAlone in ('Ger', 'Sw', 'It', 'Fr'):
            return self.romanNumeralAlone
        if self.frontAlterationAccidental is None:
            return self.romanNumeralAlone

        return (self.frontAlterationAccidental.modifier.replace('-', 'b')
                + self.romanNumeralAlone)

    @romanNumeral.setter
    def romanNumeral(self, value: str):
        raise ValueError('Cannot set romanNumeral property of RomanNumeral objects')

    @property
    def figure(self) -> str:
        '''
        Gets or sets the entire figure (the whole enchilada).
        (these docs are overridden below)
        '''
        return self._figure or ''

    @figure.setter
    def figure(self, newFigure: str):
        self._figure = newFigure
        if self._parsingComplete:
            self.bracketedAlterations = []
            self._parseFigure()
            self._updatePitches()

    @property
    def figureAndKey(self) -> str:
        '''
        Returns the figure and the key and mode as a string

        >>> rn = roman.RomanNumeral('V65/V', 'e')
        >>> rn.figureAndKey
        'V65/V in e minor'

        Without a key, it is the same as figure:

        >>> roman.RomanNumeral('V7').figureAndKey
        'V7'
        '''
        if self.key is None:
            return self.figure

        mode = ''
        tonic = self.key.tonic

        if hasattr(tonic, 'name'):
            tonic = tonic.name
        if hasattr(self.key, 'mode'):
            mode = ' ' + self.key.mode
        elif self.key.__class__.__name__ == 'MajorScale':
            mode = ' major'
        elif self.key.__class__.__name__ == 'MinorScale':
            mode = ' minor'

        if mode == ' minor':
            tonic = tonic.lower()
        elif mode == ' major':
            tonic = tonic.upper()
        return f'{self.figure} in {tonic}{mode}'

    @property
    def key(self):
        '''
        Gets or Sets the current Key (or Scale object) for a given
        RomanNumeral object.

        If a new key is set, then the pitches will probably change:

        >>> r1 = roman.RomanNumeral('V')

        (No key means an implicit C-major)

        >>> r1.key is None
        True

        >>> [str(p) for p in r1.pitches]
        ['G4', 'B4', 'D5']

        Change to A major

        >>> r1.key = key.Key('A')
        >>> [str(p) for p in r1.pitches]
        ['E5', 'G#5', 'B5']

        >>> r1
        <music21.roman.RomanNumeral V in A major>

        >>> r1.key
        <music21.key.Key of A major>

        >>> r1.key = key.Key('e')
        >>> [str(p) for p in r1.pitches]
        ['B4', 'D#5', 'F#5']

        >>> r1
        <music21.roman.RomanNumeral V in e minor>
        '''
        return self._scale

    @key.setter
    def key(self, keyOrScale):
        '''
        Provide a new key or scale, and re-configure the RN with the
        existing figure.
        '''
        if keyOrScale == self._scale and keyOrScale is not None:
            return  # skip...

        # try to get Scale or Key object from cache: this will offer
        # performance boost as Scale stores cached pitch segments
        if isinstance(keyOrScale, str):
            keyOrScale = _getKeyFromCache(keyOrScale)
        elif keyOrScale is not None:
            # environLocal.printDebug(['got keyOrScale', keyOrScale])
            try:
                keyClasses = keyOrScale.classes
            except:  # pragma: no cover
                raise RomanNumeralException(
                    'Cannot call classes on object {0!r}, send only Key '
                    'or Scale Music21Objects'.format(keyOrScale))
            if 'Key' in keyClasses:
                # good to go...
                if keyOrScale.tonicPitchNameWithCase not in _keyCache:
                    # store for later
                    _keyCache[keyOrScale.tonicPitchNameWithCase] = keyOrScale
            elif 'Scale' in keyClasses:
                if keyOrScale.name in _scaleCache:
                    keyOrScale = _scaleCache[keyOrScale.name]
                else:
                    _scaleCache[keyOrScale.name] = keyOrScale
            else:
                raise RomanNumeralException(
                    f'Cannot get a key from this object {keyOrScale!r}, send only '
                    + 'Key or Scale objects')  # pragma: no cover

        else:
            pass  # None
            # cache object if passed directly
        self._scale = keyOrScale
        if (keyOrScale is None
                or (hasattr(keyOrScale, 'isConcrete')
                    and not keyOrScale.isConcrete)):
            self.useImpliedScale = True
            if self._scale is not None:
                self.impliedScale = self._scale.derive(1, 'C')
            else:
                self.impliedScale = scale.MajorScale('C')
        else:
            self.useImpliedScale = False
        # need to permit object creation with no arguments, thus
        # self._figure can be None
        if self._parsingComplete:
            self._updatePitches()
            # environLocal.printDebug([
            #     'Roman.setKeyOrScale:',
            #     'called w/ scale', self.key,
            #     'figure', self.figure,
            #     'pitches', self.pitches,
            #     ])

    @property
    def scaleDegreeWithAlteration(self) -> tuple[int, pitch.Accidental | None]:
        '''
        Returns a two element tuple of the scale degree and the
        accidental that alters the scale degree for things such as #ii or
        bV.

        Note that vi and vii in minor have a frontAlterationAccidental of
        <sharp> even if it is not preceded by a `#` sign.

        Has the same effect as setting .scaleDegree and
        .frontAlterationAccidental separately

        >>> v = roman.RomanNumeral('V', 'C')
        >>> v.scaleDegreeWithAlteration
        (5, None)

        >>> neapolitan = roman.RomanNumeral('N6', 'c#')
        >>> neapolitan.scaleDegreeWithAlteration
        (2, <music21.pitch.Accidental flat>)
        '''
        return self.scaleDegree, self.frontAlterationAccidental

    def bassScaleDegreeFromNotation(
        self,
        notationObject: fbNotation.Notation | None = None
    ) -> int:
        '''
        Given a notationObject from
        :class:`music21.figuredBass.notation.Notation`
        return the scaleDegree of the bass.

        >>> fbn = figuredBass.notation.Notation('6,3')
        >>> V = roman.RomanNumeral('V')
        >>> V.bassScaleDegreeFromNotation(fbn)
        7

        >>> fbn2 = figuredBass.notation.Notation('#6,4')
        >>> vi = roman.RomanNumeral('vi')
        >>> vi.bassScaleDegreeFromNotation(fbn2)
        3

        Can figure it out directly from an existing RomanNumeral:

        >>> ii65 = roman.RomanNumeral('ii65', 'C')
        >>> ii65.bassScaleDegreeFromNotation()
        4

        Simple test:

        >>> I = roman.RomanNumeral('I')
        >>> I.bassScaleDegreeFromNotation()
        1

        Figures that do not imply a bass like 54 just return the instance
        :attr:`scaleDegree`:

        >>> V = roman.RomanNumeral('V54')
        >>> V.bassScaleDegreeFromNotation()
        5
        '''
        # A bit slow (6 seconds for 1000 operations, but not the bottleneck)
        if notationObject is None:
            notationObject = self.figuresNotationObj
        c = pitch.Pitch('C3')
        cDNN = 22  # cDNN = c.diatonicNoteNum  # always 22
        pitches = [c]
        if notationObject.numbers not in FIGURES_IMPLYING_ROOT:
            return self.scaleDegree
        for i in notationObject.numbers:
            distanceToMove = i - 1
            newDiatonicNumber = (cDNN + distanceToMove)

            newStep, newOctave = interval.convertDiatonicNumberToStep(
                newDiatonicNumber)
            newPitch = pitch.Pitch(f'{newStep}{newOctave}')
            pitches.append(newPitch)

        tempChord = chord.Chord(pitches)
        rootDNN = tempChord.root().diatonicNoteNum
        staffDistanceFromBassToRoot = rootDNN - cDNN
        bassSD = ((self.scaleDegree - staffDistanceFromBassToRoot) %
                  self.scaleCardinality)
        if bassSD == 0:
            bassSD = self.scaleCardinality
        return bassSD

    @property
    def functionalityScore(self) -> int:
        '''
        Return or set a number from 1 to 100 representing the relative
        functionality of this RN.figure (possibly given the mode, etc.).

        Numbers are ordinal, not cardinal.

        >>> rn1 = roman.RomanNumeral('V7')
        >>> rn1.functionalityScore
        80

        >>> rn2 = roman.RomanNumeral('vi6')
        >>> rn2.functionalityScore
        10

        >>> rn2.functionalityScore = 99
        >>> rn2.functionalityScore
        99

        For secondary dominants, the functionality scores are multiplied, reducing
        all but the first by 1/100th:

        >>> rn3 = roman.RomanNumeral('V')
        >>> rn3.functionalityScore
        70

        >>> rn4 = roman.RomanNumeral('vi')
        >>> rn4.functionalityScore
        40

        >>> rn5 = roman.RomanNumeral('V/vi')
        >>> rn5.functionalityScore
        28
        '''
        if self._functionalityScore is not None:
            return self._functionalityScore

        if self.secondaryRomanNumeral:
            figures = self.figure.split('/')  # error for half-diminished in secondary...
            score = 100.0
            for f in figures:
                try:
                    scorePart = functionalityScores[f] / 100
                except KeyError:
                    scorePart = 0
                score *= scorePart
            return int(score)

        try:
            score = functionalityScores[self.figure]
        except KeyError:
            score = 0
        return score

    @functionalityScore.setter
    def functionalityScore(self, value: int):
        self._functionalityScore = value

    def isNeapolitan(self,
                     require1stInversion: bool = True):
        '''
        Music21's Chord class contains methods for identifying chords of a particular type,
        such as :meth:`~music21.chord.Chord.isAugmentedSixth`.

        Some similar chord types are defined not only by the structure of a chord but
        by its relation to a key.
        The Neapolitan sixth is a notable example.
        A chord is a Neapolitan sixth if it is a major triad, in first inversion, and
        (here's the key-dependent part) rooted on the flattened second scale degree.

        >>> chd = chord.Chord(['F4', 'Ab4', 'Db5'])
        >>> rn = roman.romanNumeralFromChord(chd, 'C')
        >>> rn.isNeapolitan()
        True

        As this is key-dependent, changing the key changes the outcome.

        >>> rn = roman.romanNumeralFromChord(chd, 'Db')
        >>> rn.isNeapolitan()
        False

        The 'N', 'N6' and 'N53' shorthand forms are accepted.

        >>> rn = roman.RomanNumeral('N')
        >>> rn.isNeapolitan()
        True

        >>> rn = roman.RomanNumeral('N6')
        >>> rn.isNeapolitan()
        True

        Requiring first inversion is optional.

        >>> rn = roman.RomanNumeral('bII')
        >>> rn.isNeapolitan(require1stInversion=False)
        True

        >>> rn = roman.RomanNumeral('N53')
        >>> rn.isNeapolitan(require1stInversion=False)
        True

        '''
        if self.scaleDegree != 2:
            return False
        if not self.frontAlterationAccidental:
            return False
        if self.frontAlterationAccidental.name != 'flat':
            return False
        if self.quality != 'major':
            return False
        if require1stInversion and self.inversion() != 1:
            return False
        return True

    def isMixture(self,
                  evaluateSecondaryNumeral: bool = False):
        '''
        Checks if a RomanNumeral is an instance of 'modal mixture' in which the chord is
        not diatonic in the key specified, but
        would be in the parallel (German: variant) major / minor
        and can therefore be thought of as a 'mixture' of major and minor modes, or
        as a 'borrowing' from the one to the other.

        Examples include "i" in major or "I" in minor (*sic*).

        Specifically, this method returns True for all and only the following cases in any
        inversion:

        Major context (example of C major):

        * scale degree 1 and triad quality minor (minor tonic chord, c);

        * scale degree 2 and triad quality diminished (covers both iio and iiø7);

        * scale degree b3 and triad quality major (Eb);

        * scale degree 4 and triad quality minor (f);

        * scale degree 5 and triad quality minor (g, NB: potentially controversial);

        * scale degree b6 and triad quality major (Ab);

        * scale degree b7 and triad quality major (Bb); and

        * scale degree 7, and it is a diminished seventh (specifically b-d-f-ab).

        Minor context (example of c minor):

        * scale degree 1 and triad quality major (major tonic chord, C);

        * scale degree 2 and triad quality minor (d, not diminished);

        * scale degree #3 and triad quality minor (e);

        * scale degree 4 and triad quality major (F);

        * scale degree #6 and triad quality minor (a); and

        * scale degree 7, and it is a half-diminished seventh (specifically b-d-f-a).

        This list is broadly consistent with (and limited to) borrowing between the major and
        natural minor, except for excluding V (G-B-D) and viio (B-D-F) in minor.
        There are several borderline caes and this in-/exclusion is all open to debate, of course.
        The choices here reflect this method's primarily goal to aid anthologizing and
        pointing to clear cases of mixture in common practice Classical music.
        At least in that context, V and viio are not generally regarded as mixure.

        By way of example usage, here are both major and minor versions of the
        tonic and subdominant triads in the major context.

        >>> roman.RomanNumeral('I', 'D-').isMixture()
        False

        >>> roman.RomanNumeral('i', 'D-').isMixture()
        True

        >>> roman.RomanNumeral('IV', 'F').isMixture()
        False

        >>> roman.RomanNumeral('iv', 'F').isMixture()
        True

        For any cases extending beyond triad/seventh chords, major/minor keys,
        and the like, this method simply returns False.

        So when the mode is not major or minor (including when it's undefined), that's False.

        >>> rn = roman.RomanNumeral('iv', 'C')
        >>> rn.key.mode
        'major'

        >>> rn.isMixture()
        True

        >>> rn.key.mode = 'hypomixolydian'
        >>> rn.isMixture()
        False

        A scale for a key never returns True for mixture.

        >>> rn = roman.RomanNumeral('i', scale.MajorScale('D'))  # mode undefined
        >>> rn.isMixture()
        False

        Likewise, anything that's not a triad or seventh will return False:

        >>> rn = roman.romanNumeralFromChord(chord.Chord("C D E"))
        >>> rn.isMixture()
        False

        Note that Augmented sixth chords do count as sevenths but never indicate modal mixture
        (not least because those augmented sixths are the same in both major and minor).

        >>> rn = roman.RomanNumeral('Ger65')
        >>> rn.isSeventh()
        True

        >>> rn.isMixture()
        False

        False is also returned for any case in which the triad quality is not
        diminished, minor, or major:

        >>> rn = roman.RomanNumeral('bIII+')
        >>> rn.quality
        'augmented'

        >>> rn.isMixture()
        False

        (That specific example of bIII+ in major is a borderline case that
        arguably ought to be included and may be added later without a deprecation cycle.)

        Naturally, really extended usages such as scale degrees beyond 7 (in the
        Octatonic mode, for instance) also return False.

        The evaluateSecondaryNumeral parameter allows users to choose whether to consider
        secondary Roman numerals (like V/vi) or to ignore them.
        When considered, exactly the same rules apply but recasting the comparison on
        the secondaryRomanNumeral.
        This is an extended usage that is open to debate and liable to change.

        >>> roman.RomanNumeral('V/bVI', 'E-').isMixture()
        False

        >>> roman.RomanNumeral('V/bVI', 'E-').isMixture(evaluateSecondaryNumeral=True)
        True

        In case of secondary numeral chains, read the last one for mixture.

        >>> roman.RomanNumeral('V/V/bVI', 'E-').isMixture(evaluateSecondaryNumeral=True)
        True

        OMIT_FROM_DOCS

        Test that the 'C' key has not had its mode permanently changed with the
        hypomixolydian change above:

        >>> roman.RomanNumeral('iv', 'C').key.mode
        'major'

        (This is in OMIT...)
        '''

        if evaluateSecondaryNumeral and self.secondaryRomanNumeral:
            return self.secondaryRomanNumeral.isMixture(evaluateSecondaryNumeral=True)

        if (not self.isTriad) and (not self.isSeventh):
            return False

        if not self.key or not isinstance(self.key, key.Key):
            return False

        mode = self.key.mode
        if mode not in ('major', 'minor'):
            return False

        scaleDegree = self.scaleDegree
        if scaleDegree not in range(1, 8):
            return False

        quality = self.quality
        if quality not in ('diminished', 'minor', 'major'):
            return False

        if self.frontAlterationAccidental:
            frontAccidentalName = self.frontAlterationAccidental.name
        else:
            frontAccidentalName = 'natural'

        majorKeyMixtures = {
            (1, 'minor', 'natural'),
            (2, 'diminished', 'natural'),
            (3, 'major', 'flat'),
            # (3, 'augmented', 'flat'),  # Potential candidate
            (4, 'minor', 'natural'),
            (5, 'minor', 'natural'),  # Potentially controversial
            (6, 'major', 'flat'),
            (7, 'major', 'flat'),  # Note diminished 7th handled separately
        }

        minorKeyMixtures = {
            (1, 'major', 'natural'),
            (2, 'minor', 'natural'),
            (3, 'minor', 'sharp'),
            (4, 'major', 'natural'),
            # 5 N/A
            (6, 'minor', 'sharp'),
            # (6, 'diminished', 'sharp'),  # Potential candidate
            # 7 half-diminished handled separately
        }

        if mode == 'major':
            if (scaleDegree, quality, frontAccidentalName) in majorKeyMixtures:
                return True
            elif (scaleDegree == 7) and (self.isDiminishedSeventh()):
                return True
        elif mode == 'minor':
            if (scaleDegree, quality, frontAccidentalName) in minorKeyMixtures:
                return True
            elif (scaleDegree == 7) and (self.isHalfDiminishedSeventh()):
                return True

        return False


# Override the documentation for a property
RomanNumeral.figure.__doc__ = '''
    Gives a string representation of the roman numeral, which
    is usually the same as what you passed in as a string:

    >>> roman.RomanNumeral('bVII65/V', 'C').figure
    'bVII65/V'

    There are a few exceptions.  If the RomanNumeral is initialized
    with an int, then it is converted to a string:

    >>> roman.RomanNumeral(2).figure
    'II'

    A `0` used for `o` in a diminished seventh chord is converted to `o`,
    and the `/o` form of half-diminished is converted to `ø`:

    >>> roman.RomanNumeral('vii07').figure
    'viio7'
    >>> roman.RomanNumeral('vii/o7').figure
    'viiø7'

    Changing this value will not change existing pitches.

    Changed in v6.5 -- empty RomanNumerals now have figure of '' not None
    '''


# -----------------------------------------------------------------------------


class Test(unittest.TestCase):

    def testCopyAndDeepcopy(self):
        from music21.test.commonTest import testCopyAll
        testCopyAll(self, globals())


    def testFBN(self):
        fbn = fbNotation.Notation('6,3')
        V = RomanNumeral('V')
        sdb = V.bassScaleDegreeFromNotation(fbn)
        self.assertEqual(sdb, 7)

    def testFigure(self):
        r1 = RomanNumeral('V')
        self.assertEqual(r1.frontAlterationTransposeInterval, None)
        self.assertEqual(r1.pitches, chord.Chord(['G4', 'B4', 'D5']).pitches)
        r1 = RomanNumeral('bbVI6')
        self.assertEqual(r1.figuresWritten, '6')
        self.assertEqual(r1.frontAlterationTransposeInterval.chromatic.semitones, -2)
        self.assertEqual(r1.frontAlterationTransposeInterval.diatonic.directedNiceName,
                         'Descending Doubly-Diminished Unison')
        cM = scale.MajorScale('C')
        r2 = RomanNumeral('ii', cM)
        self.assertIsNotNone(r2)

        dminor = key.Key('d')
        rn = RomanNumeral('ii/o65', dminor)
        self.assertEqual(
            rn.pitches,
            chord.Chord(['G4', 'B-4', 'D5', 'E5']).pitches,
        )
        rnRealSlash = RomanNumeral('iiø65', dminor)
        self.assertEqual(rn, rnRealSlash)

        rnOmit = RomanNumeral('V[no3]', dminor)
        self.assertEqual(rnOmit.pitches, chord.Chord(['A4', 'E5']).pitches)
        rnOmit = RomanNumeral('V[no5]', dminor)
        self.assertEqual(rnOmit.pitches, chord.Chord(['A4', 'C#5']).pitches)
        rnOmit = RomanNumeral('V[no3no5]', dminor)
        self.assertEqual(rnOmit.pitches, chord.Chord(['A4']).pitches)
        rnOmit = RomanNumeral('V13[no11]', key.Key('C'))
        self.assertEqual(rnOmit.pitches, chord.Chord('G4 B4 D5 F5 A5 E5').pitches)

    def testBracketedAlterations(self):
        r1 = RomanNumeral('V9[b7][b5]')
        self.assertEqual(str(r1.bracketedAlterations), "[('b', 7), ('b', 5)]")
        self.assertEqual(str(r1.pitches),
                         '(<music21.pitch.Pitch G4>, <music21.pitch.Pitch B4>, '
                         + '<music21.pitch.Pitch D-5>, '
                         + '<music21.pitch.Pitch F-5>, <music21.pitch.Pitch A5>)')


    def testYieldRemoveA(self):
        from music21 import stream
        # s = corpus.parse('madrigal.3.1.rntxt')
        m = stream.Measure()
        m.append(key.KeySignature(4))
        m.append(note.Note())
        p = stream.Part()
        p.append(m)
        s = stream.Score()
        s.append(p)
        targetCount = 1
        self.assertEqual(
            len(s['KeySignature']),
            targetCount,
        )
        # through sequential iteration
        s1 = copy.deepcopy(s)
        for p in s1.parts:
            for m in p.getElementsByClass(stream.Measure):
                for e in m.getElementsByClass(key.KeySignature):
                    m.remove(e)
        self.assertEqual(len(s1.flatten().getElementsByClass(key.KeySignature)), 0)
        s2 = copy.deepcopy(s)
        self.assertEqual(
            len(s2.flatten().getElementsByClass(key.KeySignature)),
            targetCount,
        )
        for e in s2.flatten().getElementsByClass(key.KeySignature):
            for site in e.sites.get():
                if site is not None:
                    site.remove(e)
        # s2.show()
        # yield elements and containers
        s3 = copy.deepcopy(s)
        self.assertEqual(
            len(s3.flatten().getElementsByClass(key.KeySignature)),
            targetCount,
        )
        for e in s3.recurse(streamsOnly=True):
            if isinstance(e, key.KeySignature):
                # all active sites are None because of deep-copying
                if e.activeSite is not None:
                    e.activeSite.remove(e)
        # s3.show()
        # yield containers
        s4 = copy.deepcopy(s)
        self.assertEqual(
            len(s4.flatten().getElementsByClass(key.KeySignature)),
            targetCount,
        )
        # do not remove in iteration.
        for c in list(s4.recurse(streamsOnly=False)):
            if isinstance(c, stream.Stream):
                for e in c.getElementsByClass(key.KeySignature):
                    c.remove(e)

    def testScaleDegreesA(self):
        from music21 import roman
        k = key.Key('f#')  # 3-sharps minor
        rn = roman.RomanNumeral('V', k)
        self.assertEqual(str(rn.key), 'f# minor')
        self.assertEqual(
            str(rn.pitches),
            '(<music21.pitch.Pitch C#5>, '
            '<music21.pitch.Pitch E#5>, '
            '<music21.pitch.Pitch G#5>)',
        )
        self.assertEqual(
            str(rn.scaleDegrees),
            '[(5, None), (7, <music21.pitch.Accidental sharp>), (2, None)]',
        )

    def testNeapolitanAndHalfDiminished(self):
        from music21 import roman
        alteredChordHalfDim3rdInv = roman.RomanNumeral(
            'bii/o42', scale.MajorScale('F'))
        self.assertEqual(
            [str(p) for p in alteredChordHalfDim3rdInv.pitches],
            ['F-4', 'G-4', 'B--4', 'D--5'],
        )
        iv = alteredChordHalfDim3rdInv.intervalVector
        self.assertEqual([0, 1, 2, 1, 1, 1], iv)
        cn = alteredChordHalfDim3rdInv.commonName
        self.assertEqual(cn, 'half-diminished seventh chord')

    def testOmittedFifth(self):
        from music21 import roman
        c = chord.Chord('A3 E-4 G-4')
        k = key.Key('b-')
        rnDim7 = roman.romanNumeralFromChord(c, k)
        self.assertEqual(rnDim7.figure, 'viio7')

    def testAllFormsOfVII(self):
        from music21 import roman

        def p(c):
            return ' '.join([x.nameWithOctave for x in c.pitches])

        k = key.Key('c')
        rn = roman.RomanNumeral('viio', k)
        self.assertEqual(p(rn), 'B4 D5 F5')
        rn = roman.RomanNumeral('viio6', k)
        self.assertEqual(p(rn), 'D4 F4 B4')
        rn = roman.RomanNumeral('viio64', k)
        self.assertEqual(p(rn), 'F4 B4 D5')

        rn = roman.RomanNumeral('vii', k)
        self.assertEqual(p(rn), 'B4 D5 F#5')
        rn = roman.RomanNumeral('vii6', k)
        self.assertEqual(p(rn), 'D4 F#4 B4')
        rn = roman.RomanNumeral('vii64', k)
        self.assertEqual(p(rn), 'F#4 B4 D5')

        rn = roman.RomanNumeral('viio7', k)
        self.assertEqual(p(rn), 'B4 D5 F5 A-5')
        rn = roman.RomanNumeral('viio65', k)
        self.assertEqual(p(rn), 'D4 F4 A-4 B4')
        rn = roman.RomanNumeral('viio43', k)
        self.assertEqual(p(rn), 'F4 A-4 B4 D5')
        rn = roman.RomanNumeral('viio42', k)
        self.assertEqual(p(rn), 'A-4 B4 D5 F5')

        rn = roman.RomanNumeral('vii/o7', k)
        self.assertEqual(p(rn), 'B4 D5 F5 A5')
        # noinspection SpellCheckingInspection
        rn = roman.RomanNumeral('viiø65', k)
        self.assertEqual(p(rn), 'D4 F4 A4 B4')
        # noinspection SpellCheckingInspection
        rn = roman.RomanNumeral('viiø43', k)
        self.assertEqual(p(rn), 'F4 A4 B4 D5')
        rn = roman.RomanNumeral('vii/o42', k)
        self.assertEqual(p(rn), 'A4 B4 D5 F5')

        rn = roman.RomanNumeral('VII', k)
        self.assertEqual(p(rn), 'B-4 D5 F5')
        rn = roman.RomanNumeral('VII6', k)
        self.assertEqual(p(rn), 'D4 F4 B-4')
        rn = roman.RomanNumeral('VII64', k)
        self.assertEqual(p(rn), 'F4 B-4 D5')

        rn = roman.RomanNumeral('bVII', k)
        self.assertEqual(p(rn), 'B--4 D-5 F-5')
        rn = roman.RomanNumeral('bVII6', k)
        self.assertEqual(p(rn), 'D-4 F-4 B--4')
        rn = roman.RomanNumeral('bVII64', k)
        self.assertEqual(p(rn), 'F-4 B--4 D-5')

        rn = roman.RomanNumeral('bvii', k)
        self.assertEqual(p(rn), 'B-4 D-5 F5')
        rn = roman.RomanNumeral('bvii6', k)
        self.assertEqual(p(rn), 'D-4 F4 B-4')
        rn = roman.RomanNumeral('bvii64', k)
        self.assertEqual(p(rn), 'F4 B-4 D-5')

        rn = roman.RomanNumeral('bviio', k)
        self.assertEqual(p(rn), 'B-4 D-5 F-5')
        rn = roman.RomanNumeral('bviio6', k)
        self.assertEqual(p(rn), 'D-4 F-4 B-4')
        rn = roman.RomanNumeral('bviio64', k)
        self.assertEqual(p(rn), 'F-4 B-4 D-5')

        rn = roman.RomanNumeral('#VII', k)
        self.assertEqual(p(rn), 'B4 D#5 F#5')
        rn = roman.RomanNumeral('#vii', k)
        self.assertEqual(p(rn), 'B#4 D#5 F##5')

        rn = roman.RomanNumeral('VII+', k)
        self.assertEqual(p(rn), 'B-4 D5 F#5')

    def testAllFormsOfVI(self):
        from music21 import roman

        def p(c):
            return ' '.join([x.nameWithOctave for x in c.pitches])

        k = key.Key('c')
        rn = roman.RomanNumeral('vio', k)
        self.assertEqual(p(rn), 'A4 C5 E-5')
        rn = roman.RomanNumeral('vio6', k)
        self.assertEqual(p(rn), 'C4 E-4 A4')
        rn = roman.RomanNumeral('vio64', k)
        self.assertEqual(p(rn), 'E-4 A4 C5')

        rn = roman.RomanNumeral('vi', k)
        self.assertEqual(p(rn), 'A4 C5 E5')
        rn = roman.RomanNumeral('vi6', k)
        self.assertEqual(p(rn), 'C4 E4 A4')
        rn = roman.RomanNumeral('vi64', k)
        self.assertEqual(p(rn), 'E4 A4 C5')

        rn = roman.RomanNumeral('vio7', k)
        self.assertEqual(p(rn), 'A4 C5 E-5 G-5')
        rn = roman.RomanNumeral('vio65', k)
        self.assertEqual(p(rn), 'C4 E-4 G-4 A4')
        rn = roman.RomanNumeral('vio43', k)
        self.assertEqual(p(rn), 'E-4 G-4 A4 C5')
        rn = roman.RomanNumeral('vio42', k)
        self.assertEqual(p(rn), 'G-4 A4 C5 E-5')

        rn = roman.RomanNumeral('viø7', k)
        self.assertEqual(p(rn), 'A4 C5 E-5 G5')
        rn = roman.RomanNumeral('vi/o65', k)
        self.assertEqual(p(rn), 'C4 E-4 G4 A4')
        rn = roman.RomanNumeral('vi/o43', k)
        self.assertEqual(p(rn), 'E-4 G4 A4 C5')
        rn = roman.RomanNumeral('viø42', k)
        self.assertEqual(p(rn), 'G4 A4 C5 E-5')

        rn = roman.RomanNumeral('VI', k)
        self.assertEqual(p(rn), 'A-4 C5 E-5')
        rn = roman.RomanNumeral('VI6', k)
        self.assertEqual(p(rn), 'C4 E-4 A-4')
        rn = roman.RomanNumeral('VI64', k)
        self.assertEqual(p(rn), 'E-4 A-4 C5')

        rn = roman.RomanNumeral('bVI', k)
        self.assertEqual(p(rn), 'A--4 C-5 E--5')
        rn = roman.RomanNumeral('bVI6', k)
        self.assertEqual(p(rn), 'C-4 E--4 A--4')
        rn = roman.RomanNumeral('bVI64', k)
        self.assertEqual(p(rn), 'E--4 A--4 C-5')

        rn = roman.RomanNumeral('bvi', k)
        self.assertEqual(p(rn), 'A-4 C-5 E-5')
        rn = roman.RomanNumeral('bvi6', k)
        self.assertEqual(p(rn), 'C-4 E-4 A-4')
        rn = roman.RomanNumeral('bvi64', k)
        self.assertEqual(p(rn), 'E-4 A-4 C-5')

        rn = roman.RomanNumeral('bvio', k)
        self.assertEqual(p(rn), 'A-4 C-5 E--5')
        rn = roman.RomanNumeral('bvio6', k)
        self.assertEqual(p(rn), 'C-4 E--4 A-4')
        rn = roman.RomanNumeral('bvio64', k)
        self.assertEqual(p(rn), 'E--4 A-4 C-5')

        rn = roman.RomanNumeral('#VI', k)
        self.assertEqual(p(rn), 'A4 C#5 E5')
        rn = roman.RomanNumeral('#vi', k)
        self.assertEqual(p(rn), 'A#4 C#5 E#5')

        rn = roman.RomanNumeral('VI+', k)
        self.assertEqual(p(rn), 'A-4 C5 E5')

    def testAugmented(self):
        from music21 import roman

        def p(c):
            return ' '.join([x.nameWithOctave for x in c.pitches])

        def test_numeral(country, figure_list, result, key_in='a'):
            for figure in figure_list:
                for with_plus in ('', '+'):
                    for kStr in (key_in, key_in.upper()):
                        key_obj = key.Key(kStr)
                        rn_str = country + with_plus + figure
                        rn = roman.RomanNumeral(rn_str, key_obj)
                        self.assertEqual(p(rn), result)


        test_numeral('It', ['6', ''], 'F5 A5 D#6')
        test_numeral('Ger', ['', '6', '65', '6/5'], 'F5 A5 C6 D#6')
        test_numeral('Fr', ['', '6', '43', '4/3'], 'F5 A5 B5 D#6')
        test_numeral('Sw', ['', '6', '43', '4/3'], 'F5 A5 B#5 D#6')

        # these I worked out in C, not A ...  :-)
        test_numeral('It', ['53'], 'F#4 A-4 C5', 'C')
        test_numeral('It', ['64'], 'C4 F#4 A-4', 'C')
        test_numeral('Ger', ['7'], 'F#4 A-4 C5 E-5', 'C')
        test_numeral('Ger', ['43'], 'C4 E-4 F#4 A-4', 'C')
        test_numeral('Ger', ['42'], 'E-4 F#4 A-4 C5', 'C')
        test_numeral('Fr', ['7'], 'D4 F#4 A-4 C5', 'C')
        test_numeral('Fr', ['65'], 'F#4 A-4 C5 D5', 'C')
        test_numeral('Fr', ['42'], 'C4 D4 F#4 A-4', 'C')
        test_numeral('Sw', ['7'], 'D#4 F#4 A-4 C5', 'C')
        test_numeral('Sw', ['65'], 'F#4 A-4 C5 D#5', 'C')
        test_numeral('Sw', ['42'], 'C4 D#4 F#4 A-4', 'C')

    def test_augmented_round_trip(self):
        # only testing properly spelled forms for input, since output will
        # always be properly spelled
        augTests = [
            'It6', 'It64', 'It53',
            'Ger65', 'Ger43', 'Ger42', 'Ger7',
            'Fr43', 'Fr7', 'Fr42', 'Fr65',
            'Sw43', 'Sw7', 'Sw42', 'Sw65',
        ]

        c_minor = key.Key('c')
        c_major = key.Key('C')

        for aug6 in augTests:
            rn = RomanNumeral(aug6, c_minor)
            ch = chord.Chord(rn.pitches)
            # without key...
            rn_out = romanNumeralFromChord(ch)
            if aug6 not in ('Ger7', 'Fr7'):
                # TODO(msc): fix these -- currently giving iø7 and Iø7 respectively
                self.assertEqual(rn.figure, rn_out.figure, f'{aug6}: {rn_out}')
                self.assertEqual(rn_out.key.tonicPitchNameWithCase, 'c')

            # with key
            rn_out = romanNumeralFromChord(ch, c_minor)
            self.assertEqual(rn.figure, rn_out.figure, f'{aug6}: {rn_out}')

            rn_out = romanNumeralFromChord(ch, c_major)
            self.assertEqual(rn.figure, rn_out.figure, f'{aug6}: {rn_out}')

    def testSetFigureAgain(self):
        '''Setting the figure again doesn't double the alterations'''
        ger = RomanNumeral('Ger7')
        pitches_before = ger.pitches
        ger.figure = 'Ger7'
        self.assertEqual(ger.pitches, pitches_before)

        sharp_four = RomanNumeral('#IV')
        pitches_before = sharp_four.pitches
        sharp_four.figure = '#IV'
        self.assertEqual(sharp_four.pitches, pitches_before)

    def testZeroForDiminished(self):
        from music21 import roman
        rn = roman.RomanNumeral('vii07', 'c')
        self.assertEqual([p.name for p in rn.pitches], ['B', 'D', 'F', 'A-'])
        rn = roman.RomanNumeral('vii/07', 'c')
        self.assertEqual([p.name for p in rn.pitches], ['B', 'D', 'F', 'A'])

    def testIII7(self):
        c = chord.Chord(['E4', 'G4', 'B4', 'D5'])
        k = key.Key('C')
        rn = romanNumeralFromChord(c, k)
        self.assertEqual(rn.figure, 'iii7')

    def testHalfDimMinor(self):
        c = chord.Chord(['A3', 'C4', 'E-4', 'G4'])
        k = key.Key('c')
        rn = romanNumeralFromChord(c, k)
        self.assertEqual(rn.figure, 'viø7')

    def testHalfDimIII(self):
        c = chord.Chord(['F#3', 'A3', 'E4', 'C5'])
        k = key.Key('d')
        rn = romanNumeralFromChord(c, k)
        self.assertEqual(rn.figure, '#iiiø7')

    def testAugmentedOctave(self):
        c = chord.Chord(['C4', 'E5', 'G5', 'C#6'])
        k = key.Key('C')
        f = postFigureFromChordAndKey(c, k)
        self.assertEqual(f, '#853')

        rn = romanNumeralFromChord(c, k)
        self.assertEqual(rn.figure, 'I#853')

    def testSecondaryAugmentedSixth(self):
        rn = RomanNumeral('Ger65/IV', 'C')
        self.assertEqual([p.name for p in rn.pitches], ['D-', 'F', 'A-', 'B'])

    def testV7b5(self):
        rn = RomanNumeral('V7b5', 'C')
        self.assertEqual([p.name for p in rn.pitches], ['G', 'D-', 'F'])

    def testNo5(self):
        rn = RomanNumeral('viio[no5]', 'a')
        self.assertEqual([p.name for p in rn.pitches], ['G#', 'B'])

        rn = RomanNumeral('vii[no5]', 'a')
        self.assertEqual([p.name for p in rn.pitches], ['G#', 'B'])

    def testNeapolitan(self):
        # False:
        falseFigures = ('III',  # Not II
                        'II',  # II but not bII (no frontAlterationAccidental)
                        '#II',  # rn.frontAlterationAccidental != flat
                        'bII',  # bII but not bII6 and default requires first inv
                        'bii6',  # quality != major
                        '#I',  # Enharmonics do not count
                        )
        for fig in falseFigures:
            with self.subTest(figure=fig):
                rn = RomanNumeral(fig, 'a')
                self.assertFalse(rn.isNeapolitan())

        # True:
        trueFigures = ('bII6',
                       'N6',  # Maps to bII6
                       'N'  # NB: also maps to bII6
                       )
        for fig in trueFigures:
            with self.subTest(figure=fig):
                rn = RomanNumeral(fig, 'a')
                self.assertTrue(rn.isNeapolitan())

        # Root position (conditionally true)
        rootPosition = ('N53',  # NB: explicit 53 required
                        'bII',
                        )

        for fig in rootPosition:
            with self.subTest(figure=fig):
                rn = RomanNumeral(fig, 'a')
                self.assertFalse(rn.isNeapolitan())
                self.assertTrue(rn.isNeapolitan(require1stInversion=False))

    def testMixture(self):
        for fig in ['i', 'iio', 'bIII', 'iv', 'v', 'bVI', 'bVII', 'viio7']:
            # True, major key:
            self.assertTrue(RomanNumeral(fig, 'A').isMixture())
            # False, minor key:
            self.assertFalse(RomanNumeral(fig, 'a').isMixture())

        for fig in ['I', 'ii', '#iii', 'IV', 'vi', 'viiø7']:  # NB not #vi
            # False, major key:
            self.assertFalse(RomanNumeral(fig, 'A').isMixture())
            # True, minor key:
            self.assertTrue(RomanNumeral(fig, 'a').isMixture())

    def testMinorTonic7InMajor(self):
        rn = RomanNumeral('i7', 'C')
        pitchStrings = [p.name for p in rn.pitches]
        self.assertEqual(pitchStrings, ['C', 'E-', 'G', 'B-'])
        for k in (key.Key('C'), key.Key('c')):
            ch1 = chord.Chord('C4 E-4 G4 B-4')
            rn2 = romanNumeralFromChord(ch1, k)
            self.assertEqual(rn2.figure, 'i7')
            ch = chord.Chord('E-4 G4 B-4 C5')
            rn = romanNumeralFromChord(ch, k)
            self.assertEqual(rn.figure, 'i65')

        for k in (key.Key('G'), key.Key('g')):
            ch = chord.Chord('G4 B-4 C5 E-5')
            rn = romanNumeralFromChord(ch, k)
            self.assertEqual(rn.figure, 'iv43')
            ch = chord.Chord('B-4 C5 E-5 G5')
            rn = romanNumeralFromChord(ch, k)
            self.assertEqual(rn.figure, 'iv42')

    def testMinorMajor7InMajor(self):
        def new_fig_equals_old_figure(rn_in, k='C'):
            p_old = [p.name for p in rn_in.pitches]
            rn_new = RomanNumeral(rn_in.figure, k)
            p_new = [p.name for p in rn_new.pitches]
            # order matters, octave does not
            self.assertEqual(p_old, p_new, f'{p_old} not equal {p_new} for {rn_in}')

        rn = RomanNumeral('i7[#7]', 'C')
        pitchStrings = [p.name for p in rn.pitches]
        self.assertEqual(pitchStrings, ['C', 'E-', 'G', 'B'])
        ch1 = chord.Chord('C4 E-4 G4 B4')
        rn1 = romanNumeralFromChord(ch1, 'C')
        self.assertEqual(rn1.figure, 'i7[#7]')
        new_fig_equals_old_figure(rn1)
        ch2 = chord.Chord('E-4 G4 B4 C5')
        rn2 = romanNumeralFromChord(ch2, 'C')
        self.assertEqual(rn2.figure, 'i65[#7]')
        new_fig_equals_old_figure(rn2)

        ch3 = chord.Chord('G4 B4 C5 E-5')
        rn3 = romanNumeralFromChord(ch3, 'G')
        self.assertEqual(rn3.figure, 'iv43[#7]')
        new_fig_equals_old_figure(rn3, 'G')
        ch4 = chord.Chord('B4 C5 E-5 G5')
        rn4 = romanNumeralFromChord(ch4, 'G')
        self.assertEqual(rn4.figure, 'iv42[#7]')
        new_fig_equals_old_figure(rn4, 'G')

        # in minor these are more normal #7:
        rn1 = romanNumeralFromChord(ch1, 'c')
        self.assertEqual(rn1.figure, 'i#7')
        new_fig_equals_old_figure(rn1, 'c')
        rn2 = romanNumeralFromChord(ch2, 'c')
        self.assertEqual(rn2.figure, 'i65[#7]')
        new_fig_equals_old_figure(rn2, 'c')

        ch3 = chord.Chord('G4 B4 C5 E-5')
        rn3 = romanNumeralFromChord(ch3, 'g')
        self.assertEqual(rn3.figure, 'iv43[#7]')
        new_fig_equals_old_figure(rn3, 'g')
        # except third-inversion...
        ch4 = chord.Chord('B4 C5 E-5 G5')
        rn4 = romanNumeralFromChord(ch4, 'g')
        self.assertEqual(rn4.figure, 'iv42[#7]')
        new_fig_equals_old_figure(rn4, 'g')

    def test_addedPitch_sharp7(self):
        '''
        Fixes issue #1369
        '''
        rn = RomanNumeral('IV[add#7]', 'C')
        self.assertEqual(rn.bass().nameWithOctave, 'F4')
        self.assertEqual([p.nameWithOctave for p in rn.pitches],
                         ['F4', 'A4', 'C5', 'E#5'])

    def test_sevenths_on_alteration(self):
        rn = RomanNumeral('bII7', 'c')
        self.assertEqual(rn.seventh.name, 'C')
        rn = RomanNumeral('bII65', 'c')
        self.assertEqual(rn.seventh.name, 'C')

        # make sure that it works around octave breaks too.
        rn = RomanNumeral('bII65', 'b')
        self.assertEqual(rn.seventh.name, 'B')

        rn = RomanNumeral('bVII7', 'c', seventhMinor=Minor67Default.CAUTIONARY)
        self.assertEqual(rn.seventh.name, 'A-')
        rn = RomanNumeral('bVII7', 'C', seventhMinor=Minor67Default.CAUTIONARY)
        self.assertEqual(rn.seventh.name, 'A')


class TestExternal(unittest.TestCase):
    show = True

    def testFromChordify(self):
        from music21 import corpus
        b = corpus.parse('bwv103.6')
        c = b.chordify()
        cKey = b.analyze('key')
        figuresCache = {}
        for x in c.recurse():
            if isinstance(x, chord.Chord):
                rnc = romanNumeralFromChord(x, cKey)
                figure = rnc.figure
                if figure not in figuresCache:
                    figuresCache[figure] = 1
                else:
                    figuresCache[figure] += 1
                x.lyric = figure

        if self.show:
            sortedList = sorted(figuresCache, key=figuresCache.get, reverse=True)
            for thisFigure in sortedList:
                print(thisFigure, figuresCache[thisFigure])

        b.insert(0, c)
        if self.show:
            b.show()


# -----------------------------------------------------------------------------
_DOC_ORDER = [
    RomanNumeral,
]


if __name__ == '__main__':
    import music21
    music21.mainTest(Test)  # , runTest='testV7b5')<|MERGE_RESOLUTION|>--- conflicted
+++ resolved
@@ -737,17 +737,11 @@
     return FigureTuple(figureTuple.aboveBass, alter, rootAlterationString)
 
 
-<<<<<<< HEAD
-def romanNumeralFromChord(chordObj,
-                          keyObj: Union[key.Key, str] = None,
-                          preferSecondaryDominants: bool = False):
-=======
 def romanNumeralFromChord(
     chordObj: chord.Chord,
     keyObj: key.Key | str | None = None,
     preferSecondaryDominants: bool = False,
 ) -> RomanNumeral:
->>>>>>> 5417b3ce
     # noinspection PyShadowingNames
     '''
     Takes a chord object and returns an appropriate chord name.  If keyObj is
