# -*- coding: utf-8 -*-
# -----------------------------------------------------------------------------
# Name:         stream/iterator.py
# Purpose:      Classes for walking through streams
#
# Authors:      Michael Scott Asato Cuthbert
#               Christopher Ariza
#
# Copyright:    Copyright © 2008-2022 Michael Scott Asato Cuthbert
#               and the music21 Project
# License:      BSD, see license.txt
# -----------------------------------------------------------------------------
'''
this class contains iterators and filters for walking through streams

StreamIterators are explicitly allowed to access private methods on streams.
'''
from __future__ import annotations

import copy
from typing import (TypeVar, List, Union, Callable, Optional, Literal, Any,
                    TypedDict, Generic, overload, Iterable, Type, cast)
import unittest
import warnings

from music21 import common
from music21.common.classTools import tempAttribute, saveAttributes
from music21.common.enums import OffsetSpecial
from music21.common.types import M21ObjType, StreamType
from music21.exceptions21 import StreamException
from music21 import note
from music21.stream import filters
from music21 import prebase
from music21 import base   # just for typing.

from music21.sites import SitesException

T = TypeVar('T')
S = TypeVar('S')
ChangedM21ObjType = TypeVar('ChangedM21ObjType', bound=base.Music21Object)
_SIter = TypeVar('_SIter', bound='StreamIterator')
FilterType = Union[Callable, filters.StreamFilter]

# -----------------------------------------------------------------------------


class StreamIteratorException(StreamException):
    pass


class StreamIteratorInefficientWarning(PendingDeprecationWarning):
    pass


class ActiveInformation(TypedDict, total=False):
    # noinspection PyTypedDict
    stream: Optional['music21.stream.Stream']  # https://youtrack.jetbrains.com/issue/PY-43689
    index: int
    iterSection: Literal['_elements', '_endElements']
    sectionIndex: int
    # noinspection PyTypedDict
    lastYielded: Optional['music21.stream.Stream']


# -----------------------------------------------------------------------------
class StreamIterator(prebase.ProtoM21Object, Generic[M21ObjType]):
    '''
    An Iterator object used to handle getting items from Streams.
    The :meth:`~music21.stream.Stream.__iter__` method
    returns this object, passing a reference to self.

    Note that this iterator automatically sets the active site of
    returned elements to the source Stream.

    There is one property to know about: .overrideDerivation which overrides the set
    derivation of the class when .stream() is called

    Sets:

    * StreamIterator.srcStream -- the Stream iterated over
    * StreamIterator.index -- current index item
    * StreamIterator.streamLength -- length of elements.

    * StreamIterator.srcStreamElements -- srcStream._elements
    * StreamIterator.cleanupOnStop -- should the StreamIterator delete the
      reference to srcStream and srcStreamElements when stopping? default
      False
    * StreamIterator.activeInformation -- a dict that contains information
      about where we are in the parse.  Especially useful for recursive
      streams:

          * `stream` = the stream that is currently active,
          * `index` = where in `.elements` we are,
          * `iterSection` is `_elements` or `_endElements`,
          * `sectionIndex` is where we are in the iterSection, or -1 if
            we have not started.
          * `lastYielded` the stream that last yielded the element (present in
            recursiveIterators only).
          * (This dict is shared among all sub iterators.)

    Constructor keyword only arguments:

    * `filterList` is a list of stream.filters.Filter objects to apply

    * if `restoreActiveSites` is True (default) then on iterating, the activeSite is set
      to the Stream being iterated over.

    * if `ignoreSorting` is True (default is False) then the Stream is not sorted before
      iterating.  If the Stream is already sorted, then this value does not matter, and
      no time will be saved by setting to False.

    * For `activeInformation` see above.

    Changed in v.5.2 -- all arguments except srcStream are keyword only.

    OMIT_FROM_DOCS

    Informative exception for user error:

    >>> s = stream.Stream()
    >>> sIter = stream.iterator.StreamIterator(s, filterList=[note.Note])
    Traceback (most recent call last):
    TypeError: filterList expects Filters or callables,
    not types themselves; got <class 'music21.note.Note'>
    '''
    def __init__(self,
                 srcStream: StreamType,
                 *,
                 restrictClass: M21ObjType = base.Music21Object,
                 filterList: Union[List[FilterType], FilterType, None] = None,
                 restoreActiveSites: bool = True,
                 activeInformation: Optional[ActiveInformation] = None,
                 ignoreSorting: bool = False):
        if not ignoreSorting and srcStream.isSorted is False and srcStream.autoSort:
            srcStream.sort()
        self.srcStream: StreamType = srcStream
        self.index: int = 0

        # use .elements instead of ._elements/etc. so that it is sorted...
        self.srcStreamElements = srcStream.elements
        self.streamLength = len(self.srcStreamElements)

        # this information can help in speed later
        self.elementsLength = len(self.srcStream._elements)
        self.sectionIndex = -1  # where we are within a given section (_elements or _endElements)
        self.iterSection: Literal['_elements', '_endElements'] = '_elements'

        self.cleanupOnStop = False
        self.restoreActiveSites: bool = restoreActiveSites

        self.overrideDerivation = None

        if filterList is None:
            filterList = []
        elif not common.isIterable(filterList):
            filterList = [filterList]
        elif isinstance(filterList, (set, tuple)):
            filterList = list(filterList)  # mutable....
        for x in filterList:
            if isinstance(x, type):
                raise TypeError(
                    f'filterList expects Filters or callables, not types themselves; got {x}')
        # self.filters is a list of expressions that
        # return True or False for an element for
        # whether it should be yielded.
        self.filters: List[FilterType] = filterList
        self._len = None
        self._matchingElements = None
        # keep track of where we are in the parse.
        # esp important for recursive streams...
        if activeInformation is not None:
            self.activeInformation: ActiveInformation = activeInformation
        else:
            self.activeInformation: ActiveInformation = {}
            self.updateActiveInformation()

    def _reprInternal(self):
        streamClass = self.srcStream.__class__.__name__
        srcStreamId = self.srcStream.id
        if isinstance(srcStreamId, int):
            srcStreamId = hex(srcStreamId)

        if streamClass == 'Measure' and self.srcStream.number != 0:
            srcStreamId = 'm.' + str(self.srcStream.number)

        return f'for {streamClass}:{srcStreamId} @:{self.index}'

    def __iter__(self: _SIter) -> _SIter:
        self.reset()
        return self

    def __next__(self) -> M21ObjType:
        while self.index < self.streamLength:
            if self.index >= self.elementsLength:
                self.iterSection = '_endElements'
                self.sectionIndex = self.index - self.elementsLength
            else:
                self.sectionIndex = self.index

            try:
                e = self.srcStreamElements[self.index]
            except IndexError:
                # this may happen if the number of elements has changed
                self.index += 1
                continue

            self.index += 1
            if self.matchesFilters(e) is False:
                continue

            if self.restoreActiveSites is True:
                self.srcStream.coreSelfActiveSite(e)

            self.updateActiveInformation()
            return e

        self.cleanup()
        raise StopIteration

    @common.deprecated('v8', 'v9', 'Call .stream() before attribute access for efficiency.')
    def __getattr__(self, attr):
        '''
        In case an attribute is defined on Stream but not on a StreamIterator,
        create a Stream and then return that attribute.  This is NOT performance
        optimized -- calling this repeatedly will mean creating a lot of different
        streams.  However, it will prevent most code that worked on v.2. from breaking
        on v.3 and onwards.

        Deprecated in v.8. The upgrade path is to just call `.stream()` on the iterator
        before accessing the attribute.

        >>> s = stream.Measure()
        >>> s.insert(0, note.Rest())
        >>> s.repeatAppend(note.Note('C'), 2)

        >>> s.definesExplicitSystemBreaks
        False

        >>> s.notes
        <music21.stream.iterator.StreamIterator for Measure:0x101c1a208 @:0>

        >>> import warnings  #_DOCS_HIDE
        >>> with warnings.catch_warnings(): #_DOCS_HIDE
        ...      warnings.simplefilter('ignore') #_DOCS_HIDE
        ...      explicit = s.notes.definesExplicitSystemBreaks #_DOCS_HIDE
        >>> #_DOCS_SHOW explicit = s.notes.definesExplicitSystemBreaks
        >>> explicit
        False

        Works with methods as well:

        >>> with warnings.catch_warnings(): #_DOCS_HIDE
        ...      warnings.simplefilter('ignore') #_DOCS_HIDE
        ...      popC = s.notes.pop(0) #_DOCS_HIDE
        >>> #_DOCS_SHOW popC = s.notes.pop(0)
        >>> popC
        <music21.note.Note C>

        But remember that a new Stream is being created each time that an attribute
        only defined on a Stream is called, so for instance, so you can pop() forever,
        always getting the same element.

        >>> with warnings.catch_warnings(): #_DOCS_HIDE
        ...      warnings.simplefilter('ignore') #_DOCS_HIDE
        ...      popC = s.notes.pop(0) #_DOCS_HIDE
        >>> #_DOCS_SHOW popC = s.notes.pop(0)
        >>> popC
        <music21.note.Note C>
        >>> with warnings.catch_warnings(): #_DOCS_HIDE
        ...      warnings.simplefilter('ignore') #_DOCS_HIDE
        ...      popC = s.notes.pop(0) #_DOCS_HIDE
        >>> #_DOCS_SHOW popC = s.notes.pop(0)
        >>> popC
        <music21.note.Note C>
        >>> with warnings.catch_warnings(): #_DOCS_HIDE
        ...      warnings.simplefilter('ignore') #_DOCS_HIDE
        ...      popC = s.notes.pop(0) #_DOCS_HIDE
        >>> #_DOCS_SHOW popC = s.notes.pop(0)
        >>> popC
        <music21.note.Note C>

        If run with -w, this call will send a StreamIteratorInefficientWarning to stderr
        reminding developers that this is not an efficient call, and .stream() should be
        called (and probably cached) explicitly.

        Failures are explicitly given as coming from the StreamIterator object.

        >>> s.asdf
        Traceback (most recent call last):
        AttributeError: 'Measure' object has no attribute 'asdf'
        >>> s.notes.asdf
        Traceback (most recent call last):
        AttributeError: 'StreamIterator' object has no attribute 'asdf'

        OMIT_FROM_DOCS

        srcStream is accessible, but not with "__getattr__", which joblib uses

        >>> s.notes.srcStream is s
        True
        >>> s.notes.__getattr__('srcStream') is None
        True
        '''
        # Prevent infinite loop in feature extractor task serialization
        # TODO: investigate if this can be removed once iter becomes iter()
        if attr == 'srcStream':
            return None

        if not hasattr(self.srcStream, attr):
            # original stream did not have the attribute, so new won't; but raise on iterator.
            raise AttributeError(f'{self.__class__.__name__!r} object has no attribute {attr!r}')

        warnings.warn(
            attr + ' is not defined on StreamIterators. Call .stream() first for efficiency',
            StreamIteratorInefficientWarning,
            stacklevel=2)

        sOut = self.stream()
        return getattr(sOut, attr)

    def __getitem__(self, k: int) -> M21ObjType:
        '''
        if you are in the iterator, you should still be able to request other items...
        uses self.srcStream.__getitem__

        >>> s = stream.Stream()
        >>> s.insert(0, note.Note('F#'))
        >>> s.repeatAppend(note.Note('C'), 2)
        >>> sI = s.iter()
        >>> sI
        <music21.stream.iterator.StreamIterator for Stream:0x104743be0 @:0>

        >>> sI.srcStream is s
        True

        >>> for n in sI:
        ...    printer = (repr(n), repr(sI[0]))
        ...    print(printer)
        ('<music21.note.Note F#>', '<music21.note.Note F#>')
        ('<music21.note.Note C>', '<music21.note.Note F#>')
        ('<music21.note.Note C>', '<music21.note.Note F#>')
        >>> sI.srcStream is s
        True

        Slices work:

        >>> nSlice = sI[1:]
        >>> for n in nSlice:
        ...     print(n)
        <music21.note.Note C>
        <music21.note.Note C>

        Filters, such as "notes" apply.

        >>> s.insert(0, clef.TrebleClef())
        >>> s[0]
        <music21.clef.TrebleClef>
        >>> s.iter().notes[0]
        <music21.note.Note F#>

        Demo of cleanupOnStop = True

        >>> sI.cleanupOnStop = True
        >>> for n in sI:
        ...    printer = (repr(n), repr(sI[0]))
        ...    print(printer)
        ('<music21.note.Note F#>', '<music21.note.Note F#>')
        ('<music21.note.Note C>', '<music21.note.Note F#>')
        ('<music21.note.Note C>', '<music21.note.Note F#>')
        >>> sI.srcStream is None
        True
        >>> for n in sI:
        ...    printer = (repr(n), repr(sI[0]))
        ...    print(printer)

        (nothing is printed)
        '''
        fe = self.matchingElements()
        try:
            e = fe[k]
        except TypeError:
            e = None
            for el in fe:
                if el.id.lower() == k.lower():
                    e = el
                    break
        # TODO: Slices and everything else in Stream __getitem__ ; in fact, merge...
        return e

    def __len__(self) -> int:
        '''
        returns the length of the elements that
        match the filter set.

        >>> s = converter.parse('tinynotation: 3/4 c4 d e f g a', makeNotation=False)
        >>> len(s)
        7
        >>> len(s.iter())
        7
        >>> len(s.iter().notes)
        6
        >>> [n.name for n in s.iter().notes]
        ['C', 'D', 'E', 'F', 'G', 'A']
        '''
        if self._len is not None:
            return self._len
        self._len = len(self.matchingElements(restoreActiveSites=False))
        self.reset()
        return self._len

    def __bool__(self) -> bool:
        '''
        return True if anything matches the filter
        otherwise, return False

        >>> s = converter.parse('tinyNotation: 2/4 c4 r4')
        >>> bool(s)
        True
        >>> iterator = s.recurse()
        >>> bool(iterator)
        True
        >>> bool(iterator.notesAndRests)
        True
        >>> bool(iterator.notes)
        True

        test cache

        >>> len(iterator.notes)
        1
        >>> bool(iterator.notes)
        True
        >>> bool(iterator.notes)
        True

        >>> iterator = s.recurse()
        >>> bool(iterator)
        True
        >>> bool(iterator)
        True
        >>> bool(iterator)
        True

        >>> bool(iterator.getElementsByClass(chord.Chord))
        False

        test false cache:

        >>> len(iterator.getElementsByClass(chord.Chord))
        0
        >>> bool(iterator.getElementsByClass(chord.Chord))
        False

        '''
        if self._len is not None:
            return bool(self._len)

        # do not change active site of first element in bool
        with tempAttribute(self, 'restoreActiveSites', False):
            for unused in self:
                return True

        return False

    def __contains__(self, item):
        '''
        Does the iterator contain `item`?  Needed for AbstractBaseClass
        '''
        return item in self.matchingElements(restoreActiveSites=False)

    def __reversed__(self):
        me = self.matchingElements()
        me.reverse()
        for item in me:
            yield item

    def clone(self: _SIter) -> _SIter:
        '''
        Returns a new copy of the same iterator.
        (a shallow copy of some things except activeInformation)
        '''
        out: _SIter = type(self)(
            self.srcStream,
            filterList=copy.copy(self.filters),
            restoreActiveSites=self.restoreActiveSites,
            activeInformation=copy.copy(self.activeInformation),
        )
        return out

    def first(self) -> Optional[M21ObjType]:
        '''
        Efficiently return the first matching element, or None if no
        elements match.

        Does not require creating the whole list of matching elements.

        >>> s = converter.parse('tinyNotation: 3/4 D4 E2 F4 r2 G2 r4')
        >>> s.recurse().notes.first()
        <music21.note.Note D>
        >>> s[note.Rest].first()
        <music21.note.Rest half>

        If no elements match, returns None:

        >>> print(s[chord.Chord].first())
        None

        New in v7.

        OMIT_FROM_DOCS

        Ensure that next continues after the first note running:

        >>> notes = s.recurse().notes
        >>> notes.first()
        <music21.note.Note D>
        >>> next(notes)
        <music21.note.Note E>

        Now reset on new iteration:

        >>> for n in notes:
        ...     print(n)
        <music21.note.Note D>
        <music21.note.Note E>
        ...

        An Empty stream:

        >>> s = stream.Stream()
        >>> s.iter().notes.first() is None
        True
        '''
        iter(self)
        try:
            return next(self)
        except StopIteration:
            return None

    def last(self) -> Optional[M21ObjType]:
        '''
        Returns the last matching element, or None if no elements match.

        Currently is not efficient (does not iterate backwards, for instance),
        but easier than checking for an IndexError.  Might be refactored later
        to iterate the stream backwards instead if it gets a lot of use.

        >>> s = converter.parse('tinyNotation: 3/4 D4 E2 F4 r2 G2 r4')
        >>> s.recurse().notes.last()
        <music21.note.Note G>
        >>> s[note.Rest].last()
        <music21.note.Rest quarter>

        New in v7.

        OMIT_FROM_DOCS

        Check on empty Stream:

        >>> s2 = stream.Stream()
        >>> s2.iter().notes.last() is None
        True

        Next has a different feature from first(), will start again from beginning.
        This behavior may change.

        >>> notes = s.recurse().notes
        >>> notes.last()
        <music21.note.Note G>
        >>> next(notes)
        <music21.note.Note D>
        '''
        fe = self.matchingElements()
        if not fe:
            return None
        return fe[-1]

    # ---------------------------------------------------------------
    # start and stop
    def updateActiveInformation(self) -> None:
        '''
        Updates the (shared) activeInformation dictionary
        with information about
        where we are.

        Call before any element return
        '''
        ai = self.activeInformation
        ai['stream'] = self.srcStream
        ai['index'] = self.index - 1
        ai['iterSection'] = self.iterSection
        ai['sectionIndex'] = self.sectionIndex

    def reset(self) -> None:
        '''
        reset prior to iteration
        '''
        self.index = 0
        self.iterSection = '_elements'
        self.updateActiveInformation()
        for f in self.filters:
            if hasattr(f, 'reset'):
                f.reset()

    def resetCaches(self) -> None:
        '''
        reset any cached data. -- do not use this at
        the start of iteration since we might as well
        save this information. But do call it if
        the filter changes.
        '''
        self._len = None
        self._matchingElements = None

    def cleanup(self) -> None:
        '''
        stop iteration; and cleanup if need be.
        '''
        if self.cleanupOnStop is not False:
            self.reset()

            del self.srcStream
            del self.srcStreamElements
            self.srcStream = None
            self.srcStreamElements = ()

    # ---------------------------------------------------------------
    # getting items

    def matchingElements(self, *, restoreActiveSites: bool = True) -> List[M21ObjType]:
        '''
        Returns a list of elements that match the filter.

        This sort of defeats the point of using a generator, so only used if
        it's requested by __len__ or __getitem__ etc.

        Subclasses should override to cache anything they need saved (index,
        recursion objects, etc.)

        activeSite will not be set.

        Cached for speed.

        >>> s = converter.parse('tinynotation: 3/4 c4 d e f g a', makeNotation=False)
        >>> s.id = 'tn3/4'
        >>> sI = s.iter()
        >>> sI
        <music21.stream.iterator.StreamIterator for Part:tn3/4 @:0>

        >>> sI.matchingElements()
        [<music21.meter.TimeSignature 3/4>, <music21.note.Note C>, <music21.note.Note D>,
         <music21.note.Note E>, <music21.note.Note F>, <music21.note.Note G>,
         <music21.note.Note A>]

        >>> sI_notes = sI.notes
        >>> sI_notes
        <music21.stream.iterator.StreamIterator for Part:tn3/4 @:0>

        Adding a filter to the Stream iterator returns a new Stream iterator; it
        does not change the original.

        >>> sI_notes is sI
        False

        >>> sI.filters
        []

        >>> sI_notes.filters
        [<music21.stream.filters.ClassFilter <class 'music21.note.NotRest'>>]

        >>> sI_notes.matchingElements()
        [<music21.note.Note C>, <music21.note.Note D>,
         <music21.note.Note E>, <music21.note.Note F>, <music21.note.Note G>,
         <music21.note.Note A>]

        If restoreActiveSites is False then the elements will not have
        their activeSites changed (callers should use it when they do not plan to actually
        expose the elements to users, such as in `__len__`).

        Added in v7. -- restoreActiveSites
        '''
        if self._matchingElements is not None:
            return self._matchingElements

        with saveAttributes(self, 'restoreActiveSites', 'index'):
            self.restoreActiveSites = restoreActiveSites
            me = [x for x in self]  # pylint: disable=unnecessary-comprehension
            self.reset()

        if restoreActiveSites == self.restoreActiveSites:
            # cache, if we are using the iterator default.
            self._matchingElements = me

        return me

    def matchesFilters(self, e) -> bool:
        '''
        returns False if any filter returns False, True otherwise.
        '''
        for f in self.filters:
            f: Union[Callable, filters.StreamFilter]
            try:
                try:
                    if f(e, self) is False:
                        return False
                except TypeError:  # one element filters are acceptable.
                    f: Callable
                    if f(e) is False:
                        return False
            except StopIteration:  # pylint: disable=try-except-raise
                raise  # clearer this way to see that this can happen...
        return True

    def _newBaseStream(self) -> 'music21.stream.Stream':
        '''
        Returns a new stream.Stream.  The same thing as calling:

        >>> s = stream.Stream()

        So why does this exist?  Since we can't import "music21.stream" here,
        we will look in `srcStream.__class__.mro()` for the Stream
        object to import.

        This is used in places where returnStreamSubclass is False, so we
        cannot just call `type(StreamIterator.srcStream)()`

        >>> p = stream.Part()
        >>> pi = p.iter()
        >>> s = pi._newBaseStream()
        >>> s
        <music21.stream.Stream 0x1047eb2e8>

        >>> pi.srcStream = note.Note()
        >>> pi._newBaseStream()
        Traceback (most recent call last):
        music21.stream.iterator.StreamIteratorException: ...
        '''
        StreamBase = None
        for x in self.srcStream.__class__.mro():
            if x.__name__ == 'Stream':
                StreamBase = x
                break

        try:
            return StreamBase()
        except TypeError:  # 'NoneType' object is not callable.
            raise StreamIteratorException(
                f"You've given a 'stream' that is not a stream! {self.srcStream}")

    @overload
    def stream(self, returnStreamSubClass: Literal[False] = True) -> 'music21.stream.Stream':
        # ignore this code -- just here until Astroid bug #1015 is fixed
        x: 'music21.stream.Stream' = self.streamObj
        return x

    @overload
    def stream(self, returnStreamSubClass: Literal[True] = True) -> StreamType:
        x: StreamType = self.streamObj
        return x

    def stream(self, returnStreamSubClass=True) -> Union['music21.stream.Stream', StreamType]:
        '''
        return a new stream from this iterator.

        Does nothing except copy if there are no filters, but a drop in
        replacement for the old .getElementsByClass() etc. if it does.

        In other words:

        `s.getElementsByClass()` == `s.iter().getElementsByClass().stream()`

        >>> s = stream.Part()
        >>> s.insert(0, note.Note('C'))
        >>> s.append(note.Rest())
        >>> s.append(note.Note('D'))
        >>> b = bar.Barline()
        >>> s.storeAtEnd(b)

        >>> s2 = s.iter().getElementsByClass(note.Note).stream()
        >>> s2.show('t')
        {0.0} <music21.note.Note C>
        {2.0} <music21.note.Note D>
        >>> s2.derivation.method
        'getElementsByClass'
        >>> s2
        <music21.stream.Part ...>

        >>> s3 = s.iter().stream()
        >>> s3.show('t')
        {0.0} <music21.note.Note C>
        {1.0} <music21.note.Rest quarter>
        {2.0} <music21.note.Note D>
        {3.0} <music21.bar.Barline type=regular>

        >>> s3.elementOffset(b, returnSpecial=True)
        <OffsetSpecial.AT_END>

        >>> s4 = s.iter().getElementsByClass(bar.Barline).stream()
        >>> s4.show('t')
        {0.0} <music21.bar.Barline type=regular>


        Note that this routine can create Streams that have elements that the original
        stream did not, in the case of recursion:

        >>> bach = corpus.parse('bwv66.6')
        >>> bn = bach.flatten()[30]
        >>> bn
        <music21.note.Note E>

        >>> bn in bach
        False
        >>> bfn = bach.recurse().notes.stream()
        >>> bn in bfn
        True
        >>> bn.getOffsetBySite(bfn)
        2.0
        >>> bn.getOffsetInHierarchy(bach)
        2.0

        OMIT_FROM_DOCS

        >>> s4._endElements[0] is b
        True
        '''
        ss = self.srcStream

        # if this stream was sorted, the resultant stream is sorted
        clearIsSorted = False
        found: Union['music21.stream.Stream', StreamType]
        if returnStreamSubClass is True:
            try:
                found = ss.__class__()
            except TypeError:
                found = self._newBaseStream()
        else:
            found = self._newBaseStream()

        found.mergeAttributes(ss)
        found.derivation.origin = ss
        if self.overrideDerivation is not None:
            found.derivation.method = self.overrideDerivation
        else:
            derivationMethods = []
            for f in self.filters:
                if hasattr(f, 'derivationStr'):
                    dStr = f.derivationStr
                else:
                    dStr = f.__name__  # function; lambda returns <lambda>
                derivationMethods.append(dStr)
            found.derivation.method = '.'.join(derivationMethods)

        fe = self.matchingElements()
        for e in fe:
            try:
                o = ss.elementOffset(e, returnSpecial=True)
            except SitesException:
                # this can happen in the case of, s.recurse().notes.stream() -- need to do new
                # stream...
                o = e.getOffsetInHierarchy(ss)
                clearIsSorted = True  # now the stream is probably not sorted...

            if not isinstance(o, str):
                found.coreInsert(o, e, ignoreSort=True)
            else:
                if o == OffsetSpecial.AT_END:
                    found.coreStoreAtEnd(e)
                else:
                    # TODO: something different...
                    found.coreStoreAtEnd(e)

        if fe:
            found.coreElementsChanged(clearIsSorted=clearIsSorted)

        return found

    @property
    def activeElementList(self) -> Literal['_elements', '_endElements']:
        '''
        returns the element list ('_elements' or '_endElements')
        for the current activeInformation
        '''
        return getattr(self.activeInformation['stream'], self.activeInformation['iterSection'])

    # ------------------------------------------------------------

    def addFilter(self: _SIter, newFilter, *, returnClone=True) -> _SIter:
        '''
        Return a new StreamIterator with an additional filter.
        Also resets caches -- so do not add filters any other way.

        If returnClone is False then adds without creating a new StreamIterator

        Changed in v.6 -- Encourage creating new StreamIterators: change
        default to return a new StreamIterator.
        '''
        if returnClone:
            out = self.clone()
        else:
            out = self

        out.resetCaches()
        for f in out.filters:
            if newFilter == f:
                return out
        out.filters.append(newFilter)

        return out

    def removeFilter(self: _SIter, oldFilter, *, returnClone=True) -> _SIter:
        '''
        Return a new StreamIterator where oldFilter is removed.
        '''
        if returnClone:
            out = self.clone()
        else:
            out = self

        out.resetCaches()
        if oldFilter in out.filters:
            out.filters.pop(out.filters.index(oldFilter))

        return out

    def getElementById(self, elementId) -> Optional[M21ObjType]:
        '''
        Returns a single element (or None) that matches elementId.

        If chaining filters, this should be the last one, as it returns an element

        >>> s = stream.Stream(id='s1')
        >>> s.append(note.Note('C'))
        >>> r = note.Rest()
        >>> r.id = 'restId'
        >>> s.append(r)
        >>> r2 = s.recurse().getElementById('restId')
        >>> r2 is r
        True
        >>> r2.id
        'restId'
        '''
        out = self.addFilter(filters.IdFilter(elementId))
        for e in out:
            return e
        return None

    # Replace all code in overload statements once
    # https://github.com/PyCQA/astroid/issues/1015
    # is fixed and deployed
    @overload
    def getElementsByClass(self,
                           classFilterList: str,
                           *,
                           returnClone: bool = True) -> StreamIterator[M21ObjType]:
        x: StreamIterator[M21ObjType] = self.__class__(self.streamObj)
        return x

    @overload
    def getElementsByClass(self,
                           classFilterList: Iterable[str],
                           *,
                           returnClone: bool = True) -> StreamIterator[M21ObjType]:
        x: StreamIterator[M21ObjType] = self.__class__(self.streamObj)
        return x

    @overload
    def getElementsByClass(self,
                           classFilterList: Type[ChangedM21ObjType],
                           *,
                           returnClone: bool = True) -> StreamIterator[ChangedM21ObjType]:
        x: StreamIterator[ChangedM21ObjType] = self.__class__(self.streamObj)
        return x

    @overload
    def getElementsByClass(self,
                           classFilterList: Iterable[Type[ChangedM21ObjType]],
                           *,
                           returnClone: bool = True) -> StreamIterator[M21ObjType]:
        x: StreamIterator[M21ObjType] = self.__class__(self.streamObj)
        return x


    def getElementsByClass(self,
                           classFilterList: Union[
                               str,
                               Type[ChangedM21ObjType],
                               Iterable[str],
                               Iterable[Type[ChangedM21ObjType]],
                           ],
                           *,
                           returnClone: bool = True
                           ) -> Union[StreamIterator[M21ObjType], StreamIterator[ChangedM21ObjType]]:
        '''
        Add a filter to the Iterator to remove all elements
        except those that match one
        or more classes in the `classFilterList`. A single class
        can also be used for the `classFilterList` parameter instead of a List.

        >>> s = stream.Stream(id='s1')
        >>> s.append(note.Note('C'))
        >>> r = note.Rest()
        >>> s.append(r)
        >>> s.append(note.Note('D'))
        >>> for el in s.iter().getElementsByClass(note.Rest):
        ...     print(el)
        <music21.note.Rest quarter>


        ActiveSite is restored...

        >>> s2 = stream.Stream(id='s2')
        >>> s2.insert(0, r)
        >>> r.activeSite.id
        's2'

        >>> for el in s.iter().getElementsByClass(note.Rest):
        ...     print(el.activeSite.id)
        s1


        Classes work in addition to strings...

        >>> for el in s.iter().getElementsByClass(note.Rest):
        ...     print(el)
        <music21.note.Rest quarter>
        '''
        return self.addFilter(filters.ClassFilter(classFilterList), returnClone=returnClone)

    def getElementsByQuerySelector(self, querySelector: str, *, returnClone=True):
        '''
        First implementation of a query selector, similar to CSS QuerySelectors used in
        HTML DOM:

        * A leading `#` indicates the id of an element, so '#hello' will find elements
          with `el.id=='hello'` (should only be one)
        * A leading `.` indicates the group of an element, so '.high' will find elements
          with `'high' in el.groups`
        * Any other string is considered to be the type/class of the element.  So `Note`
          will find all Note elements.  Can be fully qualified like `note.Note`

        Eventually, more complex query selectors will be implemented.  This is just a start.

        Setting up an example:

        >>> s = converter.parse('tinyNotation: 4/4 GG4 AA4 BB4 r4 C4 D4 E4 F4 r1')
        >>> s[note.Note].last().id = 'last'
        >>> for n in s[note.Note]:
        ...     if n.octave == 3:
        ...         n.groups.append('tenor')

        >>> list(s.recurse().getElementsByQuerySelector('.tenor'))
        [<music21.note.Note C>,
         <music21.note.Note D>,
         <music21.note.Note E>,
         <music21.note.Note F>]

        >>> list(s.recurse().getElementsByQuerySelector('Rest'))
        [<music21.note.Rest quarter>,
         <music21.note.Rest whole>]

        Note that unlike with stream slices, the querySelector does not do anything special
        for id searches.  `.first()` will need to be called to find the element (if any)

        >>> s.recurse().getElementsByQuerySelector('#last').first()
        <music21.note.Note F>

        New in v.7
        '''
        if querySelector.startswith('#'):
            return self.addFilter(filters.IdFilter(querySelector[1:]), returnClone=returnClone)
        if querySelector.startswith('.'):
            return self.addFilter(filters.GroupFilter(querySelector[1:]), returnClone=returnClone)
        return self.addFilter(filters.ClassFilter(querySelector), returnClone=returnClone)


    def getElementsNotOfClass(self, classFilterList, *, returnClone=True):
        '''
        Adds a filter, removing all Elements that do not
        match the one or more classes in the `classFilterList`.

        In lieu of a list, a single class can be used as the `classFilterList` parameter.

        >>> a = stream.Stream()
        >>> a.repeatInsert(note.Rest(), range(10))
        >>> for x in range(4):
        ...     n = note.Note('G#')
        ...     n.offset = x * 3
        ...     a.insert(n)
        >>> found = a.iter().getElementsNotOfClass(note.Note)
        >>> len(found)
        10
        >>> found = a.iter().getElementsNotOfClass('Rest')
        >>> len(found)
        4
        >>> found = a.iter().getElementsNotOfClass(['Note', 'Rest'])
        >>> len(found)
        0

        >>> b = stream.Stream()
        >>> b.repeatInsert(note.Rest(), range(15))
        >>> a.insert(b)

        >>> found = a.recurse().getElementsNotOfClass([note.Rest, 'Stream'])
        >>> len(found)
        4
        >>> found = a.recurse().getElementsNotOfClass([note.Note, 'Stream'])
        >>> len(found)
        25
        '''
        return self.addFilter(filters.ClassNotFilter(classFilterList), returnClone=returnClone)

    def getElementsByGroup(self, groupFilterList, *, returnClone=True):
        '''
        >>> n1 = note.Note('C')
        >>> n1.groups.append('trombone')
        >>> n2 = note.Note('D')
        >>> n2.groups.append('trombone')
        >>> n2.groups.append('tuba')
        >>> n3 = note.Note('E')
        >>> n3.groups.append('tuba')
        >>> s1 = stream.Stream()
        >>> s1.append(n1)
        >>> s1.append(n2)
        >>> s1.append(n3)

        >>> tboneSubStream = s1.iter().getElementsByGroup('trombone')
        >>> for thisNote in tboneSubStream:
        ...     print(thisNote.name)
        C
        D
        >>> tubaSubStream = s1.iter().getElementsByGroup('tuba')
        >>> for thisNote in tubaSubStream:
        ...     print(thisNote.name)
        D
        E
        '''
        return self.addFilter(filters.GroupFilter(groupFilterList), returnClone=returnClone)

    def getElementsByOffset(
        self: _SIter,
        offsetStart,
        offsetEnd=None,
        *,
        includeEndBoundary=True,
        mustFinishInSpan=False,
        mustBeginInSpan=True,
        includeElementsThatEndAtStart=True,
        stopAfterEnd=True,
        returnClone=True,
    ) -> _SIter:
        '''
        Adds a filter keeping only Music21Objects that
        are found at a certain offset or within a certain
        offset time range (given the start and optional stop values).

        There are several attributes that govern how this range is
        determined:


        If `mustFinishInSpan` is True then an event that begins
        between offsetStart and offsetEnd but which ends after offsetEnd
        will not be included.  The default is False.


        For instance, a half note at offset 2.0 will be found in
        getElementsByOffset(1.5, 2.5) or getElementsByOffset(1.5, 2.5,
        mustFinishInSpan = False) but not by getElementsByOffset(1.5, 2.5,
        mustFinishInSpan = True).

        The `includeEndBoundary` option determines if an element
        begun just at the offsetEnd should be included.  For instance,
        the half note at offset 2.0 above would be found by
        getElementsByOffset(0, 2.0) or by getElementsByOffset(0, 2.0,
        includeEndBoundary = True) but not by getElementsByOffset(0, 2.0,
        includeEndBoundary = False).

        Setting includeEndBoundary to False at the same time as
        mustFinishInSpan is set to True is probably NOT what you want to do
        unless you want to find things like clefs at the end of the region
        to display as courtesy clefs.

        The `mustBeginInSpan` option determines whether notes or other
        objects that do not begin in the region but are still sounding
        at the beginning of the region are excluded.  The default is
        True -- that is, these notes will not be included.
        For instance the half note at offset 2.0 from above would not be found by
        getElementsByOffset(3.0, 3.5) or getElementsByOffset(3.0, 3.5,
        mustBeginInSpan = True) but it would be found by
        getElementsByOffset(3.0, 3.5, mustBeginInSpan = False)

        Setting includeElementsThatEndAtStart to False is useful for zeroLength
        searches that set mustBeginInSpan == False to not catch notes that were
        playing before the search but that end just before the end of the search type.
        See the code for allPlayingWhileSounding for a demonstration.

        This chart, like the examples below, demonstrates the various
        features of getElementsByOffset.  It is one of the most complex
        methods of music21 but also one of the most powerful, so it
        is worth learning at least the basics.

            .. image:: images/getElementsByOffset.*
                :width: 600

        >>> st1 = stream.Stream()
        >>> n0 = note.Note('C')
        >>> n0.duration.type = 'half'
        >>> n0.offset = 0
        >>> st1.insert(n0)
        >>> n2 = note.Note('D')
        >>> n2.duration.type = 'half'
        >>> n2.offset = 2
        >>> st1.insert(n2)
        >>> out1 = list(st1.iter().getElementsByOffset(2))
        >>> len(out1)
        1
        >>> out1[0].step
        'D'
        >>> out2 = list(st1.iter().getElementsByOffset(1, 3))
        >>> len(out2)
        1
        >>> out2[0].step
        'D'
        >>> out3 = list(st1.iter().getElementsByOffset(1, 3, mustFinishInSpan=True))
        >>> len(out3)
        0
        >>> out4 = list(st1.iter().getElementsByOffset(1, 2))
        >>> len(out4)
        1
        >>> out4[0].step
        'D'
        >>> out5 = list(st1.iter().getElementsByOffset(1, 2, includeEndBoundary=False))
        >>> len(out5)
        0
        >>> out6 = list(st1.iter().getElementsByOffset(1, 2, includeEndBoundary=False,
        ...                                          mustBeginInSpan=False))
        >>> len(out6)
        1
        >>> out6[0].step
        'C'
        >>> out7 = list(st1.iter().getElementsByOffset(1, 3, mustBeginInSpan=False))
        >>> len(out7)
        2
        >>> [el.step for el in out7]
        ['C', 'D']

        Note, that elements that end at the start offset are included if mustBeginInSpan is False

        >>> out8 = list(st1.iter().getElementsByOffset(2, 4, mustBeginInSpan=False))
        >>> len(out8)
        2
        >>> [el.step for el in out8]
        ['C', 'D']

        To change this behavior set includeElementsThatEndAtStart=False

        >>> out9 = list(st1.iter().getElementsByOffset(2, 4, mustBeginInSpan=False,
        ...                                          includeElementsThatEndAtStart=False))
        >>> len(out9)
        1
        >>> [el.step for el in out9]
        ['D']

        >>> a = stream.Stream(id='a')
        >>> n = note.Note('G')
        >>> n.quarterLength = 0.5
        >>> a.repeatInsert(n, list(range(8)))
        >>> b = stream.Stream(id='b')
        >>> b.repeatInsert(a, [0, 3, 6])
        >>> c = list(b.iter().getElementsByOffset(2, 6.9))
        >>> len(c)
        2
        >>> c = list(b.flatten().iter().getElementsByOffset(2, 6.9))
        >>> len(c)
        10

        Testing multiple zero-length elements with mustBeginInSpan:

        >>> c = clef.TrebleClef()
        >>> ts = meter.TimeSignature('4/4')
        >>> ks = key.KeySignature(2)
        >>> s = stream.Stream()
        >>> s.insert(0.0, c)
        >>> s.insert(0.0, ts)
        >>> s.insert(0.0, ks)
        >>> len(list(s.iter().getElementsByOffset(0.0, mustBeginInSpan=True)))
        3
        >>> len(list(s.iter().getElementsByOffset(0.0, mustBeginInSpan=False)))
        3

        On a :class:`~music21.stream.iterator.RecursiveIterator`,
        `.getElementsByOffset(0.0)`, will get everything
        at the start of the piece, which is useful:

        >>> bwv66 = corpus.parse('bwv66.6')
        >>> list(bwv66.recurse().getElementsByOffset(0.0))
        [<music21.metadata.Metadata object at 0x10a32f490>,
         <music21.stream.Part Soprano>,
         <music21.instrument.Instrument 'P1: Soprano: Instrument 1'>,
         <music21.stream.Measure 0 offset=0.0>,
         <music21.clef.TrebleClef>,
         <music21.key.Key of f# minor>,
         <music21.meter.TimeSignature 4/4>,
         <music21.note.Note C#>,
         <music21.stream.Part Alto>,
         ...
         <music21.note.Note E>,
         <music21.stream.Part Tenor>,
         ...]

        However, any other offset passed to `getElementsByOffset` on a
        `RecursiveIterator` without additional arguments, is unlikely to be useful,
        because the iterator ends as soon as it encounters an element
        with an offset beyond the `offsetEnd` point.  For instance,
        calling `.getElementsByOffset(1.0).notes` on a :class:`~music21.stream.Part`,
        in bwv66.6 only gets the note that appears at offset 1.0 of a measure that begins
        or includes offset 1.0.
        (Fortunately, this piece begins with a one-beat pickup, so there is such a note):

        >>> soprano = bwv66.parts['Soprano']
        >>> for el in soprano.recurse().getElementsByOffset(1.0):
        ...     print(el, el.offset, el.getOffsetInHierarchy(bwv66), el.activeSite)
        <music21.stream.Measure 1 offset=1.0> 1.0 1.0 <music21.stream.Part Soprano>
        <music21.note.Note B> 1.0 2.0 <music21.stream.Measure 1 offset=1.0>


        RecursiveIterators will probably want to use
        :meth:`~music21.stream.iterator.RecursiveIterator.getElementsByOffsetInHierarchy`
        instead.  Or to get all elements with a particular local offset, such as everything
        on the third quarter note of a measure, use the `stopAfterEnd=False` keyword,
        which lets the iteration continue to search for elements even after encountering
        some within Streams whose offsets are greater than the end element.

        >>> len(soprano.recurse().getElementsByOffset(2.0, stopAfterEnd=False))
        9

        Changed in v5.5 -- all arguments changing behavior are keyword only.
        Added in v6.5 -- `stopAfterEnd` keyword.

        OMIT_FROM_DOCS

        Same test as above, but with floats

        >>> out1 = list(st1.iter().getElementsByOffset(2.0))
        >>> len(out1)
        1
        >>> out1[0].step
        'D'
        >>> out2 = list(st1.iter().getElementsByOffset(1.0, 3.0))
        >>> len(out2)
        1
        >>> out2[0].step
        'D'
        >>> out3 = list(st1.iter().getElementsByOffset(1.0, 3.0, mustFinishInSpan=True))
        >>> len(out3)
        0
        >>> out3b = list(st1.iter().getElementsByOffset(0.0, 3.001, mustFinishInSpan=True))
        >>> len(out3b)
        1
        >>> out3b[0].step
        'C'
        >>> out3b = list(st1.iter().getElementsByOffset(1.0, 3.001, mustFinishInSpan=True,
        ...                                           mustBeginInSpan=False))
        >>> len(out3b)
        1
        >>> out3b[0].step
        'C'

        >>> out4 = list(st1.iter().getElementsByOffset(1.0, 2.0))
        >>> len(out4)
        1
        >>> out4[0].step
        'D'
        >>> out5 = list(st1.iter().getElementsByOffset(1.0, 2.0, includeEndBoundary=False))
        >>> len(out5)
        0
        >>> out6 = list(st1.iter().getElementsByOffset(1.0, 2.0, includeEndBoundary=False,
        ...                                          mustBeginInSpan=False))
        >>> len(out6)
        1
        >>> out6[0].step
        'C'
        >>> out7 = list(st1.iter().getElementsByOffset(1.0, 3.0, mustBeginInSpan=False))
        >>> len(out7)
        2
        >>> [el.step for el in out7]
        ['C', 'D']
        '''
        return self.addFilter(
            filters.OffsetFilter(
                offsetStart,
                offsetEnd,
                includeEndBoundary=includeEndBoundary,
                mustFinishInSpan=mustFinishInSpan,
                mustBeginInSpan=mustBeginInSpan,
                includeElementsThatEndAtStart=includeElementsThatEndAtStart,
                stopAfterEnd=stopAfterEnd,
            ),
            returnClone=returnClone
        )

    # ------------------------------------------------------------
    # properties -- historical...

    @property
    def notes(self):
        '''
        Returns all NotRest objects

        (will sometime become simply Note and Chord objects...)

        >>> s = stream.Stream()
        >>> s.append(note.Note('C'))
        >>> s.append(note.Rest())
        >>> s.append(note.Note('D'))
        >>> for el in s.iter().notes:
        ...     print(el)
        <music21.note.Note C>
        <music21.note.Note D>
        '''
        return self.getElementsByClass(note.NotRest)

    @property
    def notesAndRests(self):
        '''
        Returns all GeneralNote objects

        >>> s = stream.Stream()
        >>> s.append(meter.TimeSignature('4/4'))
        >>> s.append(note.Note('C'))
        >>> s.append(note.Rest())
        >>> s.append(note.Note('D'))
        >>> for el in s.iter().notesAndRests:
        ...     print(el)
        <music21.note.Note C>
        <music21.note.Rest quarter>
        <music21.note.Note D>

        chained filters... (this makes no sense since notes is a subset of notesAndRests)

        >>> for el in s.iter().notesAndRests.notes:
        ...     print(el)
        <music21.note.Note C>
        <music21.note.Note D>
        '''
        return self.getElementsByClass(note.GeneralNote)

    @property
    def parts(self):
        '''
        Adds a ClassFilter for Part objects
        '''
        from music21 import stream
        return self.getElementsByClass(stream.Part)

    @property
    def spanners(self):
        '''
        Adds a ClassFilter for Spanner objects
        '''
        from music21 import spanner
        return self.getElementsByClass(spanner.Spanner)

    @property
    def voices(self):
        '''
        Adds a ClassFilter for Voice objects
        '''
        from music21 import stream
        return self.getElementsByClass(stream.Voice)


# -----------------------------------------------------------------------------
class OffsetIterator(StreamIterator[M21ObjType]):
    '''
    An iterator that with each iteration returns a list of elements
    that are at the same offset (or all at end)

    >>> s = stream.Stream()
    >>> s.insert(0, note.Note('C'))
    >>> s.insert(0, note.Note('D'))
    >>> s.insert(1, note.Note('E'))
    >>> s.insert(2, note.Note('F'))
    >>> s.insert(2, note.Note('G'))
    >>> s.storeAtEnd(bar.Repeat('end'))
    >>> s.storeAtEnd(clef.TrebleClef())

    >>> oIter = stream.iterator.OffsetIterator(s)
    >>> for groupedElements in oIter:
    ...     print(groupedElements)
    [<music21.note.Note C>, <music21.note.Note D>]
    [<music21.note.Note E>]
    [<music21.note.Note F>, <music21.note.Note G>]
    [<music21.bar.Repeat direction=end>, <music21.clef.TrebleClef>]

    Does it work again?

    >>> for groupedElements2 in oIter:
    ...     print(groupedElements2)
    [<music21.note.Note C>, <music21.note.Note D>]
    [<music21.note.Note E>]
    [<music21.note.Note F>, <music21.note.Note G>]
    [<music21.bar.Repeat direction=end>, <music21.clef.TrebleClef>]


    >>> for groupedElements in oIter.notes:
    ...     print(groupedElements)
    [<music21.note.Note C>, <music21.note.Note D>]
    [<music21.note.Note E>]
    [<music21.note.Note F>, <music21.note.Note G>]

    >>> for groupedElements in stream.iterator.OffsetIterator(s).getElementsByClass(clef.Clef):
    ...     print(groupedElements)
    [<music21.clef.TrebleClef>]
    '''

    def __init__(self,
                 srcStream,
                 *,
                 restrictClass: M21ObjType = base.Music21Object,
                 filterList=None,
                 restoreActiveSites=True,
                 activeInformation=None,
                 ignoreSorting=False
                 ):
        super().__init__(srcStream,
                         restrictClass=restrictClass,
                         filterList=filterList,
                         restoreActiveSites=restoreActiveSites,
                         activeInformation=activeInformation,
                         ignoreSorting=ignoreSorting,
                         )
        self.raiseStopIterationNext = False
        self.nextToYield = []
        self.nextOffsetToYield = None

    def __next__(self) -> List[M21ObjType]:
        if self.raiseStopIterationNext:
            raise StopIteration

        retElementList = None
        # make sure that cleanup is not called during the loop...
        try:
            if self.nextToYield:
                retElementList = self.nextToYield
                retElOffset = self.nextOffsetToYield
            else:
                retEl = super().__next__()
                retElOffset = self.srcStream.elementOffset(retEl)
                retElementList = [retEl]

            while self.index <= self.streamLength:
                nextEl = super().__next__()
                nextElOffset = self.srcStream.elementOffset(nextEl)
                if nextElOffset == retElOffset:
                    retElementList.append(nextEl)
                else:
                    self.nextToYield = [nextEl]
                    self.nextOffsetToYield = nextElOffset
                    return retElementList

        except StopIteration:
            if retElementList:
                self.raiseStopIterationNext = True
                return retElementList
            else:
                raise StopIteration

    def reset(self):
        '''
        runs before iteration
        '''
        super().reset()
        self.nextToYield = []
        self.nextOffsetToYield = None
        self.raiseStopIterationNext = False

    # NOTE: these getElementsByClass are the same as the one in StreamIterator, but
    # for now it needs to be duplicated until changing a Generic's argument type
    # can be done with inheritance.
    # TODO: remove code and replace with ... when Astroid bug #1015 is fixed.

    @overload
    def getElementsByClass(self,
                           classFilterList: str,
                           *,
                           returnClone: bool = True) -> OffsetIterator[M21ObjType]:
        x: OffsetIterator[M21ObjType] = self.__class__(self.streamObj)
        return x

    @overload
    def getElementsByClass(self,
                           classFilterList: Iterable[str],
                           *,
                           returnClone: bool = True) -> OffsetIterator[M21ObjType]:
        x: OffsetIterator[M21ObjType] = self.__class__(self.streamObj)
        return x

    @overload
    def getElementsByClass(self,
                           classFilterList: Type[ChangedM21ObjType],
                           *,
                           returnClone: bool = True) -> OffsetIterator[ChangedM21ObjType]:
        x: OffsetIterator[ChangedM21ObjType] = self.__class__(self.streamObj)
        return x

    @overload
    def getElementsByClass(self,
                           classFilterList: Iterable[Type[ChangedM21ObjType]],
                           *,
                           returnClone: bool = True) -> OffsetIterator[M21ObjType]:
        x: OffsetIterator[M21ObjType] = self.__class__(self.streamObj)
        return x


    def getElementsByClass(self,
                           classFilterList: Union[
                               str,
                               Type[ChangedM21ObjType],
                               Iterable[str],
                               Iterable[Type[ChangedM21ObjType]],
                           ],
                           *,
                           returnClone: bool = True
                           ) -> Union[OffsetIterator[M21ObjType],
                                      OffsetIterator[ChangedM21ObjType]]:
        '''
        Identical to the same method in StreamIterator, but needs to be duplicated
        for now.
        '''
        return self.addFilter(filters.ClassFilter(classFilterList), returnClone=returnClone)



# -----------------------------------------------------------------------------
<<<<<<< HEAD
class RecursiveIterator(StreamIterator[M21ObjType]):
=======
class RecursiveIterator(StreamIterator, Generic[M21ObjType]):
>>>>>>> b889fa75
    '''
    One of the most powerful iterators in music21.  Generally not called
    directly, but created by being invoked on a stream with `Stream.recurse()`

    >>> b = corpus.parse('bwv66.6')
    >>> ri = stream.iterator.RecursiveIterator(b, streamsOnly=True)
    >>> for x in ri:
    ...     print(x)
    <music21.stream.Part Soprano>
    <music21.stream.Measure 0 offset=0.0>
    <music21.stream.Measure 1 offset=1.0>
    <music21.stream.Measure 2 offset=5.0>
    ...
    <music21.stream.Part Alto>
    <music21.stream.Measure 0 offset=0.0>
    ...
    <music21.stream.Part Tenor>
    ...
    <music21.stream.Part Bass>
    ...

    But this is how you'll actually use it:

    >>> for x in b.recurse(streamsOnly=True, includeSelf=True):
    ...     print(x)
    <music21.stream.Score 0x10484fd68>
    <music21.stream.Part Soprano>
    <music21.stream.Measure 0 offset=0.0>
    <music21.stream.Measure 1 offset=1.0>
    <music21.stream.Measure 2 offset=5.0>
    ...
    <music21.stream.Part Alto>
    <music21.stream.Measure 0 offset=0.0>
    ...
    <music21.stream.Part Tenor>
    ...
    <music21.stream.Part Bass>
    ...

    >>> hasExpressions = lambda el, i: True if (hasattr(el, 'expressions')
    ...       and el.expressions) else False
    >>> expressive = b.recurse().addFilter(hasExpressions)
    >>> expressive
    <music21.stream.iterator.RecursiveIterator for Score:0x10487f550 @:0>

    >>> for el in expressive:
    ...     print(el, el.expressions)
    <music21.note.Note C#> [<music21.expressions.Fermata>]
    <music21.note.Note A> [<music21.expressions.Fermata>]
    <music21.note.Note F#> [<music21.expressions.Fermata>]
    <music21.note.Note C#> [<music21.expressions.Fermata>]
    <music21.note.Note G#> [<music21.expressions.Fermata>]
    <music21.note.Note F#> [<music21.expressions.Fermata>]

    >>> len(expressive)
    6
    >>> expressive[-1].measureNumber
    9
    >>> bool(expressive)
    True
    '''

    def __init__(self,
                 srcStream,
                 *,
                 restrictClass: M21ObjType = base.Music21Object,
                 filterList=None,
                 restoreActiveSites=True,
                 activeInformation=None,
                 streamsOnly=False,
                 includeSelf=False,
                 ignoreSorting=False
                 ):  # , parentIterator=None):
        super().__init__(srcStream,
                         restrictClass=restrictClass,
                         filterList=filterList,
                         restoreActiveSites=restoreActiveSites,
                         activeInformation=activeInformation,
                         ignoreSorting=ignoreSorting,
                         )
        if 'lastYielded' not in self.activeInformation:
            self.activeInformation['lastYielded'] = None

        self.returnSelf = includeSelf
        self.includeSelf = includeSelf
        self.ignoreSorting = ignoreSorting

        # within the list of parent/child recursive iterators, where does this start?
        self.iteratorStartOffsetInHierarchy = 0.0

        if streamsOnly is True:
            self.filters.append(filters.ClassFilter('Stream'))
        self.childRecursiveIterator = None
        # not yet used.
        # self.parentIterator = None

    def __next__(self) -> M21ObjType:
        '''
        Get the next element of the stream under iteration.

        The same __iter__ as the superclass is used.
        '''
        while self.index < self.streamLength:
            # wrap this in a while loop instead of
            # returning self.__next__() because
            # in a long score with a miserly filter
            # it is possible to exceed maximum recursion
            # depth
            if self.childRecursiveIterator is not None:
                try:
                    return next(self.childRecursiveIterator)
                except StopIteration:
                    # self.childRecursiveIterator.parentIterator = None
                    self.childRecursiveIterator = None

            if self.returnSelf is True and self.matchesFilters(self.srcStream):
                self.activeInformation['stream'] = None
                self.activeInformation['index'] = -1
                self.activeInformation['lastYielded'] = self.srcStream
                self.returnSelf = False
                return self.srcStream

            elif self.returnSelf is True:
                self.returnSelf = False

            if self.index >= self.elementsLength:
                self.iterSection = '_endElements'
                self.sectionIndex = self.index - self.elementsLength
            else:
                self.sectionIndex = self.index

            try:
                e = self.srcStreamElements[self.index]
            except IndexError:
                self.index += 1
                # this may happen if the number of elements has changed
                continue

            self.index += 1

            # in a recursive filter, the stream does not need to match the filter,
            # only the internal elements.
            if e.isStream:
                self.childRecursiveIterator = RecursiveIterator(
                    srcStream=e,
                    restoreActiveSites=self.restoreActiveSites,
                    filterList=self.filters,  # shared list...
                    activeInformation=self.activeInformation,  # shared dict
                    includeSelf=False,  # always for inner streams
                    ignoreSorting=self.ignoreSorting,
                    # parentIterator=self,
                )
                newStartOffset = (self.iteratorStartOffsetInHierarchy
                                  + self.srcStream.elementOffset(e))
                self.childRecursiveIterator.iteratorStartOffsetInHierarchy = newStartOffset
            if self.matchesFilters(e) is False:
                continue

            if self.restoreActiveSites is True:
                self.srcStream.coreSelfActiveSite(e)

            self.updateActiveInformation()
            self.activeInformation['lastYielded'] = e
            return e

        # the last element can still set a recursive iterator, so make sure we handle it.
        if self.childRecursiveIterator is not None:
            try:
                return next(self.childRecursiveIterator)
            except StopIteration:
                # self.childRecursiveIterator.parentIterator = None
                self.childRecursiveIterator = None

        self.activeInformation['lastYielded'] = None  # always clean this up, no matter what...
        self.cleanup()
        raise StopIteration

    def reset(self):
        '''
        reset prior to iteration
        '''
        self.returnSelf = self.includeSelf
        self.childRecursiveIterator = None
        self.activeInformation['lastYielded'] = None
        super().reset()

    def matchingElements(self, *, restoreActiveSites=True):
        # saved parent iterator later?
        # will this work in mid-iteration? Test, or do not expose till then.
        with tempAttribute(self, 'childRecursiveIterator'):
            fe = super().matchingElements(restoreActiveSites=restoreActiveSites)
        return fe

    def iteratorStack(self) -> List[RecursiveIterator]:
        '''
        Returns a stack of RecursiveIterators at this point in the iteration.  Last is most recent.

        >>> b = corpus.parse('bwv66.6')
        >>> bRecurse = b.recurse()
        >>> i = 0
        >>> for _ in bRecurse:
        ...     i += 1
        ...     if i > 12:
        ...         break
        >>> bRecurse.iteratorStack()
        [<music21.stream.iterator.RecursiveIterator for Score:0x10475cdd8 @:2>,
         <music21.stream.iterator.RecursiveIterator for Part:Soprano @:3>,
         <music21.stream.iterator.RecursiveIterator for Measure:m.1 @:3>]
        '''
        iterStack = [self]
        x = self
        while x.childRecursiveIterator is not None:
            x = x.childRecursiveIterator
            iterStack.append(x)
        return iterStack

    def streamStack(self):
        '''
        Returns a stack of Streams at this point.  Last is most recent.

        However, the current element may be the same as the last element in the stack

        >>> b = corpus.parse('bwv66.6')
        >>> bRecurse = b.recurse()
        >>> i = 0
        >>> for x in bRecurse:
        ...     i += 1
        ...     if i > 12:
        ...         break
        >>> bRecurse.streamStack()
        [<music21.stream.Score 0x1049a0710>,
         <music21.stream.Part Soprano>,
         <music21.stream.Measure 1 offset=1.0>]
        '''
        return [i.srcStream for i in self.iteratorStack()]

    def currentHierarchyOffset(self):
        '''
        Called on the current iterator, returns the current offset in the hierarchy.
        Or None if we are not currently iterating.

        >>> b = corpus.parse('bwv66.6')
        >>> bRecurse = b.recurse().notes
        >>> print(bRecurse.currentHierarchyOffset())
        None
        >>> for n in bRecurse:
        ...     print(n.measureNumber, bRecurse.currentHierarchyOffset(), n)
        0 0.0 <music21.note.Note C#>
        0 0.5 <music21.note.Note B>
        1 1.0 <music21.note.Note A>
        1 2.0 <music21.note.Note B>
        1 3.0 <music21.note.Note C#>
        1 4.0 <music21.note.Note E>
        2 5.0 <music21.note.Note C#>
        ...
        9 34.5 <music21.note.Note E#>
        9 35.0 <music21.note.Note F#>
        0 0.0 <music21.note.Note E>
        1 1.0 <music21.note.Note F#>
        ...

        After iteration completes, the figure is reset to None:

        >>> print(bRecurse.currentHierarchyOffset())
        None

        The offsets are with respect to the position inside the stream
        being iterated, so for instance, this will not change the output from above:

        >>> o = stream.Opus()
        >>> o.insert(20.0, b)
        >>> bRecurse = b.recurse().notes
        >>> for n in bRecurse:
        ...     print(n.measureNumber, bRecurse.currentHierarchyOffset(), n)
        0 0.0 <music21.note.Note C#>
        ...

        But of course, this will add 20.0 to all numbers:

        >>> oRecurse = o.recurse().notes
        >>> for n in oRecurse:
        ...     print(n.measureNumber, oRecurse.currentHierarchyOffset(), n)
        0 20.0 <music21.note.Note C#>
        ...

        New in v.4
        '''
        lastYield = self.activeInformation['lastYielded']
        if lastYield is None:
            return None

        iteratorStack = self.iteratorStack()
        newestIterator = iteratorStack[-1]
        lastStream = newestIterator.srcStream
        lastStartOffset = newestIterator.iteratorStartOffsetInHierarchy

        if lastYield is lastStream:
            return common.opFrac(lastStartOffset)
        else:
            return common.opFrac(lastStartOffset + lastStream.elementOffset(lastYield))
            # will still return numbers even if _endElements

    def getElementsByOffsetInHierarchy(
            self: _SIter,
            offsetStart,
            offsetEnd=None,
            *,
            includeEndBoundary=True,
            mustFinishInSpan=False,
            mustBeginInSpan=True,
            includeElementsThatEndAtStart=True) -> _SIter:
        '''
        Adds a filter keeping only Music21Objects that
        are found at a certain offset or within a certain
        offset time range (given the `offsetStart` and optional `offsetEnd` values) from
        the beginning of the hierarchy.

        >>> b = corpus.parse('bwv66.6')
        >>> for n in b.recurse().getElementsByOffsetInHierarchy(8, 9.5).notes:
        ...     print(n,
        ...           n.getOffsetInHierarchy(b),
        ...           n.measureNumber,
        ...           n.getContextByClass('Part').id)
        <music21.note.Note C#> 8.0 2 Soprano
        <music21.note.Note A> 9.0 3 Soprano
        <music21.note.Note B> 9.5 3 Soprano
        <music21.note.Note G#> 8.0 2 Alto
        <music21.note.Note F#> 9.0 3 Alto
        <music21.note.Note G#> 9.5 3 Alto
        <music21.note.Note C#> 8.0 2 Tenor
        <music21.note.Note C#> 9.0 3 Tenor
        <music21.note.Note D> 9.5 3 Tenor
        <music21.note.Note E#> 8.0 2 Bass
        <music21.note.Note F#> 9.0 3 Bass
        <music21.note.Note B> 9.5 3 Bass

        Changed in v5.5 -- all behavior changing options are keyword only.
        '''
        f = filters.OffsetHierarchyFilter(
            offsetStart,
            offsetEnd,
            includeEndBoundary=includeEndBoundary,
            mustFinishInSpan=mustFinishInSpan,
            mustBeginInSpan=mustBeginInSpan,
            includeElementsThatEndAtStart=includeElementsThatEndAtStart)
        return self.addFilter(f)

    @overload
    def getElementsByClass(self,
                           classFilterList: str,
                           *,
                           returnClone: bool = True) -> RecursiveIterator[M21ObjType]:
        x: RecursiveIterator[M21ObjType] = self.__class__(self.streamObj)
        return x  # dummy code  remove when Astroid #1015 is fixed.

    @overload
    def getElementsByClass(self,
                           classFilterList: Iterable[str],
                           *,
                           returnClone: bool = True) -> RecursiveIterator[M21ObjType]:
        x: RecursiveIterator[M21ObjType] = self.__class__(self.streamObj)
        return x  # dummy code

    @overload
    def getElementsByClass(self,
                           classFilterList: Type[ChangedM21ObjType],
                           *,
                           returnClone: bool = True) -> RecursiveIterator[ChangedM21ObjType]:
        x: RecursiveIterator[ChangedM21ObjType] = self.__class__(self.streamObj)
        return x  # dummy code

    @overload
    def getElementsByClass(self,
                           classFilterList: Iterable[Type[ChangedM21ObjType]],
                           *,
                           returnClone: bool = True) -> RecursiveIterator[M21ObjType]:
        x: RecursiveIterator[M21ObjType] = self.__class__(self.streamObj)
        return x  # dummy code


    def getElementsByClass(self: _SIter,
                           classFilterList: Union[
                               str,
                               Type[ChangedM21ObjType],
                               Iterable[str],
                               Iterable[Type[ChangedM21ObjType]],
                           ],
                           *,
                           returnClone: bool = True
                           ) -> Union[RecursiveIterator[M21ObjType],
                                      RecursiveIterator[ChangedM21ObjType]]:
        out = super().getElementsByClass(classFilterList, returnClone=returnClone)
        if isinstance(classFilterList, type) and issubclass(classFilterList, base.Music21Object):
            return cast(RecursiveIterator[ChangedM21ObjType], out)
        else:
            return cast(RecursiveIterator[base.Music21Object], out)


class Test(unittest.TestCase):
    def testSimpleClone(self):
        from music21 import stream
        s = stream.Stream()
        r = note.Rest()
        n = note.Note()
        s.append([r, n])
        all_s = list(s.iter())
        self.assertEqual(len(all_s), 2)
        self.assertIs(all_s[0], r)
        self.assertIs(all_s[1], n)
        s_notes = list(s.iter().notes)
        self.assertEqual(len(s_notes), 1)
        self.assertIs(s_notes[0], n)

    def testAddingFiltersMidIteration(self):
        from music21 import stream
        s = stream.Stream()
        r = note.Rest()
        n = note.Note()
        s.append([r, n])
        sIter = s.iter()
        r0 = next(sIter)
        self.assertIs(r0, r)

        # adding a filter gives a new StreamIterator that restarts at 0
        sIter2 = sIter.notesAndRests  # this filter does nothing here.
        obj0 = next(sIter2)
        self.assertIs(obj0, r)

        # original StreamIterator should be at its original spot, so this should
        # move to next element
        n0 = next(sIter)
        self.assertIs(n0, n)

    def testRecursiveActiveSites(self):
        from music21 import converter
        s = converter.parse('tinyNotation: 4/4 c1 c4 d=id2 e f')
        rec = s.recurse()
        n = rec.getElementById('id2')
        self.assertEqual(n.activeSite.number, 2)

    def testCurrentHierarchyOffsetReset(self):
        from music21 import stream
        p = stream.Part()
        m = stream.Measure()
        m.append(note.Note('D'))
        m.append(note.Note('E'))
        p.insert(0, note.Note('C'))
        p.append(m)
        pRecurse = p.recurse(includeSelf=True)
        allOffsets = []
        for unused in pRecurse:
            allOffsets.append(pRecurse.currentHierarchyOffset())
        self.assertListEqual(allOffsets, [0.0, 0.0, 1.0, 1.0, 2.0])
        currentOffset = pRecurse.currentHierarchyOffset()
        self.assertIsNone(currentOffset)

    def testAddingFiltersMidRecursiveIteration(self):
        from music21 import stream
        from music21.stream.iterator import RecursiveIterator as ImportedRecursiveIterator
        m = stream.Measure()
        r = note.Rest()
        n = note.Note()
        m.append([r, n])
        p = stream.Part()
        p.append(m)

        sc = stream.Score()
        sc.append(p)

        sIter = sc.recurse()
        p0 = next(sIter)
        self.assertIs(p0, p)

        child = sIter.childRecursiveIterator
        self.assertIsInstance(child, ImportedRecursiveIterator)




_DOC_ORDER = [StreamIterator, RecursiveIterator, OffsetIterator]

if __name__ == '__main__':
    import music21
    music21.mainTest(Test)  # , runTest='testCurrentHierarchyOffsetReset')<|MERGE_RESOLUTION|>--- conflicted
+++ resolved
@@ -1632,11 +1632,7 @@
 
 
 # -----------------------------------------------------------------------------
-<<<<<<< HEAD
 class RecursiveIterator(StreamIterator[M21ObjType]):
-=======
-class RecursiveIterator(StreamIterator, Generic[M21ObjType]):
->>>>>>> b889fa75
     '''
     One of the most powerful iterators in music21.  Generally not called
     directly, but created by being invoked on a stream with `Stream.recurse()`
