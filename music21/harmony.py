# -*- coding: utf-8 -*-
# ------------------------------------------------------------------------------
# Name:         harmony.py
# Purpose:      music21 classes for representing harmonies and chord symbols
#
# Authors:      Beth Hadley
#               Christopher Ariza
#               Michael Scott Cuthbert
#
# Copyright:    Copyright © 2011-2012, 2016 Michael Scott Cuthbert and the music21 Project
# License:      BSD, see license.txt
# ------------------------------------------------------------------------------
'''
An object representation of harmony, a subclass of chord, as encountered as chord symbols or
roman numerals, or other chord representations with a defined root.
'''
import collections
import copy
import re
import unittest

from typing import Dict, Optional, Tuple, TypeVar

from music21 import base
from music21 import chord
from music21 import common
from music21 import duration
from music21 import exceptions21
from music21 import interval
from music21 import key
from music21 import pitch
from music21 import prebase
from music21 import style

from music21.figuredBass import realizerScale

from music21 import environment
environLocal = environment.Environment('harmony')

T = TypeVar('T', bound='ChordSymbol')
NCT = TypeVar('NCT', bound='NoChord')

# --------------------------------------------------------------------------


# Y indicates this chord_type is an official XML chord type
# N indicates XML does not support this chord type
# Y : 'some string' indicates XML supports the chord type, but
#      uses a name different than what I use in this dictionary
#      I mostly used XML's nomenclature, but for a few of the sevenths
#      I just couldn't stand to adopt their names because they aren't consistent
# sorry, you can't use '-' for minor, cause that's a flat in music21


# noinspection SpellCheckingInspection
CHORD_TYPES = collections.OrderedDict([
    ('major', ['1,3,5', ['', 'M', 'maj']]),  # Y
    ('minor', ['1,-3,5', ['m', 'min']]),  # Y
    ('augmented', ['1,3,#5', ['+', 'aug']]),  # Y
    ('diminished', ['1,-3,-5', ['dim', 'o']]),  # Y
    # sevenths
    ('dominant-seventh', ['1,3,5,-7', ['7', 'dom7', ]]),  # Y: 'dominant'
    ('major-seventh', ['1,3,5,7', ['maj7', 'M7']]),  # Y
    ('minor-major-seventh', ['1,-3,5,7', ['mM7', 'm#7', 'minmaj7']]),  # Y: 'major-minor'
    ('minor-seventh', ['1,-3,5,-7', ['m7', 'min7']]),  # Y
    ('augmented-major-seventh', ['1,3,#5,7', ['+M7', 'augmaj7']]),  # N
    ('augmented-seventh', ['1,3,#5,-7', ['7+', '+7', 'aug7']]),  # Y
    ('half-diminished-seventh', ['1,-3,-5,-7', ['ø7', 'm7b5']]),  # Y: 'half-diminished'
    ('diminished-seventh', ['1,-3,-5,--7', ['o7', 'dim7']]),  # Y
    ('seventh-flat-five', ['1,3,-5,-7', ['dom7dim5']]),  # N

    # sixths
    ('major-sixth', ['1,3,5,6', ['6']]),  # Y
    ('minor-sixth', ['1,-3,5,6', ['m6', 'min6']]),  # Y

    # ninths
    ('major-ninth', ['1,3,5,7,9', ['M9', 'Maj9']]),  # Y
    ('dominant-ninth', ['1,3,5,-7,9', ['9', 'dom9']]),  # Y
    ('minor-major-ninth', ['1,-3,5,7,9', ['mM9', 'minmaj9']]),  # N
    ('minor-ninth', ['1,-3,5,-7,9', ['m9', 'min9']]),  # N
    ('augmented-major-ninth', ['1,3,#5,7,9', ['+M9', 'augmaj9']]),  # Y
    ('augmented-dominant-ninth', ['1,3,#5,-7,9', ['9#5', '+9', 'aug9']]),  # N
    ('half-diminished-ninth', ['1,-3,-5,-7,9', ['ø9']]),  # N
    ('half-diminished-minor-ninth', ['1,-3,-5,-7,-9', ['øb9']]),  # N
    ('diminished-ninth', ['1,-3,-5,--7,9', ['o9', 'dim9']]),  # N
    ('diminished-minor-ninth', ['1,-3,-5,--7,-9', ['ob9', 'dimb9']]),  # N

    # elevenths
    ('dominant-11th', ['1,3,5,-7,9,11', ['11', 'dom11']]),  # Y
    ('major-11th', ['1,3,5,7,9,11', ['M11', 'Maj11']]),  # Y
    ('minor-major-11th', ['1,-3,5,7,9,11', ['mM11', 'minmaj11']]),  # N
    ('minor-11th', ['1,-3,5,-7,9,11', ['m11', 'min11']]),  # Y
    ('augmented-major-11th', ['1,3,#5,7,9,11', ['+M11', 'augmaj11']]),  # N
    ('augmented-11th', ['1,3,#5,-7,9,11', ['+11', 'aug11']]),  # N
    ('half-diminished-11th', ['1,-3,-5,-7,-9,11', ['ø11']]),  # N
    ('diminished-11th', ['1,-3,-5,--7,-9,-11', ['o11', 'dim11']]),  # N

    # thirteenths
    ('major-13th', ['1,3,5,7,9,11,13', ['M13', 'Maj13']]),  # Y
    ('dominant-13th', ['1,3,5,-7,9,11,13', ['13', 'dom13']]),  # Y
    ('minor-major-13th', ['1,-3,5,7,9,11,13', ['mM13', 'minmaj13']]),  # N
    ('minor-13th', ['1,-3,5,-7,9,11,13', ['m13', 'min13']]),  # Y
    ('augmented-major-13th', ['1,3,#5,7,9,11,13', ['+M13', 'augmaj13']]),  # N
    ('augmented-dominant-13th', ['1,3,#5,-7,9,11,13', ['+13', 'aug13']]),  # N
    ('half-diminished-13th', ['1,-3,-5,-7,9,11,13', ['ø13']]),  # N

    # other
    ('suspended-second', ['1,2,5', ['sus2']]),  # Y
    ('suspended-fourth', ['1,4,5', ['sus', 'sus4']]),  # Y
    ('suspended-fourth-seventh', ['1,4,5,-7', ['7sus', '7sus4']]),  # Y
    ('Neapolitan', ['1,2-,3,5-', ['N6']]),  # Y
    ('Italian', ['1,#4,-6', ['It+6', 'It']]),  # Y
    ('French', ['1,2,#4,-6', ['Fr+6', 'Fr']]),  # Y
    ('German', ['1,-3,#4,-6', ['Gr+6', 'Ger']]),  # Y
    ('pedal', ['1', ['pedal']]),  # Y
    ('power', ['1,5', ['power']]),  # Y
    ('Tristan', ['1,#4,#6,#9', ['tristan']]),  # Y
])

# these are different names used by MusicXML and others,
# and the authoritative name that they resolve to
CHORD_ALIASES = {'dominant': 'dominant-seventh',
                 'major-minor': 'minor-major-seventh',
                 'half-diminished': 'half-diminished-seventh',
                 }


# ------------------------------------------------------------------------------
class HarmonyException(exceptions21.Music21Exception):
    pass


# ------------------------------------------------------------------------------
class Harmony(chord.Chord):
    '''
    Harmony objects in music21 are a special type of chord - they retain all
    the same functionality as a chord (and inherit from chord directly),
    although they have special representations symbolically. They contain a
    figure representation, a shorthand, for the actual pitches they contain.
    This shorthand is commonly used on musical scores rather than writing out
    the chord pitches. Thus, each harmony object has an attribute,
    self.writeAsChord that dictates whether the object will be written to a
    score as a chord (with pitches realized) or with just the
    figure (as in Chord Symbols).

    >>> h = harmony.ChordSymbol()
    >>> h.root('B-3')
    >>> h.bass('D')
    >>> h.inversion(1, transposeOnSet=False)
    >>> h.addChordStepModification(harmony.ChordStepModification('add', 4))
    >>> h
    <music21.harmony.ChordSymbol B-/D add 4>

    >>> c6 = harmony.ChordSymbol(root='C', bass='E', kind = 'major')
    >>> c6
    <music21.harmony.ChordSymbol C/E>
    >>> c6.writeAsChord = True
    >>> c6
    <music21.harmony.ChordSymbol C/E: E G C>

    >>> h = harmony.ChordSymbol('C7/E')
    >>> h.root()
    <music21.pitch.Pitch C4>

    >>> h.bass()
    <music21.pitch.Pitch E3>

    >>> h.inversion()
    1

    >>> h.isSeventh()
    True

    >>> [str(p) for p in h.pitches]
    ['E3', 'G3', 'B-3', 'C4']

    >>> sus = harmony.ChordSymbol('Dsus4')
    >>> sus.root()
    <music21.pitch.Pitch D3>

    Accepts a keyword 'updatePitches'. By default it
    is True, but can be set to False to initialize faster if pitches are not needed.
    '''
    # sort harmony just before notes and chords and other default objects
    classSortOrder = base.Music21Object.classSortOrder - 1
    _styleClass = style.TextStyle

    # INITIALIZER #

    def __init__(self,
                 figure: Optional[str] = None,
                 root: Optional[pitch.Pitch] = None,
                 bass: Optional[pitch.Pitch] = None,
                 inversion: Optional[pitch.Pitch] = None,
                 updatePitches: bool = True,
                 **keywords
                 ):
        super().__init__()
        self._writeAsChord = False
        # TODO: Deal with the roman numeral property of harmonies.
        #       MusicXML documentation is ambiguous:
        #       A root is a pitch name like C, D, E, where a function is an
        #       indication like I, II, III. It is an either/or choice to avoid
        #       data inconsistency.

        # a romanNumeral numeral object, musicxml stores this within a node
        # called <function> which might conflict with the Harmony...
        self._roman = None
        # specify an array of degree alteration objects
        self.chordStepModifications = []
        self._degreesList = []
        self._key = None
        # senseless to parse inversion until chord members are populated
        self._updateFromParameters(root=root, bass=bass)
        # figure is the string representation of a Harmony object
        # for example, for Chord Symbols the figure might be 'Cm7'
        # for roman numerals, the figure might be 'I7'
        self._figure = figure
        if self._figure:
            self._parseFigure()
        # if the bass is not specified, but the root is,
        # assume the bass and root are identical and
        # assign the values accordingly
        if 'bass' not in self._overrides and 'root' in self._overrides:
            self.bass(self._overrides['root'])

        if (updatePitches
                and self._figure  # == '' or is not None
                or 'root' in self._overrides
                or 'bass' in self._overrides):
            self._updatePitches()
        self._updateFromParameters(root=root, bass=bass, inversion=inversion)

        # TODO(jtw): make these kwargs explicit somehow
        # once there is a general solution for this with GeneralNote
        ql = keywords.get('duration', None)
        ql = keywords.get('quarterLength', ql)
        if ql:
            self.duration = duration.Duration(ql)

    # SPECIAL METHODS #

    def _reprInternal(self):
        summary = self.figure
        if self.writeAsChord:
            summary += ': '
            summary += ' '.join([p.name for p in self.pitches])
        return summary

    # PRIVATE METHODS #
    def _parseFigure(self):
        '''
        subclass this in extensions (SO WHY IS IT PRIVATE???)
        '''
        return

    def _updatePitches(self):
        '''
        subclass this in extensions (SO WHY IS IT PRIVATE???)
        '''
        return

    def _updateFromParameters(self, root, bass, inversion: Optional[int] = None):
        '''
        This method must be called twice, once before the pitches
        are rendered, and once after. This is because after the pitches
        are rendered, the root() and bass() becomes reset by the chord class
        but we want the objects to retain their initial root, bass, and inversion.
        '''
        if root and isinstance(root, str):
            root = common.cleanedFlatNotation(root)
            self.root(pitch.Pitch(root, octave=3))
        elif root is not None:
            self.root(root)
        if bass and isinstance(bass, str):
            bass = common.cleanedFlatNotation(bass)
            self.bass(pitch.Pitch(bass, octave=3))
        elif bass is not None:
            self.bass(bass)
        if inversion is not None:
            self.inversion(inversion, transposeOnSet=True)

    # PUBLIC PROPERTIES #

    @property
    def figure(self):
        '''
        Get or set the figure of the harmony object. The figure is the
        character (string) representation of the object. For example, 'I',
        'CM', '3#'.

        When you instantiate a harmony object, if you pass in a figure it
        is stored internally and returned when you access the figure
        property. If you don't instantiate the object with a figure, this
        property calls :meth:`music21.harmony.Harmony.findFigure` method which
        deduces the figure provided other information about the object,
        especially the chord.

        If the pitches of the harmony object have been modified after being
        instantiated, call :meth:`music21.harmony.Harmony.findFigure` to deduce the
        new figure.

        >>> h = harmony.ChordSymbol('CM')
        >>> h.figure
        'CM'

        >>> harmony.ChordSymbol(root='C', bass='A', kind='minor').figure
        'Cm/A'

        >>> h.bass(note.Note('E'))
        >>> h.figure
        'CM'
        '''
        if self._figure is None:
            return self.findFigure()
        else:
            return self._figure

    @figure.setter
    def figure(self, value):
        self._figure = value
        if self._figure:
            self._parseFigure()
            self._updatePitches()

    @property
    def key(self):
        '''
        Gets or sets the current Key (or Scale object) associated with this
        Harmony object.

        For a given RomanNumeral object. Each sub-classed harmony object
        may treat this property differently, for example Roman Numeral
        objects update the pitches when the key is changed, but chord
        symbol objects do not and the key provides more information about
        the musical context from where the harmony object was extracted.

        >>> r1 = roman.RomanNumeral('V')
        >>> r1.pitches
        (<music21.pitch.Pitch G4>, <music21.pitch.Pitch B4>, <music21.pitch.Pitch D5>)

        >>> r1.key = key.Key('A')
        >>> r1.pitches
        (<music21.pitch.Pitch E5>, <music21.pitch.Pitch G#5>, <music21.pitch.Pitch B5>)

        Changing the key for a ChordSymbol object does nothing to its pitches, since it's
        not dependent on key:

        >>> h1 = harmony.ChordSymbol('D-m11')
        >>> [str(p) for p in h1.pitches]
        ['D-2', 'F-2', 'A-2', 'C-3', 'E-3', 'G-3']

        >>> h1.key = 'CM'
        >>> [str(p) for p in h1.pitches]
        ['D-2', 'F-2', 'A-2', 'C-3', 'E-3', 'G-3']


        But it should change the .romanNumeral object:

        >>> y = harmony.ChordSymbol('F')
        >>> y.key is None
        True
        >>> y.romanNumeral
        <music21.roman.RomanNumeral I in F major>
        >>> y.key = key.Key('C')
        >>> y.romanNumeral
        <music21.roman.RomanNumeral IV in C major>
        '''
        return self._key

    @key.setter
    def key(self, keyOrScale):
        if isinstance(keyOrScale, str):
            self._key = key.Key(keyOrScale)
        else:
            self._key = keyOrScale
            self._roman = None

    @property
    def romanNumeral(self):
        # noinspection SpellCheckingInspection
        '''
        Get or set the romanNumeral numeral function of the Harmony as a
        :class:`~music21.romanNumeral.RomanNumeral` object. String
        representations accepted by RomanNumeral are also accepted.

        >>> h = harmony.ChordSymbol('Dmaj7')
        >>> h.romanNumeral
        <music21.roman.RomanNumeral I7 in D major>

        >>> h.romanNumeral = 'III7'
        >>> h.romanNumeral
        <music21.roman.RomanNumeral III7>

        >>> h.romanNumeral.key = key.Key('B')
        >>> h.romanNumeral
        <music21.roman.RomanNumeral III7 in B major>

        >>> h.romanNumeral = roman.RomanNumeral('IV7', 'A')
        >>> h.romanNumeral
        <music21.roman.RomanNumeral IV7 in A major>

        >>> h = harmony.ChordSymbol('B-/D')
        >>> h.romanNumeral
        <music21.roman.RomanNumeral I6 in B- major>

        OMIT_FROM_DOCS

        Empty ChordSymbol = empty RomanNumeral:

        >>> harmony.ChordSymbol().romanNumeral
        <music21.roman.RomanNumeral>
        '''
        if self._roman is None:
            from music21 import roman
            if not self.pitches:
                return roman.RomanNumeral()


            storedWriteAsChord = self._writeAsChord
            self.writeAsChord = True
            if self.key is None:
                self._roman = roman.romanNumeralFromChord(self, key.Key(self.root()))
            else:
                self._roman = roman.romanNumeralFromChord(self, self.key)
            self._writeAsChord = storedWriteAsChord
        return self._roman

    @romanNumeral.setter
    def romanNumeral(self, value):
        if hasattr(value, 'classes') and 'RomanNumeral' in value.classes:
            self._roman = value
            return
        from music21 import roman
        try:  # try to create
            self._roman = roman.RomanNumeral(value)
            return
        except exceptions21.Music21Exception:
            pass
        raise HarmonyException(f'not a valid pitch specification: {value}')

    @property
    def writeAsChord(self):
        '''
        Boolean attribute of all harmony objects that specifies how this
        object will be written to the rendered output (such as musicxml). If `True`
        (default for romanNumerals), the chord with pitches is written. If
        False (default for ChordSymbols) the harmony symbol is written.
        For `NoChord` objects, writeAsChord means to write as a rest.
        '''
        return self._writeAsChord

    @writeAsChord.setter
    def writeAsChord(self, val):
        self._writeAsChord = val
        # try:
        #     self._updatePitches()
        # except exceptions21.Music21Exception:
        #     pass
        if val and self.duration.quarterLength == 0:
            self.duration = duration.Duration(1)

    # PUBLIC METHODS #

    def addChordStepModification(self, degree, *, updatePitches=True):
        '''
        Add a harmony degree specification to this Harmony as a
        :class:`~music21.harmony.ChordStepModification` object.

        >>> hd = harmony.ChordStepModification('add', 4)
        >>> h = harmony.ChordSymbol()
        >>> h.addChordStepModification(hd)
        >>> h.addChordStepModification('juicy')
        Traceback (most recent call last):
        music21.harmony.HarmonyException: cannot add this object as a degree: juicy

        Alteration will also impact the pitches,
        if the keyword argument updatePitches is given as True

        >>> h = harmony.ChordSymbol('C')
        >>> mod = harmony.ChordStepModification('alter', 5, -1)
        >>> h.addChordStepModification(mod, updatePitches=True)
        >>> h.pitches
        (<music21.pitch.Pitch C3>, <music21.pitch.Pitch E3>, <music21.pitch.Pitch G-3>)

        Changed in v7. -- updatePitches is True by default
        '''
        if not isinstance(degree, ChordStepModification):
            # TODO: possibly create ChordStepModification objects from other
            # specifications
            raise HarmonyException(
                f'cannot add this object as a degree: {degree}')

        self.chordStepModifications.append(degree)
        if updatePitches:
            self._updatePitches()

    def findFigure(self):
        return 'No Figure Representation'

    def getChordStepModifications(self):
        '''
        Return all harmony degrees as a list.
        '''
        return self.chordStepModifications


# ------------------------------------------------------------------------------


class ChordStepModificationException(exceptions21.Music21Exception):
    pass

# ------------------------------------------------------------------------------


class ChordStepModification(prebase.ProtoM21Object):
    '''
    ChordStepModification objects define the specification of harmony degree
    alterations, subtractions, or additions, used in
    :class:`~music21.harmony.Harmony` objects, which includes
    harmony.ChordSymbol objects (and will include harmony.RomanNumeral
    objects).

    - degree-value element: indicates degree in chord, positive integers only
    - degree-alter: indicates semitone alteration of degree, positive and
      negative integers only
    - degree-type: add, alter, or subtract
        - if add: degree-alter is relative to a dominant chord (major and
          perfect intervals except for a minor seventh)
        - if alter or subtract: degree-alter is relative to degree already in
          the chord based on its kind element

    >>> hd = harmony.ChordStepModification('add', 4)
    >>> hd
    <music21.harmony.ChordStepModification modType=add degree=4 interval=None>

    >>> hd = harmony.ChordStepModification('alter', 3, 1)
    >>> hd
    <music21.harmony.ChordStepModification modType=alter
        degree=3 interval=<music21.interval.Interval A1>>
    '''
    # FROM MUSIC XML DOCUMENTATION - FOR DEVELOPER'S REFERENCE
    # The degree element is used to add, alter, or subtract
    # individual notes in the chord. The degree-value element
    # is a number indicating the degree of the chord (1 for
    # the root, 3 for third, etc). The degree-alter element
    # is like the alter element in notes: 1 for sharp, -1 for
    # flat, etc. The degree-type element can be add, alter, or
    # subtract. If the degree-type is alter or subtract, the
    # degree-alter is relative to the degree already in the
    # chord based on its kind element. If the degree-type is
    # add, the degree-alter is relative to a dominant chord
    # (major and perfect intervals except for a minor
    # seventh). The print-object attribute can be used to
    # keep the degree from printing separately when it has
    # already taken into account in the text attribute of
    # the kind element. The plus-minus attribute is used to
    # indicate if plus and minus symbols should be used
    # instead of sharp and flat symbols to display the degree
    # alteration; it is no by default. The degree-value and
    # degree-type text attributes specify how the value and
    # type of the degree should be displayed.
    #
    # A harmony of kind "other" can be spelled explicitly by
    # using a series of degree elements together with a root.

    # INITIALIZER #

    def __init__(self, modType=None, degree=None, intervalObj=None):
        self._modType = None  # add, alter, subtract
        self._interval = None  # alteration of degree, alter ints in mxl
        self._degree = None  # the degree number, where 3 is the third
        # use properties if defined
        if modType is not None:
            self.modType = modType
        if degree is not None:
            self.degree = degree
        if intervalObj is not None:
            self.interval = intervalObj

    # SPECIAL METHODS #

    def _reprInternal(self):
        return f'modType={self.modType} degree={self.degree} interval={self.interval}'

    # PUBLIC PROPERTIES #

    @property
    def degree(self):
        '''
        Returns or sets an integer specifying the scale degree
        that this ChordStepModification alters.

        >>> hd = harmony.ChordStepModification()
        >>> hd.degree = 3
        >>> hd.degree
        3

        >>> hd.degree = 'juicy'
        Traceback (most recent call last):
        music21.harmony.ChordStepModificationException: not a valid degree: juicy
        '''
        return self._degree

    @degree.setter
    def degree(self, expr):
        if expr is not None and common.isNum(expr):
            self._degree = int(expr)  # should always be an integer
            return
        raise ChordStepModificationException(
            f'not a valid degree: {expr}')

    @property
    def interval(self):
        '''
        Get or set the alteration of this degree as a
        :class:`~music21.interval.Interval` object, generally
        as a type of ascending or descending augmented unison.

        >>> hd = harmony.ChordStepModification()
        >>> hd.interval = 1
        >>> hd.interval
        <music21.interval.Interval A1>

        >>> hd.interval = -2
        >>> hd.interval
        <music21.interval.Interval AA-1>

        >>> hd.interval = 0
        >>> hd.interval
        <music21.interval.Interval P1>

        >>> hd.interval = interval.Interval('m3')
        >>> hd.interval
        <music21.interval.Interval m3>

        More than 3 half step alteration gets
        an interval that isn't a prime.

        >>> hd.interval = -4
        >>> hd.interval
        <music21.interval.Interval M-3>
        '''
        return self._interval

    @interval.setter
    def interval(self, value):
        if value in (None,):
            self._interval = None
        elif isinstance(value, interval.Interval):
            # an interval object: set directly
            self._interval = value
        else:
            # accept numbers to permit loading from mxl alter specs
            numAs = abs(value)
            if numAs <= 3:
                if numAs == 0:
                    aStr = 'P'
                else:
                    aStr = 'a' * numAs
                aStr += '1'
                if value < 0:
                    aStr += '-'
                self._interval = interval.Interval(aStr)
            else:  # try to create interval object
                self._interval = interval.Interval(value)

    @property
    def modType(self):
        '''
        Get or set the ChordStepModification modification type, where
        permitted types are the strings add, subtract, or alter.

        >>> hd = harmony.ChordStepModification()
        >>> hd.modType = 'add'
        >>> hd.modType
        'add'

        >>> hd.modType = 'juicy'
        Traceback (most recent call last):
        music21.harmony.ChordStepModificationException: not a valid degree modification type: juicy
        '''
        return self._modType

    @modType.setter
    def modType(self, expr):
        if expr is not None and isinstance(expr, str):
            if expr.lower() in ['add', 'subtract', 'alter']:
                self._modType = expr.lower()
                return
        raise ChordStepModificationException(
            f'not a valid degree modification type: {expr}')


# ------------------------------------------------------------------------------


def addNewChordSymbol(chordTypeName, fbNotationString, AbbreviationList):
    # noinspection SpellCheckingInspection
    '''
    Add a new chord symbol:

    >>> harmony.addNewChordSymbol('BethChord', '1,3,-6,#9', ['MH', 'beth'])
    >>> [str(p) for p in harmony.ChordSymbol('BMH').pitches]
    ['B2', 'C##3', 'D#3', 'G3']

    >>> harmony.ChordSymbol('Cbeth').pitches
    (<music21.pitch.Pitch C3>, <music21.pitch.Pitch D#3>,
     <music21.pitch.Pitch E3>, <music21.pitch.Pitch A-3>)

    >>> harmony.ChordSymbol('C-beth').pitches
    (<music21.pitch.Pitch C-3>, <music21.pitch.Pitch D3>,
     <music21.pitch.Pitch E-3>, <music21.pitch.Pitch A--3>)

    OMIT_FROM_DOCS

    >>> harmony.ChordSymbol(root='Cb', kind='BethChord').pitches
    (<music21.pitch.Pitch C-3>, <music21.pitch.Pitch D3>,
     <music21.pitch.Pitch E-3>, <music21.pitch.Pitch A--3>)

    >>> harmony.ChordSymbol(root='C-', kind='BethChord').pitches
    (<music21.pitch.Pitch C-3>, <music21.pitch.Pitch D3>,
     <music21.pitch.Pitch E-3>, <music21.pitch.Pitch A--3>)

    >>> harmony.removeChordSymbols('BethChord')
    '''
    CHORD_TYPES[chordTypeName] = [fbNotationString, AbbreviationList]


def changeAbbreviationFor(chordType, changeTo):
    '''
    Change the current Abbreviation used for a certain
    :class:`music21.harmony.ChordSymbol` chord type

    >>> harmony.getCurrentAbbreviationFor('minor')
    'm'

    >>> harmony.changeAbbreviationFor('minor', 'min')
    >>> harmony.getCurrentAbbreviationFor('minor')
    'min'

    OMIT_FROM_DOCS

    >>> harmony.changeAbbreviationFor('minor', 'm')  # must change it back for the rest of doctests
    '''
    CHORD_TYPES[chordType][1].insert(0, changeTo)


def chordSymbolFigureFromChord(inChord, includeChordType=False):
    # noinspection SpellCheckingInspection
    '''
    Analyze the given chord, and attempt to describe its pitches using a
    standard chord symbol figure.

    The pitches of the chord are analyzed based on intervals, and compared to
    standard triads, sevenths, ninths, elevenths, and thirteenth chords. The
    type of chord therefore is determined if it matches (given certain
    guidelines documented below) and the figure is returned. There is no
    standard "chord symbol" notation, so a typical notation is used that can be
    easily modified if desired by changing a dictionary in the source code.

    Set includeChordType to true (default is False) to return a tuple, the
    first element being the figure and the second element the identified chord
    type.

    >>> harmony.chordSymbolFigureFromChord(chord.Chord(['C3', 'E3', 'G3']))
    'C'

    THIRDS

    >>> c = chord.Chord(['C3', 'E3', 'G3'])
    >>> harmony.chordSymbolFigureFromChord(c, True)
    ('C', 'major')

    >>> c = chord.Chord(['B-3', 'D-4', 'F4'])
    >>> harmony.chordSymbolFigureFromChord(c, True)
    ('B-m', 'minor')

    >>> c = chord.Chord(['F#3', 'A#3', 'C##4'])
    >>> harmony.chordSymbolFigureFromChord(c, True)
    ('F#+', 'augmented')

    >>> c = chord.Chord(['C3', 'E-3', 'G-3'])
    >>> harmony.chordSymbolFigureFromChord(c, True)
    ('Cdim', 'diminished')

    SEVENTHS

    >>> c = chord.Chord(['E-3', 'G3', 'B-3', 'D-4'])
    >>> harmony.chordSymbolFigureFromChord(c, True)
    ('E-7', 'dominant-seventh')

    >>> c = chord.Chord(['C3', 'E3', 'G3', 'B3'])
    >>> harmony.chordSymbolFigureFromChord(c, True)
    ('Cmaj7', 'major-seventh')

    >>> c = chord.Chord(['F#3', 'A3', 'C#4', 'E#4'])
    >>> harmony.chordSymbolFigureFromChord(c, True)
    ('F#mM7', 'minor-major-seventh')

    >>> c = chord.Chord(['F3', 'A-3', 'C4', 'E-4'])
    >>> harmony.chordSymbolFigureFromChord(c, True)
    ('Fm7', 'minor-seventh')

    >>> c = chord.Chord(['F3', 'A3', 'C#4', 'E4'])
    >>> harmony.chordSymbolFigureFromChord(c, True)
    ('F+M7', 'augmented-major-seventh')

    >>> c = chord.Chord(['C3', 'E3', 'G#3', 'B-3'])
    >>> harmony.chordSymbolFigureFromChord(c, True)
    ('C7+', 'augmented-seventh')

    >>> c = chord.Chord(['G3', 'B-3', 'D-4', 'F4'])
    >>> harmony.chordSymbolFigureFromChord(c, True)
    ('Gø7', 'half-diminished-seventh')

    >>> c = chord.Chord(['C3', 'E-3', 'G-3', 'B--3'])
    >>> harmony.chordSymbolFigureFromChord(c, True)
    ('Co7', 'diminished-seventh')

    >>> c = chord.Chord(['B-3', 'D4', 'F-4', 'A-4'])
    >>> harmony.chordSymbolFigureFromChord(c, True)
    ('B-dom7dim5', 'seventh-flat-five')

    NINTHS

    >>> c = chord.Chord(['C3', 'E3', 'G3', 'B3', 'D3'])
    >>> harmony.chordSymbolFigureFromChord(c, True)
    ('CM9', 'major-ninth')

    >>> c = chord.Chord(['B-3', 'D4', 'F4', 'A-4', 'C4'])
    >>> harmony.chordSymbolFigureFromChord(c, True)
    ('B-9', 'dominant-ninth')

    >>> c = chord.Chord(['E-3', 'G-3', 'B-3', 'D4', 'F3'])
    >>> harmony.chordSymbolFigureFromChord(c, True)
    ('E-mM9', 'minor-major-ninth')

    >>> c = chord.Chord(['C3', 'E-3', 'G3', 'B-3', 'D3'])
    >>> harmony.chordSymbolFigureFromChord(c, True)
    ('Cm9', 'minor-ninth')

    >>> c = chord.Chord(['F#3', 'A#3', 'C##4', 'E#4', 'G#3'])
    >>> harmony.chordSymbolFigureFromChord(c, True)
    ('F#+M9', 'augmented-major-ninth')

    >>> c = chord.Chord(['G3', 'B3', 'D#4', 'F4', 'A3'])
    >>> harmony.chordSymbolFigureFromChord(c, True)
    ('G9#5', 'augmented-dominant-ninth')

    >>> c = chord.Chord(['C3', 'E-3', 'G-3', 'B-3', 'D3'])
    >>> harmony.chordSymbolFigureFromChord(c, True)
    ('Cø9', 'half-diminished-ninth')

    >>> c = chord.Chord(['B-3', 'D-4', 'F-4', 'A-4', 'C-4'])
    >>> harmony.chordSymbolFigureFromChord(c, True)
    ('B-øb9', 'half-diminished-minor-ninth')

    >>> c = chord.Chord(['C3', 'E-3', 'G-3', 'B--3', 'D3'])
    >>> harmony.chordSymbolFigureFromChord(c, True)
    ('Co9', 'diminished-ninth')

    >>> c = chord.Chord(['F3', 'A-3', 'C-4', 'E--4', 'G-3'])
    >>> harmony.chordSymbolFigureFromChord(c, True)
    ('Fob9', 'diminished-minor-ninth')

    This harmony can either be CmaddD or Csus2addE-. music21 prefers the former.
    Change the ordering of harmony.CHORD_TYPES to switch the preference. From Bach BWV380

    >>> c = chord.Chord(['C3', 'D4', 'G4', 'E-5'])
    >>> harmony.chordSymbolFigureFromChord(c, True)
    ('CmaddD', 'minor')


    ELEVENTHS

    >>> c = chord.Chord(['E-3', 'G3', 'B-3', 'D-4', 'F3', 'A-3'] )
    >>> harmony.chordSymbolFigureFromChord(c, True)
    ('E-11', 'dominant-11th')

    >>> c = chord.Chord(['G3', 'B3', 'D4', 'F#4', 'A3', 'C4'])
    >>> harmony.chordSymbolFigureFromChord(c, True)
    ('GM11', 'major-11th')

    >>> c = chord.Chord(['C3', 'E-3', 'G3', 'B3', 'D3', 'F3'])
    >>> harmony.chordSymbolFigureFromChord(c, True)
    ('CmM11', 'minor-major-11th')

    >>> c = chord.Chord(['F#3', 'A3', 'C#4', 'E4', 'G#3', 'B3'])
    >>> harmony.chordSymbolFigureFromChord(c, True)
    ('F#m11', 'minor-11th')

    >>> c = chord.Chord(['B-3', 'D4', 'F#4', 'A4', 'C4', 'E-4'])
    >>> harmony.chordSymbolFigureFromChord(c, True)
    ('B-+M11', 'augmented-major-11th')

    >>> c = chord.Chord(['F3', 'A3', 'C#4', 'E-4', 'G3', 'B-3'])
    >>> harmony.chordSymbolFigureFromChord(c, True)
    ('F+11', 'augmented-11th')

    >>> c = chord.Chord(['G3', 'B-3', 'D-4', 'F4', 'A-3', 'C4'])
    >>> harmony.chordSymbolFigureFromChord(c, True)
    ('Gø11', 'half-diminished-11th')

    >>> c = chord.Chord(['E-3', 'G-3', 'B--3', 'D--4', 'F-3', 'A--3'])
    >>> harmony.chordSymbolFigureFromChord(c, True)
    ('E-o11', 'diminished-11th')

    THIRTEENTHS
    these are so tricky...music21 needs to be told what the root is in these cases
    all tests here are 'C' chords, but any root will work:

    >>> c = chord.Chord(['C3', 'E3', 'G3', 'B3', 'D4', 'F4', 'A4'])
    >>> c.root('C3')
    >>> harmony.chordSymbolFigureFromChord(c, True)
    ('CM13', 'major-13th')

    >>> c = chord.Chord(['C3', 'E3', 'G3', 'B-3', 'D4', 'F4', 'A4'])
    >>> c.root('C3')
    >>> harmony.chordSymbolFigureFromChord(c, True)
    ('C13', 'dominant-13th')

    >>> c = chord.Chord(['C3', 'E-3', 'G3', 'B3', 'D4', 'F4', 'A4'])
    >>> c.root('C3')
    >>> harmony.chordSymbolFigureFromChord(c, True)
    ('CmM13', 'minor-major-13th')

    >>> c = chord.Chord(['C3', 'E-3', 'G3', 'B-3', 'D4', 'F4', 'A4'])
    >>> c.root('C3')
    >>> harmony.chordSymbolFigureFromChord(c, True)
    ('Cm13', 'minor-13th')

    >>> c = chord.Chord(['C3', 'E3', 'G#3', 'B3', 'D4', 'F4', 'A4'])
    >>> c.root('C3')
    >>> harmony.chordSymbolFigureFromChord(c, True)
    ('C+M13', 'augmented-major-13th')

    >>> c = chord.Chord(['C3', 'E3', 'G#3', 'B-3', 'D4', 'F4', 'A4'])
    >>> c.root('C3')
    >>> harmony.chordSymbolFigureFromChord(c, True)
    ('C+13', 'augmented-dominant-13th')

    >>> c = chord.Chord(['C3', 'E-3', 'G-3', 'B-3', 'D4', 'F4', 'A4'])
    >>> c.root('C3')
    >>> harmony.chordSymbolFigureFromChord(c, True)
    ('Cø13', 'half-diminished-13th')

    Pop chords are typically not always "strictly" spelled and often certain degrees
    are omitted. Therefore, the following common chord omissions are permitted
    and the chord will still be identified correctly:

    * triads: none
    * seventh chords: none
    * ninth chords: fifth
    * eleventh chords: third and/or fifth
    * thirteenth chords: fifth, eleventh, ninth


    This Chord could be minor 7th with a C4, but because this 5th isn't present, not identified

    >>> c = chord.Chord(['F3', 'A-3', 'E-4'])
    >>> harmony.chordSymbolFigureFromChord(c)
    'Chord Symbol Cannot Be Identified'

    Removing the fifth G3  (fifth of chord)

    >>> c = chord.Chord(['C3', 'E3',  'B3', 'D3'])
    >>> harmony.chordSymbolFigureFromChord(c, True)
    ('CM9', 'major-ninth')

    Chord with G3 and B-3 removed (3rd & 5th of chord)

    >>> c = chord.Chord(['E-3', 'D-4', 'F3', 'A-3'] )

    Without a 3rd and 5th, root() algorithm can't locate the root,
    so we must tell it the root (or write an algorithm that assumes the root is the
    lowest note if the root can't be found)

    >>> c.root('E-3')
    >>> harmony.chordSymbolFigureFromChord(c, True)
    ('E-11', 'dominant-11th')

    Inversions are supported, and indicated with a '/' between the root, type-string, and bass

    >>> c = chord.Chord([ 'G#3', 'B-3', 'C4', 'E4',])
    >>> harmony.chordSymbolFigureFromChord(c, True)
    ('C7+/G#', 'augmented-seventh')

    >>> c = chord.Chord(['G#2', 'B2', 'F#3', 'A3', 'C#4', 'E4'])
    >>> harmony.chordSymbolFigureFromChord(c, True)
    ('F#m11/G#', 'minor-11th')

    if the algorithm matches the chord, but omissions or subtractions are present,
    the chord symbol attempts to indicate this (although there is no standard way of doing
    this so the notation might be different than what you're familiar with.

    An example of using this algorithm for identifying chords "in the wild":

    >>> score = corpus.parse('bach/bwv380')
    >>> excerpt = score.measures(2, 3)
    >>> chfy = excerpt.chordify()
    >>> for c in chfy.flatten().getElementsByClass(chord.Chord):
    ...   print(harmony.chordSymbolFigureFromChord(c))
    B-7
    E-maj7/B-
    B-7
    Chord Symbol Cannot Be Identified
    B-7
    E-
    B-
    Chord Symbol Cannot Be Identified
    B-/D
    B-7
    CmaddD
    Cm/D
    E-+M7/D
    Cm/E-
    F7

    Notice, however, that this excerpt contains many embellishment and non-harmonic tones,
    so an algorithm to truly identify the chord symbols must be as complex as any harmonic
    analysis algorithm, which this is not, so innately this method is flawed.

    And for the sake of completeness, unique chords supported by musicxml that
    this method can still successfully identify. Notice that the root must
    often be specified for this method to work.

    >>> c = chord.Chord(['C3', 'D3', 'G3'])
    >>> harmony.chordSymbolFigureFromChord(c, True)
    ('Csus2', 'suspended-second')
    >>> c.root()
    <music21.pitch.Pitch C3>
    >>> c.bass()
    <music21.pitch.Pitch C3>


    >>> c = chord.Chord(['C3', 'F3', 'G3'])
    >>> harmony.chordSymbolFigureFromChord(c, True)
    ('Csus', 'suspended-fourth')
    >>> c.root()
    <music21.pitch.Pitch C3>
    >>> c.inversion()
    0

    >>> c = chord.Chord(['C3', 'D-3', 'E3', 'G-3'])
    >>> harmony.chordSymbolFigureFromChord(c, True)
    ('CN6', 'Neapolitan')

    >>> c = chord.Chord(['C3', 'F#3', 'A-3'])
    >>> c.root('C3')
    >>> harmony.chordSymbolFigureFromChord(c, True)
    ('CIt+6', 'Italian')

    >>> c = chord.Chord(['C3', 'D3', 'F#3', 'A-3'])
    >>> c.root('C3')
    >>> harmony.chordSymbolFigureFromChord(c, True)
    ('CFr+6', 'French')

    >>> c = chord.Chord(['C3', 'E-3', 'F#3', 'A-3'])
    >>> c.root('C3')
    >>> harmony.chordSymbolFigureFromChord(c, True)
    ('CGr+6', 'German')

    >>> c = chord.Chord(['C3'])
    >>> harmony.chordSymbolFigureFromChord(c, True)
    ('Cpedal', 'pedal')

    >>> c = chord.Chord(['C3', 'G3'])
    >>> harmony.chordSymbolFigureFromChord(c, True)
    ('Cpower', 'power')

    >>> c = chord.Chord(['F3', 'G#3', 'B3', 'D#4'] )
    >>> c.root('F3')
    >>> harmony.chordSymbolFigureFromChord(c, True)
    ('Ftristan', 'Tristan')

    This algorithm works as follows:

    1. chord is analyzed for root (using chord's root() )
       if the root cannot be determined, error is raised
       be aware that the root() method determines the root based on which note has
       the most thirds above it
       this is not a consistent way to determine the root of 13th chords, for example
    2. a chord vector is extracted from the chord
        using  :meth:`music21.chord.Chord.semitonesFromChordStep`
        this vector extracts the following degrees: (2, 3, 4, 5, 6, 7, 9, 11, and 13)
    3. this vector is converted to fbNotationString (in the form of chord step,
        and a '-' or '#' to indicate semitone distance)
    4. the fbNotationString is matched against the CHORD_TYPES dictionary in this harmony module,
        although certain subtractions are permitted for example a 9th chord will
        still be identified correctly even if it is missing the 5th
    5. the type with the most identical matches is used, and if no type matches,
        "Chord Type Cannot Be Identified" is returned
    6. the output format for the chord symbol figure is the chord's root (with 'b' instead of '-'),
        the chord type's Abbreviation (saved in CHORD_TYPES dictionary),
        a '/' if the chord is in an inversion, and the chord's bass

    The chord symbol nomenclature is not entirely standardized. There are several
    different ways to write each Abbreviation
    For example, an augmented triad might be symbolized with '+' or 'aug'
    Thus, by default the returned symbol is the first (element 0) in the CHORD_TYPES list
    For example (Eb minor eleventh chord, second inversion)
    root + chord-type-str + '/' + bass = 'Ebmin11/Bb'

    Users who wish to change these defaults can simply change that
    entry in the CHORD_TYPES dictionary.

    >>> harmony.chordSymbolFigureFromChord(chord.Chord(['C2', 'E2', 'G2']))
    'C'

    >>> harmony.changeAbbreviationFor('major', 'maj')
    >>> harmony.chordSymbolFigureFromChord(chord.Chord(['C2', 'E2', 'G2']))
    'Cmaj'

    OMIT_FROM_DOCS

    >>> harmony.changeAbbreviationFor('major', '')

    '''
    if not inChord.pitches:
        return ''

    try:
        inChord.root()
    except Exception as e:
        raise HarmonyException(str(e)) from e

    if len(inChord.pitches) == 1:
        if includeChordType:
            return (inChord.root().name.replace('-', 'b') + 'pedal', 'pedal')
        else:
            return inChord.root().name.replace('-', 'b') + 'pedal'

    d3 = inChord.semitonesFromChordStep(3)  # 4  triad
    d5 = inChord.semitonesFromChordStep(5)  # 7  triad
    d7 = inChord.semitonesFromChordStep(7)  # 11 seventh
    d9 = inChord.semitonesFromChordStep(2)  # 2  ninth
    d11 = inChord.semitonesFromChordStep(4)  # 5  eleventh
    d13 = inChord.semitonesFromChordStep(6)  # 9  thirteenth

    d2 = d9
    d4 = d11
    d6 = d13

    def compare(inChordNums, givenChordNums, permittedOmissions=()):
        '''
        inChord is the chord the user submits to analyze,
        givenChordNum is the chord type that the method is currently looking at
        to determine if it could be a match for inChord

        the corresponding semitones are compared, and if they do not match it is determined
        whether or not this is a permitted omission, etc.

        '''
        m = len(givenChordNums)
        if m > len(inChordNums):
            return False
        if m >= 1 and inChordNums[0] != givenChordNums[0]:
            if (not (3 in permittedOmissions and givenChordNums[0] == 4)
                    or inChordNums[0] is not None):
                return False
        if m >= 2 and inChordNums[1] != givenChordNums[1]:
            if (not (5 in permittedOmissions and givenChordNums[1] == 7)
                    or inChordNums[1] is not None):
                return False
        if m >= 3 and inChordNums[2] != givenChordNums[2]:
            if (not (7 in permittedOmissions and givenChordNums[2] == 11)
                    or inChordNums[2] is not None):
                return False
        if m >= 4 and inChordNums[3] != givenChordNums[3]:
            if (not (9 in permittedOmissions and givenChordNums[3] == 2)
                    or inChordNums[3] is not None):
                return False
        if m >= 5 and inChordNums[4] != givenChordNums[4]:
            if (not (11 in permittedOmissions and givenChordNums[4] == 5)
                    or inChordNums[4] is not None):
                return False
        if m >= 6 and inChordNums[5] != givenChordNums[5]:
            if (not (13 in permittedOmissions and givenChordNums[5] == 9)
                    or inChordNums[5] is not None):
                return False

        return True

    kindStr = kind = ''
    isTriad = inChord.isTriad()
    isSeventh = inChord.isSeventh()

    def convertFBNotationStringToDegrees(innerKind, fbNotation):
        # convert the fb-notation string provided in CHORD_TYPES to chordDegrees notation
        types = {
            3: 4,
            5: 7,
            7: 11,
            9: 2,
            11: 5,
            13: 9,
            2: 2,
            4: 5,
            6: 9,
        }
        inner_chordDegrees = []
        if innerKind in CHORD_ALIASES:
            innerKind = CHORD_ALIASES[innerKind]

        if innerKind in CHORD_TYPES:
            for char in fbNotation.split(','):
                if char == '1':
                    continue
                if '-' in char:
                    alt = char.count('-') * -1
                else:
                    alt = char.count('#')
                degree = int(char.replace('-', '').replace('#', ''))
                inner_chordDegrees.append(types[degree] + alt)
        return inner_chordDegrees

    for chordKind in CHORD_TYPES:
        chordKindStr = getAbbreviationListGivenChordType(chordKind)
        fbNotationString = getNotationStringGivenChordType(chordKind)
        chordDegrees = convertFBNotationStringToDegrees(chordKind, fbNotationString)
        if not common.isListLike(chordKindStr):
            chordKindStr = [chordKindStr]

        if common.isListLike(chordDegrees):
            if len(chordDegrees) == 2 and isTriad:
                if compare((d3, d5), chordDegrees) and isTriad:
                    kind = chordKind
                    kindStr = chordKindStr[0]
            elif len(chordDegrees) == 3 and isSeventh:
                if compare((d3, d5, d7), chordDegrees):
                    kind = chordKind
                    kindStr = chordKindStr[0]
            elif len(chordDegrees) == 4 and d9 and not d11 and not d13:
                if compare((d3, d5, d7, d9), chordDegrees, permittedOmissions=(5,)):
                    kind = chordKind
                    kindStr = chordKindStr[0]
            elif len(chordDegrees) == 5 and d11 and not d13:
                if compare((d3, d5, d7, d9, d11), chordDegrees, permittedOmissions=(3, 5)):
                    kind = chordKind
                    kindStr = chordKindStr[0]
            elif len(chordDegrees) == 6 and d13:
                if compare((d3, d5, d7, d9, d11, d13), chordDegrees, permittedOmissions=(5, 11, 9)):
                    kind = chordKind
                    kindStr = chordKindStr[0]

    if not kind:  # if, after all that, no chord has been found, try to match by degree instead
        numberOfMatchedDegrees = 0
        for chordKind in CHORD_TYPES:
            chordKindStr = getAbbreviationListGivenChordType(chordKind)
            fbNotationString = getNotationStringGivenChordType(chordKind)
            chordDegrees = convertFBNotationStringToDegrees(chordKind, fbNotationString)
            if not common.isListLike(chordKindStr):
                chordKindStr = [chordKindStr]

            if common.isListLike(chordDegrees):
                s = fbNotationString.replace('-', '').replace('#', '')
                degrees = s.split(',')
                degrees = [int(x) for x in degrees]
                degrees.sort()

                data = {2: d2, 3: d3, 4: d4, 5: d5, 6: d6, 7: d7, 9: d9, 11: d11, 13: d13}
                toCompare = []
                for x in degrees:
                    if x != 1:
                        toCompare.append(data[x])

                if compare(toCompare, chordDegrees):
                    if numberOfMatchedDegrees < len(chordDegrees):
                        # a better match has been found! update!
                        numberOfMatchedDegrees = len(chordDegrees)
                        kind = chordKind
                        kindStr = chordKindStr[0]

    if kind:
        # new algorithm makes sus chord be a sus2 in inversion:
        if inChord.inversion():
            if kindStr == 'sus2':
                inChord.root(inChord.bass())
                kindStr = 'sus'
                kind = 'suspended-fourth'
                cs = inChord.root().name + kindStr
            else:
                cs = inChord.root().name + kindStr + '/' + inChord.bass().name
        else:
            cs = inChord.root().name + kindStr
        perfect = {p.name for p in ChordSymbol(cs).pitches}
        inPitches = {p.name for p in inChord.pitches}

        if not perfect.issuperset(inPitches):  # must be subtraction or deletion....
            additions = inPitches.difference(perfect)
            subtractions = perfect.difference(inPitches)
            if additions:
                cs += 'add'
                for a in additions:
                    cs += (a + ',')
            if subtractions:
                cs += 'omit'
                for s in subtractions:
                    cs += (s + ',')
            cs = cs[:-1]
    else:
        cs = 'Chord Symbol Cannot Be Identified'
    if includeChordType:
        return (cs, kind)
    else:
        return cs


def chordSymbolFromChord(inChord):
    '''
    Get the :class:`~music21.harmony.chordSymbol` object from the chord, using
    :meth:`music21.harmony.Harmony.chordSymbolFigureFromChord`

    >>> c = chord.Chord(['D3', 'F3', 'A4', 'B-5'])
    >>> symbol = harmony.chordSymbolFromChord(c)
    >>> symbol
    <music21.harmony.ChordSymbol B-maj7/D>
    >>> c.pitches == symbol.pitches
    True
    '''
    cs = ChordSymbol(chordSymbolFigureFromChord(inChord))
    cs.pitches = inChord.pitches
    return cs


def getAbbreviationListGivenChordType(chordType):
    '''
    Get the Abbreviation list (all allowed Abbreviations that map to this
    :class:`music21.harmony.ChordSymbol` object):

    >>> harmony.getAbbreviationListGivenChordType('minor-major-13th')
    ['mM13', 'minmaj13']

    '''
    return CHORD_TYPES[chordType][1]


def getCurrentAbbreviationFor(chordType):
    '''
    Return the current Abbreviation for a given
    :class:`music21.harmony.ChordSymbol` chordType:

    >>> harmony.getCurrentAbbreviationFor('dominant-seventh')
    '7'

    '''
    return getAbbreviationListGivenChordType(chordType)[0]


def getNotationStringGivenChordType(chordType):
    '''
    Get the notation string (fb-notation style) associated with this
    :class:`music21.harmony.ChordSymbol` chordType

    >>> harmony.getNotationStringGivenChordType('German')
    '1,-3,#4,-6'

    '''
    return CHORD_TYPES[chordType][0]


def removeChordSymbols(chordType):
    '''
    Remove the given chord type from the CHORD_TYPES dictionary, so it
    can no longer be identified or parsed by harmony methods.
    '''
    del CHORD_TYPES[chordType]


# --------------------------------------------------------------------------
realizerScaleCache: Dict[Tuple[str, str], realizerScale.FiguredBassScale] = {}

# --------------------------------------------------------------------------


class ChordSymbol(Harmony):
    # noinspection SpellCheckingInspection
    '''
    Class representing the Chord Symbols commonly found on lead sheets.
    Chord Symbol objects can be instantiated one of two main ways:

    1. when music xml is parsed by the music21 converter, xml Chord Symbol tags
       are interpreted as Chord Symbol objects with a root and kind attribute.
       If bass is not specified, the bass is assumed to be the root

    2. by creating a chord symbol object with music21 by passing in the
       expression commonly found on leadsheets. Due to the relative diversity
       of lead sheet chord syntax, not all expressions are supported. Consult
       the examples for the supported syntax, or email us for help.

    All :class:`~music21.harmony.ChordSymbol` inherit from
    :class:`~music21.chord.Chord` so you can consider these objects as chords,
    although they have a unique representation in a score. ChordSymbols, unlike
    chords, by default appear as chord symbols in a score and have duration of
    0.

    To obtain the chord representation of the `ChordSymbol` in the score, change
    :attr:`~music21.harmony.Harmony.writeAsChord` to True. Unless otherwise
    specified, the duration of this chord object will become 1.0. If you have a
    leadsheet, run :func:`music21.harmony.realizeChordSymbolDurations` on the
    stream to assign the correct (according to offsets) duration to each
    harmony object.)

    The music xml-based approach to instantiating Chord Symbol objects:

    >>> cs = harmony.ChordSymbol(kind='minor', kindStr='m', root='C', bass='E-')
    >>> cs
    <music21.harmony.ChordSymbol Cm/E->

    >>> cs.chordKind
    'minor'

    >>> cs.root()
    <music21.pitch.Pitch C4>

    >>> cs.bass()
    <music21.pitch.Pitch E-3>

    The second approach to creating a Chord Symbol object, by
    passing a regular expression (this list is not exhaustive):

    >>> symbols = ['', 'm', '+', 'dim', '7',
    ...            'M7', 'm7', 'dim7', '7+', 'm7b5',  # half-diminished
    ...            'mM7', '6', 'm6', '9', 'Maj9', 'm9',
    ...            '11', 'Maj11', 'm11', '13',
    ...            'Maj13', 'm13', 'sus2', 'sus4',
    ...            'N6', 'It+6', 'Fr+6', 'Gr+6', 'pedal',
    ...            'power', 'tristan', '/E', 'm7/E-', 'add2',
    ...            '7omit3',]
    >>> for s in symbols:
    ...     chordSymbolName = 'C' + s
    ...     h = harmony.ChordSymbol(chordSymbolName)
    ...     pitchNames = [str(p) for p in h.pitches]
    ...     print('%-10s%s' % (chordSymbolName, '[' + (', '.join(pitchNames)) + ']'))
    C         [C3, E3, G3]
    Cm        [C3, E-3, G3]
    C+        [C3, E3, G#3]
    Cdim      [C3, E-3, G-3]
    C7        [C3, E3, G3, B-3]
    CM7       [C3, E3, G3, B3]
    Cm7       [C3, E-3, G3, B-3]
    Cdim7     [C3, E-3, G-3, B--3]
    C7+       [C3, E3, G#3, B-3]
    Cm7b5     [C3, E-3, G-3, B-3]
    CmM7      [C3, E-3, G3, B3]
    C6        [C3, E3, G3, A3]
    Cm6       [C3, E-3, G3, A3]
    C9        [C3, E3, G3, B-3, D4]
    CMaj9     [C3, E3, G3, B3, D4]
    Cm9       [C3, E-3, G3, B-3, D4]
    C11       [C2, E2, G2, B-2, D3, F3]
    CMaj11    [C2, E2, G2, B2, D3, F3]
    Cm11      [C2, E-2, G2, B-2, D3, F3]
    C13       [C2, E2, G2, B-2, D3, F3, A3]
    CMaj13    [C2, E2, G2, B2, D3, F3, A3]
    Cm13      [C2, E-2, G2, B-2, D3, F3, A3]
    Csus2     [C3, D3, G3]
    Csus4     [C3, F3, G3]
    CN6       [C3, D-3, E3, G-3]
    CIt+6     [C3, F#3, A-3]
    CFr+6     [C3, D3, F#3, A-3]
    CGr+6     [C3, E-3, F#3, A-3]
    Cpedal    [C3]
    Cpower    [C3, G3]
    Ctristan  [C3, D#3, F#3, A#3]
    C/E       [E3, G3, C4]
    Cm7/E-    [E-3, G3, B-3, C4]
    Cadd2     [C3, D3, E3, G3]
    C7omit3   [C3, G3, B-3]

    You can also create a Chord Symbol by writing out each degree,
    and any alterations to that degree:
    You must explicitly indicate EACH degree (a triad is NOT necessarily implied)

    >>> [str(p) for p in harmony.ChordSymbol('C35b7b9#11b13').pitches]
    ['C2', 'E2', 'G2', 'D-3', 'F#3', 'A-3', 'B-3']

    >>> [str(p) for p in harmony.ChordSymbol('C35911').pitches]
    ['C2', 'E2', 'G2', 'D3', 'F3']

    to prevent ambiguity in notation...

    ...and in accordance with the rest of music21, if a root or bass is flat,
    the '-' must be used, and NOT 'b'. However, alterations and chord
    abbreviations are specified normally with the 'b' and '#' signs.

    >>> dFlat = harmony.ChordSymbol('D-35')
    >>> [str(p) for p in dFlat.pitches]
    ['D-3', 'F3', 'A-3']

    >>> [str(p) for p in harmony.ChordSymbol('Db35').pitches]
    ['D3', 'F3', 'A3']

    >>> [str(p) for p in harmony.ChordSymbol('D,35b7b9#11b13').pitches]
    ['D2', 'F#2', 'A2', 'E-3', 'G#3', 'B-3', 'C4']

    >>> harmony.ChordSymbol('Am').pitches
    (<music21.pitch.Pitch A2>, <music21.pitch.Pitch C3>, <music21.pitch.Pitch E3>)

    >>> harmony.ChordSymbol('A-m').pitches
    (<music21.pitch.Pitch A-2>, <music21.pitch.Pitch C-3>, <music21.pitch.Pitch E-3>)

    >>> harmony.ChordSymbol('A-m').pitches
    (<music21.pitch.Pitch A-2>, <music21.pitch.Pitch C-3>, <music21.pitch.Pitch E-3>)

    >>> harmony.ChordSymbol('F-dim7').pitches
    (<music21.pitch.Pitch F-2>, <music21.pitch.Pitch A--2>,
     <music21.pitch.Pitch C--3>, <music21.pitch.Pitch E---3>)

    Thanks to David Bolton for catching the bugs tested below:

    >>> [str(p) for p in harmony.ChordSymbol('C3579').pitches]
    ['C2', 'E2', 'G2', 'D3', 'B3']

    >>> [str(p) for p in harmony.ChordSymbol('C35b79').pitches]
    ['C2', 'E2', 'G2', 'D3', 'B-3']

    >>> [str(p) for p in harmony.ChordSymbol('C357b9').pitches]
    ['C2', 'E2', 'G2', 'D-3', 'B3']

    When bass is not in chord:

    >>> cs = harmony.ChordSymbol(root='E', bass='C', kind='diminished-seventh')

    >>> [str(p) for p in cs.pitches]
    ['C2', 'E3', 'G3', 'B-3', 'D-4']

    >>> cs.figure
    'Eo7/C'

    And now, and example of parsing in the wild:

    >>> s = corpus.parse('leadsheet/fosterBrownHair')
    >>> initialSymbols = s.flatten().getElementsByClass(harmony.ChordSymbol)[0:5]
    >>> [[str(c.name) for c in c.pitches] for c in initialSymbols]
    [['F', 'A', 'C'], ['B-', 'D', 'F'], ['F', 'A', 'C'], ['C', 'E', 'G'], ['F', 'A', 'C']]


    Test creating an empty chordSymbol:

    >>> cs = harmony.ChordSymbol()
    >>> cs
    <music21.harmony.ChordSymbol>
    >>> cs.root('E-')
    >>> cs.bass('B-')

    important: we are not asking for transposition, merely specifying the inversion that
    the chord should be read in (transposeOnSet = False)

    >>> cs.inversion(2, transposeOnSet=False)

    >>> cs.romanNumeral = 'I64'
    >>> cs.chordKind = 'major'
    >>> cs.chordKindStr = 'M'
    >>> cs
    <music21.harmony.ChordSymbol E-/B->
    '''

    # INITIALIZER #

    def __init__(self,
                 figure=None,
                 root: Optional[pitch.Pitch] = None,
                 bass: Optional[pitch.Pitch] = None,
                 inversion: Optional[int] = None,
                 kind='',
                 kindStr='',
                 **keywords
                 ):
        self.chordKind = kind  # a string from defined list of chord symbol harmonies
        self.chordKindStr = kindStr  # the presentation of the kind or label of symbol

        super().__init__(figure, root=root, bass=bass, inversion=inversion, **keywords)
        if 'duration' not in keywords and 'quarterLength' not in keywords:
            self.duration = duration.Duration(0)
        if self.chordKind or self.chordKindStr:
            self._updatePitches()

    # PRIVATE METHODS #

    def _adjustOctaves(self, pitches):
        if not isinstance(pitches, list):
            pitches = list(pitches)

        # do this for all ninth, thirteenth, and eleventh chords...
        # this must be done to get octave spacing right
        # possibly rewrite figured bass function with this integrated?
        ninths = ['dominant-ninth', 'major-ninth', 'minor-ninth']
        elevenths = ['dominant-11th', 'major-11th', 'minor-11th']
        thirteenths = ['dominant-13th', 'major-13th', 'minor-13th']

        if self.chordKind in ninths:
            pitches[1] = pitch.Pitch(pitches[1].name + str(pitches[1].octave + 1))
        elif self.chordKind in elevenths:
            pitches[1] = pitch.Pitch(pitches[1].name + str(pitches[1].octave + 1))
            pitches[3] = pitch.Pitch(pitches[3].name + str(pitches[3].octave + 1))

        elif self.chordKind in thirteenths:
            pitches[1] = pitch.Pitch(pitches[1].name + str(pitches[1].octave + 1))
            pitches[3] = pitch.Pitch(pitches[3].name + str(pitches[3].octave + 1))
            pitches[5] = pitch.Pitch(pitches[5].name + str(pitches[5].octave + 1))
        else:
            return pitches

        c = chord.Chord(pitches)
        c = c.sortDiatonicAscending()

        return list(c.pitches)

    def _adjustPitchesForChordStepModifications(self, pitches):
        '''
        degree-value element: indicates degree in chord, positive integers only
        degree-alter: indicates semitone alteration of degree, positive and negative integers only
        degree-type: add, alter, or subtract
            if add:
                degree-alter is relative to a dominant chord (major and perfect
                intervals except for a minor seventh)
            if alter or subtract:
                degree-alter is relative to degree already in the chord based on its kind element


        FROM XML DOCUMENTATION

        The degree element is used to add, alter, or subtract
        individual notes in the chord. The degree-value element
        is a number indicating the degree of the chord (1 for
        the root, 3 for third, etc). The degree-alter element
        is like the alter element in notes: 1 for sharp, -1 for
        flat, etc. The degree-type element can be add, alter, or
        subtract. If the degree-type is alter or subtract, the
        degree-alter is relative to the degree already in the
        chord based on its kind element. If the degree-type is
        add, the degree-alter is relative to a dominant chord
        (major and perfect intervals except for a minor
        seventh). The print-object attribute can be used to
        keep the degree from printing separately when it has
        already taken into account in the text attribute of
        the kind element. The plus-minus attribute is used to
        indicate if plus and minus symbols should be used
        instead of sharp and flat symbols to display the degree
        alteration; it is no by default. The degree-value and
        degree-type text attributes specify how the value and
        type of the degree should be displayed.

        A harmony of kind "other" can be spelled explicitly by
        using a series of degree elements together with a root.
        '''
        from music21 import scale

        pitches = list(pitches)
        chordStepModifications = self.chordStepModifications
        if chordStepModifications is None:
            return pitches

        rootPitch = self.root()
        sc = scale.MajorScale(rootPitch)

        def typeAdd(hD):
            '''
            change the pitches list based on this chordStepModification, adding
            a pitch
            '''
            pitchToAppend = sc.pitchFromDegree(hD.degree, rootPitch)
            if hD.interval and hD.interval.semitones != 0:
                # added degrees are relative to dominant chords, which have all major degrees
                # except for the seventh which is minor, thus the transposition down one half step
                if hD.degree == 7 and self.chordKind is not None and self.chordKind != '':
                    pitchToAppend = pitchToAppend.transpose(-1)
                pitchToAppend = pitchToAppend.transpose(hD.interval)
            if hD.degree >= 7:
                pitchToAppend.octave = pitchToAppend.octave + 1

            degrees = self._degreesList

            if str(hD.degree) in degrees:
                for p in pitches:
                    if sc.getScaleDegreeFromPitch(p) == hD.degree:
                        pitches.remove(p)
                        pitches.append(pitchToAppend)
            else:
                pitches.append(pitchToAppend)
                # # for now I won't worry about the octave of the added note
                # # if self.bass() is not None:
                # #     p = sc.pitchFromDegree(hD.degree, self.bass())
                # # else:
                # #     p = sc.pitchFromDegree(hD.degree, self.root())
                # if hD.degree == 7 and self.chordKind is not None and self.chordKind != '':
                #     # don't know why anyone would want
                #     # to add a seventh to a dominant chord already
                #     # ...but according to documentation
                #     # added degrees are relative to dominant chords, which have all major degrees
                #     # except for the seventh which is minor, thus the transposition down
                #     # one half step
                #     p = p.transpose(-1)
                #     self._degreesList.append('-7')
                #     # degreeForList = '-7'
                # else:
                #     self._degreesList.append(hD.degree)
                #     # degreeForList = str(hD.degree)
                # # adjust the added pitch by degree-alter interval
                # if hD.interval:
                #     p = p.transpose(hD.interval)
                #     if hD.degree >= 7:
                #         p.octave = p.octave + 1
                # pitches.append(p)

        def typeSubtract(hD):
            '''
            change the pitches list based on this chordStepModification, removing a pitch
            '''
            degrees = self._degreesList
            if not degrees:
                return

            pitchFound = False
            for p, degree in zip(pitches, degrees):
                degree = degree.replace('-', '')
                degree = degree.replace('#', '')
                degree = degree.replace('A', '')  # A is for 'Altered'
                if hD.degree == int(degree):
                    pitches.remove(p)
                    pitchFound = True

                    for degreeString in self._degreesList:
                        if str(hD.degree) in degreeString:
                            self._degreesList.remove(degreeString)
                            break
                    # if hD.degree not in string,
                    # should we throw an exception???? for now yes, but maybe later we
                    # will be more lenient.
            if not pitchFound:
                raise ChordStepModificationException(
                    f'Degree not in specified chord: {hD.degree}')

        def typeAlter(hD):
            '''
            alter
            '''
            pitchFound = False
            degrees = self._degreesList

            for p, degree in zip(pitches, degrees):
                degree = degree.replace('-', '')
                degree = degree.replace('#', '')
                degree = degree.replace('A', '')  # A is for 'Altered'
                if hD.degree == int(degree):
                    # transpose by semitones (positive for up, negative for down)
                    p = p.transpose(hD.interval, inPlace=True)
                    pitchFound = True

                    # for degreeString in self._degreesList:
                    #     if str(hD.degree) in degreeString:
                    #         self._degreesList = self._degreesList.replace(
                    #                    degreeString, ('A' + str(hD.degree)))
                    #         # the 'A' stands for altered...
                    #         break
                    # # if hD.degree not in string:
                    # # should we throw an exception???? for now yes, but maybe later we should.
            if not pitchFound:
                raise ChordStepModificationException(
                    f'Degree not in specified chord: {hD.degree}')

        # main routines...
        for chordStepModification in chordStepModifications:
            if chordStepModification.modType == 'add':
                typeAdd(chordStepModification)
            elif chordStepModification.modType == 'subtract':
                typeSubtract(chordStepModification)
            elif chordStepModification.modType == 'alter':
                typeAlter(chordStepModification)

        return tuple(pitches)

    def _parseAddAlterSubtract(self, remaining: str, modType: str) -> str:
        '''
        Removes and parses the first instance of a given `modType` such as
        'add', 'alter', 'omit', or 'subtract'. Returns the unparsed remainder.

        >>> cs = harmony.ChordSymbol()
        >>> cs._parseAddAlterSubtract('add#9omit5', 'add')
        'omit5'
        >>> cs.chordStepModifications
        [<music21.harmony.ChordStepModification
            modType=add degree=9 interval=<music21.interval.Interval A1>>]
        '''
        degree: str = ''
        alter: int = 0
        startIndex: int = remaining.index(modType) + len(modType)

        # Remove modType
        remaining = remaining[startIndex:]

        if remaining[:1] == 'b':
            alter = -1
            remaining = remaining[1:]
        elif remaining[:1] == '#':
            alter = 1
            remaining = remaining[1:]
        # 11, 13, etc.
        if remaining[:2].isnumeric():
            degree = remaining[:2]
            remaining = remaining[2:]
        # 9, 6, 4, etc.
        elif remaining[0].isnumeric():
            degree = remaining[0]
            remaining = remaining[1:]
        if degree:
            if modType == 'omit':
                modType = 'subtract'
            self.addChordStepModification(
                ChordStepModification(modType, int(degree), alter), updatePitches=False)
        return remaining

    def _getKindFromShortHand(self, sH):
        originalsH = sH
        if 'add' in sH:
            sH = sH[0:sH.index('add')]
        if 'alter' in sH:
            sH = sH[0:sH.index('alter')]
        if 'omit' in sH:
            sH = sH[0:sH.index('omit')]
        if 'subtract' in sH:
            sH = sH[0:sH.index('subtract')]
        if '#' in sH and sH[sH.index('#') + 1].isdigit():
            sH = sH[0:sH.index('#')]
        if ('b' in sH and sH.index('b') < len(sH) - 1
                and sH[sH.index('b') + 1].isdigit()
                and 'ob9' not in sH and 'øb9' not in sH):
            sH = sH[0:sH.index('b')]
        for chordKind in CHORD_TYPES:
            for charString in getAbbreviationListGivenChordType(chordKind):
                if sH == charString:
                    self.chordKind = chordKind
                    return originalsH.replace(charString, '')
        return originalsH

    def _hasPitchAboveC4(self, pitches):
        for p in pitches:
            if p.diatonicNoteNum > 30:  # if there are pitches above middle C, bump the octave down
                return True
        return False

    def _hasPitchBelowA1(self, pitches):
        for p in pitches:
            if p.diatonicNoteNum < 13:  # anything below this is just obnoxious
                return True
        return False

    def _notationString(self):
        '''returns NotationString of ChordSymbolObject which dictates which scale
        degrees and how those scale degrees are altered in this chord.

        >>> h = harmony.ChordSymbol('F-dim7')
        >>> h._notationString()
        '1,-3,-5,--7'
        '''
        notationString = ''

        kind = self.chordKind
        if kind in CHORD_ALIASES:
            kind = CHORD_ALIASES[kind]

        if kind in CHORD_TYPES:
            notationString = getNotationStringGivenChordType(kind)
        else:
            notationString = ''

        degrees = notationString.replace(',', ' ')
        self._degreesList = degrees.split()

        return notationString

    def _parseFigure(self):
        '''
        Translate the figure string (regular expression) into a meaningful
        Harmony object by identifying the root, bass, inversion, kind, and
        kindStr.
        '''
        if self.figure == 'Chord Symbol Cannot Be Identified':
            return self.figure
        # remove spaces from prelim Figure...
        prelimFigure = self.figure
        prelimFigure = re.sub(r'\s', '', prelimFigure)
        # Get Root:
        if ',' in prelimFigure:
            root = prelimFigure[0:prelimFigure.index(',')]
            st = prelimFigure.replace(',', '')
            st = st.replace(root, '')
            prelimFigure = prelimFigure.replace(',', '')
        else:
            m1 = re.match(r'[A-Ga-g][#-]*', prelimFigure)  # match not case sensitive,
            if m1:
                root = m1.group()
                # remove the root and bass from the string and any additions/omissions/alterations/
                st = prelimFigure.replace(m1.group(), '', 1)
            else:
                raise ValueError(f'Chord {prelimFigure} does not begin '
                                 + 'with a valid root note.')

        if root:
            self.root(pitch.Pitch(root))

        # Get optional Bass:
        m2 = re.search(r'/[A-Ga-g][#-]*', prelimFigure)  # match not case sensitive
        remaining = st
        if m2:
            bass = m2.group()
            bass = bass.replace('/', '')
            self.bass(bass)
            # remove the root and bass from the string
            remaining = st.replace(m2.group(), '')

        st = self._getKindFromShortHand(remaining)

        ALTER_TYPES = ('add', 'alter', 'omit', 'subtract')
        searchStart: int = 1000  # not -1 for the sake of min(), below
        for alterType in ALTER_TYPES:
            try:
                searchStart = min(remaining.index(alterType), searchStart)
            except ValueError:
                pass

        searchStringForAlterTypes: str = remaining[searchStart:]
        substring: str = ''
        i = 0
        while searchStringForAlterTypes and i < len(searchStringForAlterTypes):
            for char in searchStringForAlterTypes:
                i += 1
                if char.isalpha():
                    substring += char
                if substring in ALTER_TYPES:
                    searchStringForAlterTypes = self._parseAddAlterSubtract(
                        searchStringForAlterTypes, substring)
                    substring = ''
                    i = 0
                    break

        st = st.replace(',', '')
        # Unsafe to proceed until every alterType and anything following
        # is stripped from 'st'
        for alterType in ALTER_TYPES:
            if alterType in st:
                st = st[:st.index(alterType)]

        if 'b' in st or '#' in st:
            splitter = re.compile('([b#]+[^b#]+)')
            alterations = splitter.split(st)
        else:
            alterations = [st]
        indexes = []
        altCopy = []
        for itemString in alterations:
            if not itemString:
                continue
            justInts = itemString.replace('b', '')
            justInts = justInts.replace('#', '')
            try:
                justInts = int(justInts)
            except ValueError as ve:
                raise ValueError(
                    f'Invalid chord abbreviation {st!r}; see '
                    + 'music21.harmony.CHORD_TYPES for valid '
                    + 'abbreviations or specify all alterations.'
                ) from ve
            if justInts > 20:   # MSC: what is this doing?
                skipNext = False
                i = 0
                charString = ''
                for char in itemString:
                    if not skipNext:
                        if char == '1':
                            indexes.append(itemString[i] + itemString[i + 1])
                            skipNext = True
                        elif char in ('b', '#'):
                            charString = charString + char
                        else:
                            charString = charString + char
                            indexes.append(charString)
                            charString = ''
                    else:
                        skipNext = False
                    i = i + 1
            else:
                altCopy.append(itemString)
        for item in indexes:
            altCopy.append(item)
        alterations = altCopy
        degrees = []
        for alteration in alterations:
            if alteration != '':
                if 'b' in alteration:
                    semiToneAlter = -1 * alteration.count('b')
                else:
                    semiToneAlter = alteration.count('#')
                m3 = re.search(r'[1-9]+', alteration)
                if m3:
                    degrees.append([int(m3.group()), semiToneAlter])

        for degree, alterBy in degrees:
            self.addChordStepModification(
                ChordStepModification('add', degree, alterBy), updatePitches=False)

    def _updatePitches(self):
        '''
        TODO: EXTREMELY SLOW!

        Calculate the pitches in the chord symbol and update all associated
        variables, including bass, root, inversion and chord:

        >>> CS = harmony.ChordSymbol

        >>> [str(pi) for pi in CS(root='C', bass='E', kind='major').pitches]
        ['E3', 'G3', 'C4']

        >>> [str(pi) for pi in CS(root='C', bass='G', kind='major').pitches]
        ['G2', 'C3', 'E3']

        >>> [str(pi) for pi in CS(root='C', kind='minor').pitches]
        ['C3', 'E-3', 'G3']

        >>> [str(pi) for pi in CS(root='C', bass='B', kind='major-ninth').pitches]
        ['B2', 'C3', 'D3', 'E3', 'G3']

        >>> [str(pi) for pi in CS(root='D', bass='F', kind='minor-seventh').pitches]
        ['F3', 'A3', 'C4', 'D4']

        Note that this ChordSymbol creates what looks like a B- minor-seventh
        chord in first inversion, but is considered to be a D- chord in root
        position:

        >>> dFlatMaj6 = CS('D-6')
        >>> [str(pi) for pi in dFlatMaj6.pitches]
        ['D-3', 'F3', 'A-3', 'B-3']

        >>> dFlatMaj6.root()
        <music21.pitch.Pitch D-3>

        >>> dFlatMaj6.inversion()
        0

        OMIT_FROM_DOCS

        >>> CS('E7omit3').root().nameWithOctave
        'E3'
        >>> CS('E7omit5/G#').bass().nameWithOctave
        'G#2'
        >>> CS('E9omit5/G#').root().nameWithOctave
        'E3'
        >>> CS('E11omit3').root().nameWithOctave
        'E2'
        '''
        if 'root' not in self._overrides or 'bass' not in self._overrides or self.chordKind is None:
            return

        # create figured bass scale with root as scale
        scaleInitTuple = (self._overrides['root'].name, 'major')
        if scaleInitTuple in realizerScaleCache:
            fbScale = realizerScaleCache[scaleInitTuple]
        else:
            fbScale = realizerScale.FiguredBassScale(self._overrides['root'], 'major')
            realizerScaleCache[scaleInitTuple] = fbScale

        # render in the 3rd octave by default
        self._overrides['root'].octave = 3
        self._overrides['bass'].octave = 3

        if self._notationString():
            pitches = fbScale.getSamplePitches(self._overrides['root'], self._notationString())
            # remove duplicated bass note due to figured bass method.
            pitches.pop(0)
        else:
            pitches = []
            pitches.append(self._overrides['root'])
            if self._overrides['bass'] not in pitches:
                pitches.append(self._overrides['bass'])

        pitches = self._adjustOctaves(pitches)

        if self._overrides['root'].name != self._overrides['bass'].name:

            inversionNum = self.inversion()

            if not self.inversionIsValid(inversionNum):
                # there is a bass, yet no normal inversion was found: must be added note

                inversionNum = None
                # arbitrary octave, must be below root,
                # which was arbitrarily chosen as 3 above
                self._overrides['bass'].octave = 2
                pitches.append(self._overrides['bass'])
        else:
            self.inversion(None, transposeOnSet=False)
            inversionNum = None

        pitches = list(self._adjustPitchesForChordStepModifications(pitches))

        if inversionNum not in (0, None):
            for p in pitches[0:inversionNum]:
                p.octave = p.octave + 1
                # Repeat if 9th/11th/13th chord in 4th inversion or greater
                if inversionNum > 3:
                    p.octave = p.octave + 1

            # if after bumping up the octaves, there are still pitches below bass pitch
            # bump up their octaves
            # bassPitch = pitches[inversionNum]

            # self.bass(bassPitch)
            for p in pitches:
                if p.diatonicNoteNum < self._overrides['bass'].diatonicNoteNum:
                    p.octave = p.octave + 1

        while self._hasPitchAboveC4(pitches):
            for thisPitch in pitches:
                thisPitch.octave -= 1

        # but if this has created pitches below lowest note (the A 3 octaves below middle C)
        # on a standard piano, we're going to have to bump all the octaves back up
        while self._hasPitchBelowA1(pitches):
            for thisPitch in pitches:
                thisPitch.octave += 1

        self.pitches = tuple(pitches)
        self.sortDiatonicAscending(inPlace=True)

        # set overrides to be pitches in the harmony
        # self._overrides = {}  # JTW: was wiping legit overrides such as root=C from 'C6'
        self.bass(self.bass())
        self.root(self.root())

    # PUBLIC METHODS #

    def findFigure(self):
        '''
        Return the chord symbol figure associated with this chord.

        This method tries to deduce what information it can from the provided
        pitches.

        >>> h = harmony.ChordSymbol(root='F', bass='D-', kind='Neapolitan')
        >>> h.figure
        'FN6/D-'

        Thanks to Norman Schmidt for code sample and helping fix a bug

        >>> foster = corpus.parse('leadsheet/fosterBrownHair.xml')
        >>> foster = foster.parts[0].getElementsByClass(stream.Measure)
        >>> for m in foster[12:17]:
        ...   c = m.getElementsByClass(harmony.ChordSymbol)
        ...   if c:
        ...     ch = c[0].figure
        ...     print(ch.replace('-', 'b'))
        ...   else:
        ...     print('n.c.')
        F
        G7
        C
        C
        C

        Thanks to David Bolton for catching the bugs tested below:

        >>> h1 = harmony.ChordSymbol('C7 b9')
        >>> for x in h1.pitches:
        ...     x
        ...
        <music21.pitch.Pitch C3>
        <music21.pitch.Pitch E3>
        <music21.pitch.Pitch G3>
        <music21.pitch.Pitch B-3>
        <music21.pitch.Pitch D-4>

        >>> h2 = harmony.ChordSymbol('C/B- add 2')
        >>> for x in h2.pitches:
        ...     x
        ...
        <music21.pitch.Pitch B-2>
        <music21.pitch.Pitch C3>
        <music21.pitch.Pitch D3>
        <music21.pitch.Pitch E3>
        <music21.pitch.Pitch G3>

        OMIT_FROM_DOCS

        >>> from xml.etree.ElementTree import fromstring as EL
        >>> MP = musicxml.xmlToM21.MeasureParser()

        >>> elStr = (r'<harmony><root><root-step>C</root-step></root><kind>dominant</kind>' +
        ...           '<degree><degree-value>9</degree-value><degree-alter>-1</degree-alter>' +
        ...           '        <degree-type>add</degree-type></degree></harmony>')
        >>> mxHarmony = EL(elStr)

        >>> cs = MP.xmlToChordSymbol(mxHarmony)
        >>> print(cs.figure)
        C7 add b9

        >>> cs.pitches
        (<music21.pitch.Pitch C3>,
         <music21.pitch.Pitch E3>,
         <music21.pitch.Pitch G3>,
         <music21.pitch.Pitch B-3>,
         <music21.pitch.Pitch D-4>)

        >>> elStr = (r'<harmony><root><root-step>C</root-step></root><kind>major</kind>' +
        ...           '<bass><bass-step>B</bass-step><bass-alter>-1</bass-alter></bass>' +
        ...           '<degree><degree-value>2</degree-value><degree-alter>0</degree-alter>' +
        ...           '        <degree-type>add</degree-type></degree></harmony>')
        >>> mxHarmony = EL(elStr)

        >>> cs = MP.xmlToChordSymbol(mxHarmony)
        >>> print(cs.figure)
        C/B- add 2

        >>> cs.pitches
        (<music21.pitch.Pitch B-2>,
         <music21.pitch.Pitch C3>,
         <music21.pitch.Pitch D3>,
         <music21.pitch.Pitch E3>,
         <music21.pitch.Pitch G3>)
        '''
        if self.chordStepModifications or self.chordKind:
            # there is no hope to determine the chord from pitches
            # if it's been modified, so we'll just have to try this route:

            if self.root() is None:
                raise HarmonyException('Cannot find figure. No root to the chord found', self)

            figure = self.root().name
            kind = self.chordKind
            if kind in CHORD_ALIASES:
                kind = CHORD_ALIASES[kind]

            if kind in CHORD_TYPES:
                figure += getAbbreviationListGivenChordType(kind)[0]
            if self.bass() is not None:
                if self.root().name != self.bass().name:
                    figure += '/' + self.bass().name

            for csMod in self.chordStepModifications:
                if csMod.interval is not None:
                    numAlter = csMod.interval.semitones
                    if numAlter > 0:
                        s = '#'
                    else:
                        s = 'b'
                    prefix = s * abs(numAlter)

                    figure += ' ' + csMod.modType + ' ' + prefix + str(csMod.degree)
                else:
                    figure += ' ' + csMod.modType + ' ' + str(csMod.degree)

            return figure
        else:
            # if neither chordKind nor chordStepModifications, best bet is probably to
            # try to deduce the figure from the chord
            return chordSymbolFigureFromChord(self)

    def inversionIsValid(self, inversion):
        '''
        Returns true if the provided inversion exists for the given pitches of
        the chord. If not, it returns false and the getPitches method then
        appends the bass pitch to the chord.
        '''
        sevenths = (
            'French',
            'German',
            'Italian',
            'Neapolitan',
            'Tristan',
            'augmented-seventh',
            'diminished-seventh',
            'dominant-seventh',
            'half-diminished',
            'major-minor',
            'major-seventh',
            'minor-seventh',
        )
        ninths = (
            'dominant-ninth',
            'major-ninth',
            'minor-ninth',
        )
        elevenths = (
            'dominant-11th',
            'major-11th',
            'minor-11th',
        )
        thirteenths = (
            'dominant-13th',
            'major-13th',
            'minor-13th',
        )
        if inversion == 5 and (
            self.chordKind in thirteenths
            or self.chordKind in elevenths
        ):
            return True
        elif inversion == 4 and (
            self.chordKind in elevenths
            or self.chordKind in thirteenths
            or self.chordKind in ninths
        ):
            return True
        elif inversion == 3 and (
            self.chordKind in sevenths
            or self.chordKind in ninths
            or self.chordKind in elevenths
            or self.chordKind in thirteenths
        ):
            return True
        elif (inversion in (2, 1)
                and self.chordKind != 'pedal'):
            return True
        elif inversion is None:
            return False
        else:
            return False

    def transpose(self: T, value, *, inPlace=False) -> Optional[T]:
        '''
        Overrides :meth:`~music21.chord.Chord.transpose` so that this ChordSymbol's
        `figure` is appropriately cleared afterward.

        >>> cs = harmony.ChordSymbol('Am')
        >>> cs.figure
        'Am'
        >>> cs.transpose(1)
        <music21.harmony.ChordSymbol B-m>
        >>> cs.transpose(5, inPlace=True)
        >>> cs
        <music21.harmony.ChordSymbol Dm>
        >>> cs.figure
        'Dm'
        '''
        post = super().transpose(value, inPlace=inPlace)
        if not inPlace:
            post.figure = None
            return post
        else:
            self.figure = None
            return None


class NoChord(ChordSymbol):
    '''
    Class representing a special 'no chord' ChordSymbol used to explicitly
    encode absence of chords. This is especially useful to stop a chord
    without playing another.

    >>> from music21 import stream, note, harmony
    >>> from music21.harmony import ChordSymbol, NoChord
    >>> s = stream.Score()
    >>> s.repeatAppend(note.Note('C'), 4)
    >>> s.append(ChordSymbol('C'))
    >>> s.repeatAppend(note.Note('C'), 4)
    >>> s.append(NoChord())
    >>> s.repeatAppend(note.Note('C'), 4)
    >>> s = s.makeMeasures()

    See how the chordSymbol of C stops at offset 8 rather
    than continuing, thanks to the NoChord object.

    >>> s = harmony.realizeChordSymbolDurations(s)
    >>> s.show('text', addEndTimes=True)
    {0.0 - 0.0} <music21.clef.BassClef>
    {0.0 - 0.0} <music21.meter.TimeSignature 4/4>
    {0.0 - 1.0} <music21.note.Note C>
    {1.0 - 2.0} <music21.note.Note C>
    {2.0 - 3.0} <music21.note.Note C>
    {3.0 - 4.0} <music21.note.Note C>
    {4.0 - 8.0} <music21.harmony.ChordSymbol C>
    {4.0 - 5.0} <music21.note.Note C>
    {5.0 - 6.0} <music21.note.Note C>
    {6.0 - 7.0} <music21.note.Note C>
    {7.0 - 8.0} <music21.note.Note C>
    {8.0 - 12.0} <music21.harmony.NoChord N.C.>
    {8.0 - 9.0} <music21.note.Note C>
    {9.0 - 10.0} <music21.note.Note C>
    {10.0 - 11.0} <music21.note.Note C>
    {11.0 - 12.0} <music21.note.Note C>
    {12.0 - 12.0} <music21.bar.Barline type=final>

    >>> c_major = s.getElementsByClass(ChordSymbol).first()
    >>> c_major.duration
    <music21.duration.Duration 4.0>
    >>> c_major.offset
    4.0

    Other text than the default of 'N.C.' can be given:

    >>> nc2 = NoChord('NC')
    >>> nc2
    <music21.harmony.NoChord NC>
    >>> nc2.pitches
    ()

    Note that even if the text is a valid chord abbreviation, no
    pitches are generated.  This feature may be useful for adding
    the appearance of ChordSymbols in a piece without having them
    be realized.

    >>> nc2 = NoChord('C7')
    >>> nc2
    <music21.harmony.NoChord C7>
    >>> nc2.pitches
    ()
    '''
    def __init__(self, figure=None, kind='none', kindStr=None, **keywords):
        super().__init__(figure, kind=kind, kindStr=kindStr or figure or 'N.C.', **keywords)

        if self._figure is None:
            self._figure = self.chordKindStr

    def root(self, newroot=None, *, find=None):
        # Ignore newroot, and set find to False to always return None
        return None

    def bass(self, newbass=None, *, find=None):
        # Ignore newbass, and set find to False to always return None
        return None

    def _parseFigure(self):
        # do nothing, everything is already set.
        return

<<<<<<< HEAD
    @property
    def writeAsChord(self):
        # Never write NoChords.
        return False

    @writeAsChord.setter
    def writeAsChord(self, val):
        pass

    def transpose(self: NCT, _value, *, inPlace=False) -> Optional[NCT]:
=======
    def transpose(self: T, _value, *, inPlace=False) -> Optional[T]:
>>>>>>> 09e2a311
        '''
        Overrides :meth:`~music21.chord.Chord.transpose` to do nothing.

        >>> nc = harmony.NoChord()
        >>> nc.figure
        'N.C.'
        >>> nc.transpose(8, inPlace=True)
        >>> nc.figure
        'N.C.'
        '''
        if not inPlace:
            return copy.deepcopy(self)
        else:
            return None


# ------------------------------------------------------------------------------


def realizeChordSymbolDurations(piece):
    '''
    Returns music21 stream with duration attribute of chord symbols correctly
    set. Duration of chord symbols is based on the surrounding chord symbols;
    The chord symbol continues duration until another chord symbol is located
    or the piece ends.

    >>> s = stream.Score()
    >>> s.append(harmony.ChordSymbol('C'))
    >>> s.repeatAppend(note.Note('C'), 4)
    >>> s.append(harmony.ChordSymbol('C'))
    >>> s.repeatAppend(note.Note('C'), 4)
    >>> s = s.makeMeasures()

    >>> harmony.realizeChordSymbolDurations(s).show('text')
    {0.0} <music21.clef.BassClef>
    {0.0} <music21.meter.TimeSignature 4/4>
    {0.0} <music21.harmony.ChordSymbol C>
    {0.0} <music21.note.Note C>
    {1.0} <music21.note.Note C>
    {2.0} <music21.note.Note C>
    {3.0} <music21.note.Note C>
    {4.0} <music21.harmony.ChordSymbol C>
    {4.0} <music21.note.Note C>
    {5.0} <music21.note.Note C>
    {6.0} <music21.note.Note C>
    {7.0} <music21.note.Note C>
    {8.0} <music21.bar.Barline type=final>

    If only one chord symbol object is present:

    >>> s = stream.Score()
    >>> s.append(harmony.ChordSymbol('C'))
    >>> s.repeatAppend(note.Note('C'), 4)
    >>> s = s.makeMeasures()
    >>> harmony.realizeChordSymbolDurations(s).show('text')
    {0.0} <music21.clef.BassClef>
    {0.0} <music21.meter.TimeSignature 4/4>
    {0.0} <music21.harmony.ChordSymbol C>
    {0.0} <music21.note.Note C>
    {1.0} <music21.note.Note C>
    {2.0} <music21.note.Note C>
    {3.0} <music21.note.Note C>
    {4.0} <music21.bar.Barline type=final>

    If a ChordSymbol object exists followed by many notes, duration represents
    all those notes (how else can the computer know to end the chord? if
    there's not chord following it other than end the chord at the end of the
    piece?).

    >>> s = stream.Score()
    >>> s.repeatAppend(note.Note('C'), 4)
    >>> s.append(harmony.ChordSymbol('C'))
    >>> s.repeatAppend(note.Note('C'), 8)
    >>> s = s.makeMeasures()
    >>> harmony.realizeChordSymbolDurations(s).show('text')
    {0.0} <music21.clef.BassClef>
    {0.0} <music21.meter.TimeSignature 4/4>
    {0.0} <music21.note.Note C>
    {1.0} <music21.note.Note C>
    {2.0} <music21.note.Note C>
    {3.0} <music21.note.Note C>
    {4.0} <music21.harmony.ChordSymbol C>
    {4.0} <music21.note.Note C>
    {5.0} <music21.note.Note C>
    {6.0} <music21.note.Note C>
    {7.0} <music21.note.Note C>
    {8.0} <music21.note.Note C>
    {9.0} <music21.note.Note C>
    {10.0} <music21.note.Note C>
    {11.0} <music21.note.Note C>
    {12.0} <music21.bar.Barline type=final>
    '''
    pf = piece.flatten()
    onlyChords = pf.getElementsByClass(ChordSymbol).stream()
    first = True
    lastChord = None

    if len(onlyChords) > 1:
        for cs in onlyChords:
            if first:
                first = False
                lastChord = cs
                continue
            else:
                qlDiff = pf.elementOffset(cs) - pf.elementOffset(lastChord)
                lastChord.duration.quarterLength = qlDiff

                if onlyChords.index(cs) == (len(onlyChords) - 1):
                    cs.duration.quarterLength = pf.highestTime - pf.elementOffset(cs)
                lastChord = cs
        return pf
    elif len(onlyChords) == 1:
        onlyChords[0].duration.quarterLength = pf.highestTime - pf.elementOffset(onlyChords[0])
        return pf
    else:
        return piece


# ------------------------------------------------------------------------------


class Test(unittest.TestCase):

    def testChordAttributes(self):
        from music21 import harmony
        cs = harmony.ChordSymbol('Cm')
        self.assertEqual(str(cs), '<music21.harmony.ChordSymbol Cm>')
        self.assertEqual(
            str(cs.pitches),
            '(<music21.pitch.Pitch C3>, <music21.pitch.Pitch E-3>, <music21.pitch.Pitch G3>)')
        self.assertEqual(str(cs.bass()), 'C3')
        self.assertTrue(cs.isConsonant())

    def testBasic(self):
        from music21 import harmony
        h = harmony.Harmony()
        hd = harmony.ChordStepModification('add', 4)
        h.addChordStepModification(hd)
        self.assertEqual(len(h.chordStepModifications), 1)

    def testChordKindSetting(self):
        from music21 import harmony
        cs = harmony.ChordSymbol()
        cs.root('E-')
        cs.bass('B-')
        cs.inversion(2, transposeOnSet=False)
        cs.romanNumeral = 'I64'
        cs.chordKind = 'major'
        cs.chordKindStr = 'M'
        self.assertEqual(repr(cs), '<music21.harmony.ChordSymbol E-/B->')

    def testDoubleSharpsEtc(self):
        # noinspection SpellCheckingInspection
        cisisdim = chord.Chord(('c##5', 'e#5', 'g#5'))
        fig = chordSymbolFigureFromChord(cisisdim)
        self.assertEqual(fig, 'C##dim')

    def testChordSymbolSetsBassOctave(self):
        d = ChordSymbol('Cm/E-')
        root = d.root()
        self.assertEqual(root.nameWithOctave, 'C4')
        b = d.bass()
        self.assertEqual(b.nameWithOctave, 'E-3')

    def testClassSortOrderHarmony(self):
        '''
        This tests a former bug in getContextByClass
        because ChordSymbol used to have the same `.classSortOrder`
        as Note.
        '''
        from music21 import note
        from music21 import stream

        cs = ChordSymbol('C')
        n = note.Note('C')
        m = stream.Measure(1)

        m.insert(0, n)
        m.insert(0, cs)
        self.assertIs(n.getContextByClass('ChordSymbol'), cs)

        # check that it works also with append
        cs = ChordSymbol('C')
        n = note.Note('C')
        n.duration.quarterLength = 0
        m = stream.Measure(1)
        m.append(n)
        m.append(cs)
        self.assertIs(n.getContextByClass('ChordSymbol'), cs)

    def testNoChord(self):
        from music21 import harmony
        nc = harmony.NoChord()
        self.assertEqual('none', nc.chordKind)
        self.assertEqual('N.C.', nc.chordKindStr)
        self.assertEqual('N.C.', nc.figure)

        nc = harmony.NoChord('NC')
        self.assertEqual('none', nc.chordKind)
        self.assertEqual('NC', nc.chordKindStr)
        self.assertEqual('NC', nc.figure)

        nc = harmony.NoChord('None')
        self.assertEqual('none', nc.chordKind)
        self.assertEqual('None', nc.chordKindStr)
        self.assertEqual('None', nc.figure)

        nc = harmony.NoChord(kind='none')
        self.assertEqual('none', nc.chordKind)
        self.assertEqual('N.C.', nc.chordKindStr)
        self.assertEqual('N.C.', nc.figure)

        nc = harmony.NoChord(kindStr='No Chord')
        self.assertEqual('none', nc.chordKind)
        self.assertEqual('No Chord', nc.chordKindStr)
        self.assertEqual('No Chord', nc.figure)

        nc = harmony.NoChord('NC', kindStr='No Chord')
        self.assertEqual('none', nc.chordKind)
        self.assertEqual('No Chord', nc.chordKindStr)
        self.assertEqual('NC', nc.figure)

        nc = harmony.NoChord(root='C', bass='E', kind='none')
        self.assertEqual('N.C.', nc.chordKindStr)
        self.assertEqual('N.C.', nc.figure)

        self.assertEqual(str(nc), '<music21.harmony.NoChord N.C.>')
        self.assertEqual(0, len(nc.pitches))
        self.assertIsNone(nc.root())
        self.assertIsNone(nc.bass())

        nc._updatePitches()
        self.assertEqual(0, len(nc.pitches))

    def testInvalidRoots(self):
        from music21 import harmony
        with self.assertRaises(ValueError) as context:
            harmony.ChordSymbol('H-7')

        self.assertEqual(
            str(context.exception),
            'Chord H-7 does not begin with a valid root note.'
        )

        with self.assertRaises(ValueError) as context:
            # noinspection SpellCheckingInspection
            harmony.ChordSymbol('Garg7')

        self.assertEqual(
            str(context.exception),
            "Invalid chord abbreviation 'arg7'; see "
            + 'music21.harmony.CHORD_TYPES for valid '
            + 'abbreviations or specify all alterations.'
        )

    def testInvalidSymbol(self):
        from music21 import harmony
        c = chord.Chord(('A#', 'C', 'E'))
        cs = harmony.chordSymbolFromChord(c)
        self.assertEqual(cs.figure, "Chord Symbol Cannot Be Identified")

    def testRegexEdgeCases(self):
        cs = ChordSymbol('FFr+6')
        self.assertEqual([p.name for p in cs.pitches], ['F', 'G', 'B', 'D-'])
        cs = ChordSymbol('dadd6')
        self.assertEqual([p.name for p in cs.pitches], ['D', 'F#', 'A', 'B'])
        cs = ChordSymbol('atristan')
        self.assertEqual([p.name for p in cs.pitches], ['A', 'B#', 'D#', 'F##'])


    def runTestOnChord(self, xmlString, figure, pitches):
        """
        Run a series of tests on the given chord.

        :param xmlString: an XML harmony object
        :param figure: the equivalent figure representation
        :param pitches: the list of pitches of the chord
        """
        from xml.etree.ElementTree import fromstring as EL
        from music21 import musicxml

        pitches = tuple(pitch.Pitch(p) for p in pitches)

        MP = musicxml.xmlToM21.MeasureParser()
        mxHarmony = EL(xmlString)

        cs1 = MP.xmlToChordSymbol(mxHarmony)
        cs2 = ChordSymbol(cs1.figure)
        cs3 = ChordSymbol(figure)

        self.assertEqual(pitches, cs1.pitches)
        self.assertEqual(pitches, cs2.pitches)
        self.assertEqual(pitches, cs3.pitches)

        kind1 = cs1.chordKind
        kind2 = cs2.chordKind
        kind3 = cs3.chordKind
        if kind1 in CHORD_ALIASES:
            kind1 = CHORD_ALIASES[kind1]
        if kind2 in CHORD_ALIASES:
            kind2 = CHORD_ALIASES[kind2]
        if kind3 in CHORD_ALIASES:
            kind3 = CHORD_ALIASES[kind3]
        self.assertEqual(kind1, kind2)
        self.assertEqual(kind1, kind3)

        self.assertEqual(cs1.root(), cs2.root())
        self.assertEqual(cs1.root(), cs3.root())

        self.assertEqual(cs1.bass(), cs2.bass())
        self.assertEqual(cs1.bass(), cs3.bass())

    def testChordWithBass(self):

        xmlString = """
          <harmony>
            <root>
              <root-step>A</root-step>
            </root>
            <kind text="7">dominant</kind>
            <inversion>3</inversion>
            <bass>
              <bass-step>G</bass-step>
            </bass>
          </harmony>
          """
        figure = 'A7/G'
        pitches = ('G2', 'A2', 'C#3', 'E3')

        self.runTestOnChord(xmlString, figure, pitches)

    def testChordFlatSharpInFigure(self):
        # Octave placement of this A2 neither great nor intolerable
        pitches = ('G2', 'A2', 'B2', 'D#3', 'F3')
        figure = 'G+9'
        cs = ChordSymbol(figure)
        self.assertEqual(cs.pitches, tuple(pitch.Pitch(p) for p in pitches))

        pitches = ('G2', 'B2', 'D#3', 'F3', 'A3')
        figure = 'G9#5'
        cs = ChordSymbol(figure)
        self.assertEqual(cs.pitches, tuple(pitch.Pitch(p) for p in pitches))

        pitches = ('A2', 'C3', 'E3', 'G#3')
        pitches = tuple(pitch.Pitch(p) for p in pitches)
        self.assertEqual(pitches, ChordSymbol('AmM7').pitches)
        self.assertEqual(pitches, ChordSymbol('Aminmaj7').pitches)
        pitches = ('A1', 'C2', 'E2', 'G#3')
        pitches = tuple(pitch.Pitch(p) for p in pitches)
        self.assertEqual(pitches, ChordSymbol('Am#7').pitches)

    def testRootBassParsing(self):
        """
        This tests a bug where the root and bass were wrongly parsed,
        since the matched root and bass were globally removed from figure,
        and not only where matched.
        """

        xmlString = """
          <harmony>
            <root>
              <root-step>E</root-step>
            </root>
            <kind text="7">dominant</kind>
            <bass>
              <bass-step>E</bass-step>
              <bass-alter>-1</bass-alter>
            </bass>
          </harmony>
        """
        figure = 'E7/E-'
        pitches = ('E-2', 'E3', 'G#3', 'B3', 'D4')
        self.runTestOnChord(xmlString, figure, pitches)


    def testChordStepBass(self):
        """
        This tests a bug where the chord modification (add 2) was placed at a
        wrong octave, resulting in a D bass instead of the proper E.
        """

        xmlString = """
          <harmony>
            <root>
              <root-step>C</root-step>
            </root>
            <kind>major</kind>
            <bass>
              <bass-step>E</bass-step>
            </bass>
            <degree>
              <degree-value>2</degree-value>
              <degree-alter>0</degree-alter>
              <degree-type text="add">add</degree-type>
            </degree>
          </harmony>
           """
        figure = 'C/E add 2'
        pitches = ('E3', 'G3', 'C4', 'D4')

        self.runTestOnChord(xmlString, figure, pitches)

    def testSusBass(self):
        """
        This tests a bug where the bass addition was considered as the fifth
        inversion in suspended chords. Now, this is considered as a non-valid
        inversion, and the bass is simply added before the root.
        """
        from xml.etree.ElementTree import fromstring as EL
        from music21 import musicxml

        pitches = ('G2', 'D3', 'G3', 'A3')
        pitches = tuple(pitch.Pitch(p) for p in pitches)

        xmlString = """
          <harmony>
            <root>
              <root-step>D</root-step>
            </root>
            <kind text="sus">suspended-fourth</kind>
            <bass>
              <bass-step>G</bass-step>
            </bass>
          </harmony>
         """

        MP = musicxml.xmlToM21.MeasureParser()
        mxHarmony = EL(xmlString)

        cs1 = MP.xmlToChordSymbol(mxHarmony)
        cs2 = ChordSymbol(cs1.figure)
        cs3 = ChordSymbol('Dsus/G')

        self.assertEqual(pitches, cs1.pitches)
        self.assertEqual(pitches, cs2.pitches)
        self.assertEqual(pitches, cs3.pitches)

    def testBassNotInChord(self):
        from xml.etree.ElementTree import fromstring as EL
        from music21 import musicxml

        pitches = ('E-3', 'E3', 'G3', 'C4')
        pitches = tuple(pitch.Pitch(p) for p in pitches)

        xmlString = """
          <harmony>
            <root>
              <root-step>C</root-step>
            </root>
            <kind text="">major</kind>
            <bass>
              <bass-step>E-</bass-step>
            </bass>
          </harmony>
         """

        MP = musicxml.xmlToM21.MeasureParser()
        mxHarmony = EL(xmlString)

        cs1 = MP.xmlToChordSymbol(mxHarmony)
        cs2 = ChordSymbol(cs1.figure)
        cs3 = ChordSymbol('C/E-')

        self.assertEqual(pitches, cs1.pitches)
        self.assertEqual(pitches, cs2.pitches)
        self.assertEqual(pitches, cs3.pitches)

        # There was a bug where the bass was E3, because E-3 was assumed to be
        # in the chord.
        self.assertEqual('E-3', cs1.bass().nameWithOctave)

    def testSus2Bass(self):
        from xml.etree.ElementTree import fromstring as EL
        from music21 import musicxml

        pitches = ('E3', 'G3', 'C4', 'D4')
        pitches = tuple(pitch.Pitch(p) for p in pitches)

        xmlString = """
          <harmony>
            <root>
              <root-step>C</root-step>
            </root>
            <kind text="sus2">suspended-second</kind>
            <bass>
              <bass-step>E</bass-step>
            </bass>
          </harmony>
       """

        MP = musicxml.xmlToM21.MeasureParser()
        mxHarmony = EL(xmlString)

        cs1 = MP.xmlToChordSymbol(mxHarmony)
        cs2 = ChordSymbol(cs1.figure)
        cs3 = ChordSymbol('Csus2/E')

        self.assertEqual('E3', cs1.bass().nameWithOctave)

        self.assertEqual(pitches, cs1.pitches)
        self.assertEqual(pitches, cs2.pitches)
        self.assertEqual(pitches, cs3.pitches)

    def testNinth(self):
        """
        This tests a bug in _adjustOctaves.
        """

        xmlString = """
        <harmony >
            <root>
              <root-step>D</root-step>
            </root>
            <kind text="min9">minor-ninth</kind>
        </harmony>
           """
        pitches = ('D2', 'F2', 'A2', 'C3', 'E3')
        figure = 'Dm9'

        self.runTestOnChord(xmlString, figure, pitches)

    def testInversion(self):
        from xml.etree.ElementTree import fromstring as EL
        from music21 import musicxml

        xmlString = """
        <harmony>
          <root>
            <root-step>C</root-step>
          </root>
          <kind>major</kind>
          <inversion>1</inversion>
        </harmony>
        """

        pitches = ('E2', 'G2', 'C3')
        pitches = tuple(pitch.Pitch(p) for p in pitches)

        MP = musicxml.xmlToM21.MeasureParser()
        mxHarmony = EL(xmlString)

        cs1 = MP.xmlToChordSymbol(mxHarmony)
        cs2 = ChordSymbol('C/E')

        self.assertEqual(1, cs1.inversion())
        self.assertEqual(1, cs2.inversion())

        pitches = ('E3', 'G3', 'C4')
        pitches = tuple(pitch.Pitch(p) for p in pitches)
        self.assertEqual(cs1.pitches, pitches)
        self.assertEqual(cs2.pitches, pitches)

        self.assertEqual(cs1.root(), cs2.root())
        self.assertEqual(cs1.bass(), cs2.bass())

    def testChordWithoutKind(self):
        cs = ChordSymbol(root='C', bass='E')

        self.assertEqual(1, cs.inversion())
        self.assertEqual('C4', str(cs.root()))
        self.assertEqual('E3', str(cs.bass()))


    def testChordStepFromFigure(self):
        xmlString = """
          <harmony>
            <root>
              <root-step>G</root-step>
            </root>
            <kind text="7alt">dominant</kind>
            <degree>
              <degree-value>5</degree-value>
              <degree-alter>0</degree-alter>
              <degree-type>subtract</degree-type>
            </degree>
            <degree>
              <degree-value>9</degree-value>
              <degree-alter>-1</degree-alter>
              <degree-type>add</degree-type>
            </degree>
            <degree>
              <degree-value>9</degree-value>
              <degree-alter>1</degree-alter>
              <degree-type>add</degree-type>
            </degree>
            <degree>
              <degree-value>11</degree-value>
              <degree-alter>1</degree-alter>
              <degree-type>add</degree-type>
            </degree>
            <degree>
              <degree-value>13</degree-value>
              <degree-alter>-1</degree-alter>
              <degree-type>add</degree-type>
            </degree>
          </harmony>
        """
        figure = 'G7 subtract 5 add b9 add #9 add #11 add b13'
        pitches = ('G2', 'B2', 'F3', 'A-3', 'A#3', 'C#4', 'E-4')
        self.runTestOnChord(xmlString, figure, pitches)

        figure = 'G7 subtract5 addb9 add#9 add#11 addb13'
        self.runTestOnChord(xmlString, figure, pitches)

        figure = 'G7subtract5addb9add#9add#11addb13'
        self.runTestOnChord(xmlString, figure, pitches)

        #########

        xmlString = """
            <harmony>
            <root>
              <root-step>C</root-step>
            </root>
            <kind text="7b9">dominant</kind>
            <degree>
              <degree-value>9</degree-value>
              <degree-alter>-1</degree-alter>
              <degree-type>add</degree-type>
            </degree>
          </harmony>
        """
        figure = 'C7 b9'
        pitches = ('C3', 'E3', 'G3', 'B-3', 'D-4')

        self.runTestOnChord(xmlString, figure, pitches)

        figure = 'C7 add b9'
        self.runTestOnChord(xmlString, figure, pitches)

        # Test alter
        cs = ChordSymbol('A7 alter #5')
        self.assertEqual('(<music21.pitch.Pitch A2>, <music21.pitch.Pitch '
                         'C#3>, <music21.pitch.Pitch E#3>, '
                         '<music21.pitch.Pitch G3>)', str(cs.pitches))

        #########

        xmlString = """
          <harmony>
            <root>
              <root-step>A</root-step>
              </root>
            <kind>dominant</kind>
            <degree>
              <degree-value>5</degree-value>
              <degree-alter>1</degree-alter>
              <degree-type>alter</degree-type>
              </degree>
            <degree>
              <degree-value>9</degree-value>
              <degree-alter>1</degree-alter>
              <degree-type>add</degree-type>
              </degree>
            <degree>
              <degree-value>11</degree-value>
              <degree-alter>1</degree-alter>
              <degree-type>add</degree-type>
              </degree>
            </harmony>
        """
        figure = 'A7 alter #5 add #9 add #11'
        pitches = ('A2', 'C#3', 'E#3', 'G3', 'B#3', 'D#4')

        self.runTestOnChord(xmlString, figure, pitches)

    def testExpressSusUsingAlterations(self):
        ch1 = ChordSymbol('F7 add 4 subtract 3')
        ch2 = ChordSymbol('F7sus4')

        self.assertEqual(ch1.pitches, ch2.pitches)

    def x_testPower(self):
        """
        power chords should not have inversions
        """
        pitches = ('E2', 'A2', 'E3')
        pitches = tuple(pitch.Pitch(p) for p in pitches)

        xmlString = """
          <harmony>
            <root>
              <root-step>A</root-step>
            </root>
            <kind text="5">power</kind>
            <bass>
              <bass-step>E</bass-step>
            </bass>
          </harmony>
        """
        figure = 'Apower/E'

        self.runTestOnChord(xmlString, figure, pitches)

    def testSingleChordSymbol(self):
        """
        Test an edge case where a Stream contains only one ChordSymbol
        at the highest offset: should still have a nonzero duration
        if there is a subsequent highest time.
        """
        from music21 import note
        from music21 import stream

        m = stream.Measure()  # NB: no barline!
        cs = ChordSymbol('A7')
        m.insert(0, note.Note(type='whole'))
        m.insert(1.0, cs)
        realizeChordSymbolDurations(m)
        self.assertEqual(cs.quarterLength, 3.0)


class TestExternal(unittest.TestCase):

    def testReadInXML(self):
        from music21 import harmony
        from music21 import corpus
        from music21 import stream
        testFile = corpus.parse('leadSheet/fosterBrownHair.xml')

        # testFile.show('text')
        testFile = harmony.realizeChordSymbolDurations(testFile)
        # testFile.show()
        chordSymbols = testFile.flatten().getElementsByClass(harmony.ChordSymbol)
        s = stream.Stream()

        for cS in chordSymbols:
            cS.writeAsChord = False
            s.append(cS)

        # csChords = s.flatten().getElementsByClass(chord.Chord)
        # s.show()
        # self.assertEqual(len(csChords), 40)

    def testChordRealization(self):
        from music21 import harmony
        from music21 import corpus
        from music21 import note
        from music21 import stream
        # There is a test file under demos called ComprehensiveChordSymbolsTestFile.xml
        # that should contain a complete iteration of tests of chord symbol objects
        # this test makes sure that no error exists, and checks that 57 chords were
        # created out of that file....feel free to add to file if you find missing
        # tests, and adjust 57 accordingly
        testFile = corpus.parse('demos/ComprehensiveChordSymbolsTestFile.xml')

        testFile = harmony.realizeChordSymbolDurations(testFile)
        chords = testFile.flatten().getElementsByClass(harmony.ChordSymbol)
        # testFile.show()
        s = stream.Stream()
        # i = 0
        for x in chords:
            # print(x.pitches)
            x.quarterLength = 0
            s.insert(x.offset, x)
            # i += 4
            #
            # x.show()

        s.makeRests(fillGaps=True, inPlace=True)
        s.append(note.Rest(quarterLength=4))
        unused_csChords = s.flatten().getElementsByClass(chord.Chord)
        # self.assertEqual(len(csChords), 57)
        # s.show()
        # s.show('text')

    def testALLChordKinds(self):
        notes = ['A', 'B', 'C', 'D', 'E', 'F', 'G']
        mod = ['', '-', '#']
        for n in notes:
            for m in mod:
                for unused_key, val in CHORD_TYPES.items():
                    # example val = ['1,-3,5,6', ['m6', 'min6']]
                    for harmony_type in val[1]:
                        symbol = n + m + harmony_type
                        ChordSymbol(symbol)

    # def labelChordSymbols(self):
    #     '''
    #     A very rough sketch of code to label the chord symbols in a bach
    #     chorale (in response to a post to the music21 list asking if this is
    #     possible).
    #     '''
    #     from music21.alpha.theoryAnalysis import theoryAnalyzer
    #     from music21 import harmony, corpus
    #
    #     score = corpus.parse('bach/bwv380')
    #     excerpt = score.measures(2, 3)
    #
    #     # remove passing and/or neighbor tones?
    #     analyzer = theoryAnalyzer.Analyzer()
    #     analyzer.removePassingTones(excerpt)
    #     analyzer.removeNeighborTones(excerpt)
    #
    #     slices = analyzer.getVerticalities(excerpt)
    #     for vs in slices:
    #         x = harmony.chordSymbolFigureFromChord(vs.getChord())
    #         if x  != 'Chord Symbol Cannot Be Identified':
    #             vs.lyric = x.replace('-', 'b')
    #         print(x.replace('-', 'b'))


# ------------------------------------------------------------------------------


_DOC_ORDER = [Harmony, chordSymbolFigureFromChord, ChordSymbol, ChordStepModification]


if __name__ == '__main__':
    import music21
    music21.mainTest(Test)  # , runTest='testChordStepBass')
<|MERGE_RESOLUTION|>--- conflicted
+++ resolved
@@ -2425,20 +2425,7 @@
         # do nothing, everything is already set.
         return
 
-<<<<<<< HEAD
-    @property
-    def writeAsChord(self):
-        # Never write NoChords.
-        return False
-
-    @writeAsChord.setter
-    def writeAsChord(self, val):
-        pass
-
     def transpose(self: NCT, _value, *, inPlace=False) -> Optional[NCT]:
-=======
-    def transpose(self: T, _value, *, inPlace=False) -> Optional[T]:
->>>>>>> 09e2a311
         '''
         Overrides :meth:`~music21.chord.Chord.transpose` to do nothing.
 
