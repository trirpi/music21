--- conflicted
+++ resolved
@@ -458,42 +458,10 @@
     else:
         remove_first = False
 
-<<<<<<< HEAD
-        if keyContext:
-            simplifiedPitches.append(keyContext.pitchAndMode[0])
-            remove_first = True
-        else:
-            remove_first = False
-
-        for i, p in enumerate(oldPitches):
-            candidates = [p] + p.getAllCommonEnharmonics()
-            consonant_counter = [0] * len(candidates)
-            for context_pitch in simplifiedPitches[::-1]:
-                intervals = [interval.Interval(noteStart=candidate, 
-                                               noteEnd=context_pitch) for candidate in candidates]
-
-                for j, interval_candidate in enumerate(intervals):
-                    try:
-                        ratio_candidate = interval.intervalToPythagoreanRatio(interval_candidate)
-                        consonant_counter[j] += \
-                            1./(ratio_candidate.numerator * ratio_candidate.denominator)
-                    except interval.IntervalException:
-                        pass
-
-            # order the candidates by their consonant count
-            candidates_by_consonants = sorted(zip(consonant_counter, 
-                                                  candidates), key=lambda x: x[0], reverse=True)
-            # append the candidate with the maximum consonant count
-            simplifiedPitches.append(candidates_by_consonants[0][1])
-
-        if remove_first:
-            simplifiedPitches = simplifiedPitches[1:]
-=======
     if len(oldPitches) < 5:
         simplifiedPitches = _bruteForceEnharmonicsSearch(oldPitches, criterion)
     else:
         simplifiedPitches = _greedyEnharmonicsSearch(oldPitches, criterion)
->>>>>>> bb12ddfc
 
     if remove_first:
         simplifiedPitches = simplifiedPitches[1:]
