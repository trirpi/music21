--- conflicted
+++ resolved
@@ -31,10 +31,6 @@
 from music21 import stream
 
 from music21.instrument import Conductor, deduplicate
-<<<<<<< HEAD
-from music21.midi import percussion as midiPercussion
-=======
->>>>>>> 6255321e
 
 _MOD = 'midi.translate'
 environLocal = environment.Environment(_MOD)
@@ -852,14 +848,8 @@
             decoded = decoded.strip()
             i = instrument.fromString(decoded)
         elif event.channel == 10:
-<<<<<<< HEAD
-            pm = midiPercussion.PercussionMapper()
-            # PercussionMapper.midiPitchToInstrument() is 1-indexed
-            i = pm.midiPitchToInstrument(event.data + 1)
-=======
             # Can only get correct instruments from reading NOTE_ON
             i = instrument.UnpitchedPercussion()
->>>>>>> 6255321e
             i.midiProgram = event.data
         else:
             i = instrument.instrumentFromMidiProgram(event.data)
@@ -870,14 +860,6 @@
             f'Unable to determine instrument from {event}; getting generic Instrument',
             TranslateWarning)
         i = instrument.Instrument()
-<<<<<<< HEAD
-    except midiPercussion.MIDIPercussionException:
-        warnings.warn(
-            f'Unable to determine instrument from {event}; getting generic UnpitchedPercussion',
-            TranslateWarning)
-        i = instrument.UnpitchedPercussion()
-=======
->>>>>>> 6255321e
     except instrument.InstrumentException:
         # Debug logging would be better than warning here
         i = instrument.Instrument()
