# -*- coding: utf-8 -*-
# ------------------------------------------------------------------------------
# Name:         romanText/translate.py
# Purpose:      Translation routines for roman numeral analysis text files
#
# Authors:      Christopher Ariza
#               Michael Scott Asato Cuthbert
#
# Copyright:    Copyright © 2011-2022 Michael Scott Asato Cuthbert
# License:      BSD, see license.txt
# ------------------------------------------------------------------------------
'''
Translation routines for roman numeral analysis text files, as defined
and demonstrated by Dmitri Tymoczko.  Also used for the ClercqTemperley
format which is similar but a little different.

This module is really only needed for people extending the parser,
for others it's simple to get Harmony, RomanNumeral, Key (or KeySignature)
and other objects out of an rntxt file by running this:


>>> monteverdi = corpus.parse('monteverdi/madrigal.3.1.rntxt')
>>> monteverdi.show('text')
{0.0} <music21.metadata.Metadata object at 0x...>
{0.0} <music21.stream.Part ...>
    {0.0} <music21.stream.Measure 1 offset=0.0>
        {0.0} <music21.key.KeySignature of 1 flat>
        {0.0} <music21.meter.TimeSignature 4/4>
        {0.0} <music21.roman.RomanNumeral vi in F major>
        {3.0} <music21.roman.RomanNumeral V[no3] in F major>
    {4.0} <music21.stream.Measure 2 offset=4.0>
        {0.0} <music21.roman.RomanNumeral I in F major>
        {3.0} <music21.roman.RomanNumeral IV in F major>
    ...

Then the stream can be analyzed with something like this, storing
the data to make a histogram of scale degree usage within a key:

>>> degreeDictionary = {}
>>> for el in monteverdi.recurse():
...    if isinstance(el, roman.RomanNumeral):
...         print(f'{el.figure} {el.key}')
...         for p in el.pitches:
...              degree, accidental = el.key.getScaleDegreeAndAccidentalFromPitch(p)
...              if accidental is None:
...                   degreeString = str(degree)
...              else:
...                   degreeString = str(degree) + str(accidental.modifier)
...              if degreeString not in degreeDictionary:
...                   degreeDictionary[degreeString] = 1
...              else:
...                   degreeDictionary[degreeString] += 1
...              degTuple = (str(p), degreeString)
...              print(degTuple)
    vi F major
    ('D5', '6')
    ('F5', '1')
    ('A5', '3')
    V[no3] F major
    ('C5', '5')
    ('G5', '2')
    I F major
    ('F4', '1')
    ('A4', '3')
    ('C5', '5')
    ...
    V6 g minor
    ('F#5', '7#')
    ('A5', '2')
    ('D6', '5')
    i g minor
    ('G4', '1')
    ('B-4', '3')
    ('D5', '5')
    ...

Now if we'd like we can get a Histogram of the data.
It's a little complex, but worth seeing in full:

>>> import operator
>>> histogram = graph.primitives.GraphHistogram()
>>> i = 0
>>> data = []
>>> xLabels = []
>>> values = []
>>> ddList = list(degreeDictionary.items())
>>> for deg,value in sorted(ddList, key=operator.itemgetter(1), reverse=True):
...    data.append((i, degreeDictionary[deg]), )
...    xLabels.append((i+.5, deg), )
...    values.append(degreeDictionary[deg])
...    i += 1
>>> histogram.data = data


These commands give nice labels for the data; optional:

>>> histogram.setIntegerTicksFromData(values, 'y')
>>> histogram.setTicks('x', xLabels)
>>> histogram.setAxisLabel('x', 'ScaleDegree')

Now generate the histogram:

>>> #_DOCS_HIDE histogram.process()

.. image:: images/romanTranslatePitchDistribution.*
    :width: 600


OMIT_FROM_DOCS

>>> x = converter.parse('romantext: m1 a: VI')
>>> [str(p) for p in x[roman.RomanNumeral].first().pitches]
['F5', 'A5', 'C6']

>>> x = converter.parse('romantext: m1 a: vi')
>>> [str(p) for p in x[roman.RomanNumeral].first().pitches]
['F#5', 'A5', 'C#6']

>>> [str(p) for p in
...  converter.parse('romantext: m1 a: vio'
...                  )[roman.RomanNumeral].first().pitches]
['F#5', 'A5', 'C6']
'''
from __future__ import annotations

import copy
import textwrap
import traceback
import typing as t
import unittest

from music21 import bar
from music21 import base
from music21 import common
from music21 import environment
from music21 import exceptions21
from music21 import harmony
from music21 import key
from music21 import metadata
from music21 import meter
from music21 import note
from music21 import repeat
from music21 import roman
from music21.romanText import rtObjects
from music21 import spanner
from music21 import stream
from music21 import tie

environLocal = environment.Environment('romanText.translate')

ROMANTEXT_VERSION = 1.0


USE_RN_CACHE = False
# Not currently using rnCache because of problems with PivotChords,
# See mail from Dmitri, 30 September 2014

# ------------------------------------------------------------------------------


class RomanTextTranslateException(exceptions21.Music21Exception):
    pass


class RomanTextUnprocessedToken(base.ElementWrapper):
    pass


class RomanTextUnprocessedMetadata(base.Music21Object):
    def __init__(self, tag='', data=''):
        super().__init__()
        self.tag = tag
        self.data = data

    def _reprInternal(self) -> str:
        return f'{self.tag}: {self.data}'


def _copySingleMeasure(rtTagged, p, kCurrent):
    '''
    Given a RomanText token, a Part used as the current container,
    and the current Key, return a Measure copied from the past of the Part.

    This is used in cases of definitions such as:
    m23=m21
    '''
    m = None
    # copy from a past location; need to change key
    # environLocal.printDebug(['calling _copySingleMeasure()'])
    targetNumber, unused_targetRepeat = rtTagged.getCopyTarget()
    if len(targetNumber) > 1:  # pragma: no cover
        # this is an encoding error
        raise RomanTextTranslateException(
            'a single measure cannot define a copy operation for multiple measures')
    # TODO: ignoring repeat letters
    target = targetNumber[0]
    for mPast in p.getElementsByClass(stream.Measure):
        if mPast.number == target:
            try:
                m = copy.deepcopy(mPast)
            except TypeError:  # pragma: no cover
                raise RomanTextTranslateException(
                    f'Failed to copy measure {mPast.number}:'
                    + ' did you perhaps parse an RTOpus object with romanTextToStreamScore '
                    + 'instead of romanTextToStreamOpus?')
            m.number = rtTagged.number[0]
            # update all keys
            for rnPast in m.getElementsByClass(roman.RomanNumeral):
                if kCurrent is None:  # pragma: no cover
                    # should not happen
                    raise RomanTextTranslateException(
                        'attempting to copy a measure but no past key definitions are found')
                if rnPast.editorial.get('followsKeyChange'):
                    kCurrent = rnPast.key
                elif rnPast.pivotChord is not None:
                    kCurrent = rnPast.pivotChord.key
                else:
                    rnPast.key = kCurrent
                if rnPast.secondaryRomanNumeral is not None:
                    newRN = roman.RomanNumeral(
                        rnPast.figure, copy.deepcopy(kCurrent)
                    )
<<<<<<< HEAD
                    newRN.writeAsChord = True
=======
>>>>>>> 210ae11a
                    newRN.duration = copy.deepcopy(rnPast.duration)
                    newRN.lyrics = copy.deepcopy(rnPast.lyrics)
                    m.replace(rnPast, newRN)

            break
    return m, kCurrent


def _copyMultipleMeasures(rtMeasure: rtObjects.RTMeasure,
                          p: stream.Part,
                          kCurrent: t.Optional[key.Key]):
    '''
    Given a RomanText token for a RTMeasure, a
    Part used as the current container, and the current Key,
    return a Measure range copied from the past of the Part.

    This is used for cases such as:
    m23-25 = m20-22
    '''
    # the key provided needs to be the current key
    # environLocal.printDebug(['calling _copyMultipleMeasures()'])

    targetNumbers, unused_targetRepeat = rtMeasure.getCopyTarget()
    if len(targetNumbers) == 1:   # pragma: no cover
        # this is an encoding error
        raise RomanTextTranslateException('a multiple measure range cannot copy a single measure')
    # TODO: ignoring repeat letters
    targetStart = targetNumbers[0]
    targetEnd = targetNumbers[1]

    if rtMeasure.number[1] - rtMeasure.number[0] != targetEnd - targetStart:  # pragma: no cover
        raise RomanTextTranslateException(
            'both the source and destination sections need to have the same number of measures')
    if rtMeasure.number[0] < targetEnd:  # pragma: no cover
        raise RomanTextTranslateException(
            'the source section cannot overlap with the destination section')

    measures = []
    for mPast in p.getElementsByClass(stream.Measure):
        if mPast.number in range(targetStart, targetEnd + 1):
            try:
                m = copy.deepcopy(mPast)
            except TypeError:  # pragma: no cover
                raise RomanTextTranslateException(
                    'Failed to copy measure {0} to measure range {1}-{2}: '.format(
                        mPast.number, targetStart, targetEnd)
                    + 'did you perhaps parse an RTOpus object with romanTextToStreamScore '
                    + 'instead of romanTextToStreamOpus?')

            m.number = rtMeasure.number[0] + mPast.number - targetStart
            measures.append(m)
            # update all keys
            allRNs = list(m.getElementsByClass(roman.RomanNumeral))
            for rnPast in allRNs:
                if kCurrent is None:  # pragma: no cover
                    # should not happen
                    raise RomanTextTranslateException(
                        'attempting to copy a measure but no past key definitions are found')
                if rnPast.editorial.get('followsKeyChange'):
                    kCurrent = rnPast.key
                elif rnPast.pivotChord is not None:
                    kCurrent = rnPast.pivotChord.key
                else:
                    rnPast.key = kCurrent
                if rnPast.secondaryRomanNumeral is not None:
                    newRN = roman.RomanNumeral(
                        rnPast.figure, copy.deepcopy(kCurrent)
                    )
<<<<<<< HEAD
                    newRN.writeAsChord = True
=======
>>>>>>> 210ae11a
                    newRN.duration = copy.deepcopy(rnPast.duration)
                    newRN.lyrics = copy.deepcopy(rnPast.lyrics)
                    m.replace(rnPast, newRN)

        if mPast.number == targetEnd:
            break
    return measures, kCurrent


def _getKeyAndPrefix(rtKeyOrString):
    '''Given an RTKey specification, return the Key and a string prefix based
    on the tonic:

    >>> romanText.translate._getKeyAndPrefix('c')
    (<music21.key.Key of c minor>, 'c: ')
    >>> romanText.translate._getKeyAndPrefix('F#')
    (<music21.key.Key of F# major>, 'F#: ')
    >>> romanText.translate._getKeyAndPrefix('Eb')
    (<music21.key.Key of E- major>, 'E-: ')
    >>> romanText.translate._getKeyAndPrefix('Bb')
    (<music21.key.Key of B- major>, 'B-: ')
    >>> romanText.translate._getKeyAndPrefix('bb')
    (<music21.key.Key of b- minor>, 'b-: ')
    >>> romanText.translate._getKeyAndPrefix('b#')
    (<music21.key.Key of b# minor>, 'b#: ')
    >>> romanText.translate._getKeyAndPrefix('Bbb')
    (<music21.key.Key of B-- major>, 'B--: ')
    '''
    if isinstance(rtKeyOrString, str):
        rtKeyOrString = key.convertKeyStringToMusic21KeyString(rtKeyOrString)
        k = key.Key(rtKeyOrString)
    else:
        k = rtKeyOrString.getKey()
    tonicName = k.tonic.name
    if k.mode == 'minor':
        tonicName = tonicName.lower()
    prefix = tonicName + ': '
    return k, prefix


# Cache each of the created keys so that we don't recreate them.
_rnKeyCache: dict[tuple[str, str], roman.RomanNumeral] = {}


class PartTranslator:
    '''
    A refactoring of the previously massive romanTextToStreamScore function
    to allow for more fine-grained testing (eventually), and to
    get past the absurdly high number of nested blocks (the previous translator
    was written under severe time constraints).
    '''

    def __init__(self, md=None):
        if md is None:
            md = metadata.Metadata()
        self.md = md  # global metadata object
        self.p = stream.Part()

        self.romanTextVersion = ROMANTEXT_VERSION

        # ts indication are found in header, and also found elsewhere
        self.tsCurrent = meter.TimeSignature('4/4')  # create default 4/4
        self.tsAtTimeOfLastChord = self.tsCurrent
        self.tsSet = False  # store if set to a measure
        self.lastMeasureToken = None
        self.lastMeasureNumber = 0
        self.previousRn = None
        self.keySigCurrent = None
        self.setKeySigFromFirstKeyToken = True  # set a keySignature
        self.foundAKeySignatureSoFar = False
        self.kCurrent, unused_prefixLyric = _getKeyAndPrefix('C')  # default if none defined
        self.prefixLyric = ''

        self.sixthMinor = roman.Minor67Default.CAUTIONARY
        self.seventhMinor = roman.Minor67Default.CAUTIONARY

        self.repeatEndings = {}

        # reset for each measure
        self.currentMeasureToken = None
        self.previousChordInMeasure = None
        self.pivotChordPossible = False
        self.numberOfAtomsInCurrentMeasure = 0
        self.setKeyChangeToken = False
        self.currentOffsetInMeasure = 0.0

    def translateTokens(self, tokens):
        for token in tokens:
            try:
                self.translateOneLineToken(token)
            except Exception:  # pylint: disable=broad-except
                tracebackMessage = traceback.format_exc()
                raise RomanTextTranslateException(
                    f'At line {token.lineNumber} for token {token}, '
                    + f'an exception was raised: \n{tracebackMessage}')

        p = self.p
        p.coreElementsChanged()
        fixPickupMeasure(p)
        p.makeBeams(inPlace=True)
        p.makeAccidentals(inPlace=True)
        _addRepeatsFromRepeatEndings(p, self.repeatEndings)  # 1st and second endings...
        return p

    def translateOneLineToken(self, lineToken: rtObjects.RTTagged):
        # noinspection SpellCheckingInspection
        '''
        Translates one line token and set the current settings.

        A token in this case consists of an entire line's worth.
        It might be a token such as 'Title: Neko Funjatta' or
        a composite token such as 'm23 b4 IV6'
        '''
        md = self.md
        # environLocal.printDebug(['token', t])

        # most common case first...
        if lineToken.isMeasure():
            if t.TYPE_CHECKING:
                assert isinstance(lineToken, rtObjects.RTMeasure)
            self.translateMeasureLineToken(lineToken)

        elif lineToken.isTitle():
            md.add('title', lineToken.data)

        elif lineToken.isWork():
            md.add('alternativeTitle', lineToken.data)

        elif lineToken.isPiece():
            md.add('alternativeTitle', lineToken.data)

        elif lineToken.isComposer():
            md.add('composer', lineToken.data)

        elif lineToken.isMovement():
            md.add('movementNumber', lineToken.data)

        elif lineToken.isAnalyst():
            md.add('analyst', lineToken.data)

        elif lineToken.isProofreader():
            md.add('proofreader', lineToken.data)

        elif lineToken.isTimeSignature():
            try:
                self.tsCurrent = meter.TimeSignature(lineToken.data)
                self.tsSet = False
            except exceptions21.Music21Exception:  # pragma: no cover
                environLocal.warn(f'Could not parse TimeSignature tag: {lineToken.data!r}')

            # environLocal.printDebug(['tsCurrent:', tsCurrent])

        elif lineToken.isKeySignature():
            self.parseKeySignatureTag(lineToken)

        elif lineToken.isSixthMinor() or lineToken.isSeventhMinor():
            self.setMinorRootParse(lineToken)

        elif lineToken.isVersion():
            try:
                self.romanTextVersion = float(lineToken.data)
            except ValueError:  # pragma: no cover
                environLocal.warn(f'Could not parse RTVersion tag: {lineToken.data!r}')

        elif isinstance(lineToken, rtObjects.RTTagged):
            otherMetadata = RomanTextUnprocessedMetadata(lineToken.tag, lineToken.data)
            self.p.append(otherMetadata)

        else:  # pragma: no cover
            unprocessed = RomanTextUnprocessedToken(lineToken)
            self.p.append(unprocessed)

    def setMinorRootParse(self, rtTagged: rtObjects.RTTagged):
        '''
        Set Roman Numeral parsing standards from a token.

        >>> pt = romanText.translate.PartTranslator()
        >>> pt.sixthMinor
        <Minor67Default.CAUTIONARY: 2>

        >>> tag = romanText.rtObjects.RTTagged('SixthMinor: Flat')
        >>> tag.isSixthMinor()
        True
        >>> pt.setMinorRootParse(tag)
        >>> pt.sixthMinor
        <Minor67Default.FLAT: 4>

        Harmonic sets to FLAT for sixth and SHARP for seventh

        >>> for config in 'flat sharp quality cautionary harmonic'.split():
        ...     tag = romanText.rtObjects.RTTagged('Seventh Minor: ' + config)
        ...     pt.setMinorRootParse(tag)
        ...     print(pt.seventhMinor)
        Minor67Default.FLAT
        Minor67Default.SHARP
        Minor67Default.QUALITY
        Minor67Default.CAUTIONARY
        Minor67Default.SHARP

        >>> tag = romanText.rtObjects.RTTagged('Sixth Minor: harmonic')
        >>> pt.setMinorRootParse(tag)
        >>> print(pt.sixthMinor)
        Minor67Default.FLAT


        Unknown settings raise a `RomanTextTranslateException`

        >>> tag = romanText.rtObjects.RTTagged('Seventh Minor: asdf')
        >>> pt.setMinorRootParse(tag)
        Traceback (most recent call last):
        music21.romanText.translate.RomanTextTranslateException:
            Cannot parse setting vi or vii parsing: 'asdf'
        '''
        tData = rtTagged.data.lower()
        if tData == 'flat':
            tEnum = roman.Minor67Default.FLAT
        elif tData == 'sharp':
            tEnum = roman.Minor67Default.SHARP
        elif tData == 'quality':
            tEnum = roman.Minor67Default.QUALITY
        elif tData in ('courtesy', 'cautionary'):
            tEnum = roman.Minor67Default.CAUTIONARY
        elif tData == 'harmonic':
            if rtTagged.isSixthMinor():
                tEnum = roman.Minor67Default.FLAT
            else:
                tEnum = roman.Minor67Default.SHARP
        else:
            raise RomanTextTranslateException(
                f'Cannot parse setting vi or vii parsing: {tData!r}')

        if rtTagged.isSixthMinor():
            self.sixthMinor = tEnum
        else:
            self.seventhMinor = tEnum

    def translateMeasureLineToken(self, measureLineToken: rtObjects.RTMeasure):
        '''
        Translate a measure token consisting of a single line such as::

            m21 b3 V b4 C: IV

        Or it might be a variant measure, or a copy instruction.
        '''
        p = self.p
        skipsPriorMeasures = ((measureLineToken.number[0] > self.lastMeasureNumber + 1)
                               and (self.previousRn is not None))
        isSingleMeasureCopy = (len(measureLineToken.number) == 1
                               and measureLineToken.isCopyDefinition)
        isMultipleMeasureCopy = (len(measureLineToken.number) > 1)

        # environLocal.printDebug(['handling measure token:', measureLineToken])
        # if measureLineToken.number[0] % 10 == 0:
        #    print('at number ' + str(measureLineToken.number[0]))
        if measureLineToken.variantNumber is not None:
            # TODO(msc): parse variant numbers
            # environLocal.printDebug([f' skipping variant: {measureLineToken}'])
            return
        if measureLineToken.variantLetter is not None:
            # TODO(msc): parse variant letters
            # environLocal.printDebug([f' skipping variant letter: {measureLineToken}'])
            return

        # if this measure number is more than 1 greater than the last
        # defined measure number, and the previous chord is not None,
        # then fill with copies of the last-defined measure
        if skipsPriorMeasures:
            self.fillToMeasureToken(measureLineToken)

        # create a new measure or copy a past measure
        if isSingleMeasureCopy:  # if not a range
            p.coreElementsChanged()
            m, self.kCurrent = _copySingleMeasure(measureLineToken, p, self.kCurrent)
            p.coreAppend(m)
            self.lastMeasureNumber = m.number
            self.lastMeasureToken = measureLineToken
            romans = m.getElementsByClass(roman.RomanNumeral)
            if romans:
                self.previousRn = romans[-1]

        elif isMultipleMeasureCopy:
            p.coreElementsChanged()
            measures, self.kCurrent = _copyMultipleMeasures(measureLineToken, p, self.kCurrent)
            p.append(measures)  # appendCore does not work with list
            self.lastMeasureNumber = measures[-1].number
            self.lastMeasureToken = measureLineToken
            romans = measures[-1].getElementsByClass(roman.RomanNumeral)
            if romans:
                self.previousRn = romans[-1]

        else:
            m = self.translateSingleMeasure(measureLineToken)
            if m.duration.quarterLength == 0:
                self.fillMeasureFromPreviousRn(m)
            p.coreAppend(m)

    def fillToMeasureToken(self, measureToken: rtObjects.RTMeasure):
        '''
        Create a series of measures which extend the previous RN until the measure number
        implied by `measureToken`.
        '''
        p = self.p
        for i in range(self.lastMeasureNumber + 1, measureToken.number[0]):
            mFill = stream.Measure()
            mFill.number = i
            self.fillMeasureFromPreviousRn(mFill)
            appendMeasureToRepeatEndingsDict(self.lastMeasureToken,
                                             mFill,
                                             self.repeatEndings, i)
            p.coreAppend(mFill)
        self.lastMeasureNumber = measureToken.number[0] - 1
        self.lastMeasureToken = measureToken

    def fillMeasureFromPreviousRn(self, mFill: stream.Measure) -> None:
        if self.previousRn is not None:
            newRn = copy.deepcopy(self.previousRn)
            newRn.lyric = ''
            # set to entire bar duration and tie
            newRn.duration = copy.deepcopy(self.tsAtTimeOfLastChord.barDuration)
            if self.previousRn.tie is None:
                self.previousRn.tie = tie.Tie('start')
            else:
                self.previousRn.tie.type = 'continue'
            # set to stop for now; may extend on next iteration
            newRn.tie = tie.Tie('stop')
            self.previousRn = newRn
            mFill.append(newRn)

    def parseKeySignatureTag(self, rtTagged: rtObjects.RTTagged):
        '''
        Parse a key signature tag which has already been determined to
        be a key signature.

        >>> tag = romanText.rtObjects.RTTagged('KeySignature: -4')
        >>> tag.isKeySignature()
        True
        >>> tag.data
        '-4'

        >>> pt = romanText.translate.PartTranslator()
        >>> pt.keySigCurrent is None
        True
        >>> pt.setKeySigFromFirstKeyToken
        True
        >>> pt.foundAKeySignatureSoFar
        False

        >>> pt.parseKeySignatureTag(tag)
        >>> pt.keySigCurrent
        <music21.key.KeySignature of 4 flats>
        >>> pt.setKeySigFromFirstKeyToken
        False
        >>> pt.foundAKeySignatureSoFar
        True

        >>> tag = romanText.rtObjects.RTTagged('KeySignature: xyz')
        >>> pt.parseKeySignatureTag(tag)
        Traceback (most recent call last):
        music21.romanText.translate.RomanTextTranslateException:
            Cannot parse key signature: 'xyz'
        '''
        data = rtTagged.data
        if data == '':
            self.keySigCurrent = key.KeySignature(0)
        elif data == 'Bb':
            self.keySigCurrent = key.KeySignature(-1)
        else:
            try:
                dataVal = int(data)
                self.keySigCurrent = key.KeySignature(dataVal)
            except ValueError:
                raise RomanTextTranslateException(f'Cannot parse key signature: {data!r}')
        self.setKeySigFromFirstKeyToken = False
        # environLocal.printDebug(['keySigCurrent:', keySigCurrent])
        self.foundAKeySignatureSoFar = True

    def translateSingleMeasure(self, measureToken):
        '''
        Given a measureToken, return a `stream.Measure` object with
        the appropriate atoms set.
        '''
        self.currentMeasureToken = measureToken
        m = stream.Measure()
        m.number = measureToken.number[0]
        appendMeasureToRepeatEndingsDict(measureToken, m, self.repeatEndings)
        self.lastMeasureNumber = measureToken.number[0]
        self.lastMeasureToken = measureToken

        if not self.tsSet:
            m.timeSignature = self.tsCurrent
            self.tsSet = True  # only set when changed
        if not self.setKeySigFromFirstKeyToken and self.keySigCurrent is not None:
            m.insert(0, self.keySigCurrent)
            self.setKeySigFromFirstKeyToken = True  # only set when changed

        self.currentOffsetInMeasure = 0.0  # start offsets at zero
        self.previousChordInMeasure = None
        self.pivotChordPossible = False
        self.numberOfAtomsInCurrentMeasure = len(measureToken.atoms)
        # first RomanNumeral object after a key change should have this set to True
        self.setKeyChangeToken = False
        for i, a in enumerate(measureToken.atoms):
            isLastAtomInMeasure = (i == self.numberOfAtomsInCurrentMeasure - 1)
            self.translateSingleMeasureAtom(a, m, isLastAtomInMeasure=isLastAtomInMeasure)

        # may need to adjust duration of last chord added
        if self.tsCurrent is not None:
            self.previousRn.quarterLength = (self.tsCurrent.barDuration.quarterLength
                                                - self.currentOffsetInMeasure)
        m.coreElementsChanged()
        return m

    def translateSingleMeasureAtom(self, a, m, *, isLastAtomInMeasure=False):
        '''
        Translate a single atom in a measure token.

        `a` is the Atom
        `m` is a `stream.Measure` object.

        Uses coreInsert and coreAppend methods, so must have `m.coreElementsChanged()`
        called afterwards.
        '''
        if (isinstance(a, rtObjects.RTKey)
                or (self.foundAKeySignatureSoFar is False
                    and isinstance(a, rtObjects.RTAnalyticKey))):
            self.setAnalyticKey(a)
            # insert at beginning of measure if at beginning
            #    -- for things like pickups.
            if m.number <= 1:
                m.coreInsert(0, self.kCurrent)
            else:
                m.coreInsert(self.currentOffsetInMeasure, self.kCurrent)
            self.foundAKeySignatureSoFar = True

        elif isinstance(a, rtObjects.RTKeySignature):
            try:  # this sets the keysignature but not the prefix text
                thisSig = a.getKeySignature()
            except (exceptions21.Music21Exception, ValueError):  # pragma: no cover
                raise RomanTextTranslateException(
                    f'cannot get key from {a.src} in line {self.currentMeasureToken.src}')
            # insert at beginning of measure if at beginning
            #     -- for things like pickups.
            if m.number <= 1:
                m.coreInsert(0, thisSig)
            else:
                m.coreInsert(self.currentOffsetInMeasure, thisSig)
            self.foundAKeySignatureSoFar = True

        elif isinstance(a, rtObjects.RTAnalyticKey):
            self.setAnalyticKey(a)

        elif isinstance(a, rtObjects.RTBeat):
            # set new offset based on beat
            try:
                newOffset = a.getOffset(self.tsCurrent)
            except ValueError:  # pragma: no cover
                raise RomanTextTranslateException(
                    'cannot properly get an offset from '
                    + f'beat data {a.src}'
                    + 'under timeSignature {0} in line {1}'.format(
                        self.tsCurrent,
                        self.currentMeasureToken.src))
            if (self.previousChordInMeasure is None
                    and self.previousRn is not None
                    and newOffset > 0):
                # setting a new beat before giving any chords
                firstChord = copy.deepcopy(self.previousRn)
                firstChord.quarterLength = newOffset
                firstChord.lyric = ''
                if self.previousRn.tie is None:
                    self.previousRn.tie = tie.Tie('start')
                else:
                    self.previousRn.tie.type = 'continue'
                firstChord.tie = tie.Tie('stop')
                self.previousRn = firstChord
                self.previousChordInMeasure = firstChord
                m.coreInsert(0, firstChord)
            self.pivotChordPossible = False
            self.currentOffsetInMeasure = newOffset

        elif isinstance(a, rtObjects.RTNoChord):
            # use source to evaluation roman
            self.tsAtTimeOfLastChord = self.tsCurrent
            cs = harmony.NoChord()
            m.coreInsert(self.currentOffsetInMeasure, cs)

            rn = note.Rest()
            if self.pivotChordPossible is False:
                # probably best to find duration
                if self.previousChordInMeasure is None:
                    pass  # use default duration
                else:  # update duration of previous chord in Measure
                    oPrevious = self.previousChordInMeasure.getOffsetBySite(m)
                    newQL = self.currentOffsetInMeasure - oPrevious
                    if newQL <= 0:  # pragma: no cover
                        raise RomanTextTranslateException(
                            f'too many notes in this measure: {self.currentMeasureToken.src}')
                    self.previousChordInMeasure.quarterLength = newQL
                self.prefixLyric = ''
                m.coreInsert(self.currentOffsetInMeasure, rn)
                self.previousChordInMeasure = rn
                self.previousRn = rn
                self.pivotChordPossible = False

        elif isinstance(a, rtObjects.RTChord):
            self.processRTChord(a, m, self.currentOffsetInMeasure)
        elif isinstance(a, rtObjects.RTRepeat):
            if isinstance(a, rtObjects.RTRepeatStop) and isLastAtomInMeasure:
                # This condition needs to be moved here because it is possible
                #   and indeed likely that an end repeat will have an offset of
                #   0 in the case that there is 0 or 1 harmonies in the measure.
                # Is it ok, however, that this condition will match if self.tsCurrent
                #   is None? Previously, that case was excluded below.
                m.rightBarline = bar.Repeat(direction='end')
                if self.tsCurrent is not None:
                    m.setElementOffset(
                        m.rightBarline, self.tsCurrent.barDuration.quarterLength
                    )
            elif self.currentOffsetInMeasure == 0:
                if isinstance(a, rtObjects.RTRepeatStart):
                    m.leftBarline = bar.Repeat(direction='start')
                else:
                    rtt = RomanTextUnprocessedToken(a)
                    m.coreInsert(self.currentOffsetInMeasure, rtt)
            elif (self.tsCurrent is not None
                    and self.tsCurrent.barDuration.quarterLength == self.currentOffsetInMeasure):
                if isinstance(a, rtObjects.RTRepeatStop):
                    m.rightBarline = bar.Repeat(direction='end')
                else:
                    rtt = RomanTextUnprocessedToken(a)
                    m.coreInsert(self.currentOffsetInMeasure, rtt)
            else:  # mid-measure repeat signs
                rtt = RomanTextUnprocessedToken(a)
                m.coreInsert(self.currentOffsetInMeasure, rtt)

        else:
            rtt = RomanTextUnprocessedToken(a)
            m.coreInsert(self.currentOffsetInMeasure, rtt)
            # environLocal.warn(f' Got an unknown token: {a}')

    def processRTChord(self, a, m, currentOffset):
        '''
        Process a single RTChord atom.
        '''
        # use source to evaluation roman
        self.tsAtTimeOfLastChord = self.tsCurrent
        try:
            aSrc = a.src
            # if kCurrent.mode == 'minor':
            #     if aSrc.lower().startswith('vi'):  # vi or vii w/ or w/o o
            #         if aSrc.upper() == a.src:  # VI or VII to bVI or bVII
            #             aSrc = 'b' + aSrc
            cacheTuple = (aSrc, self.kCurrent.tonicPitchNameWithCase)
            if USE_RN_CACHE and cacheTuple in _rnKeyCache:  # pragma: no cover
                # print('Got a match: ' + str(cacheTuple))
                # Problems with Caches not picking up pivot chords...
                #    Not faster, see below.
                rn = copy.deepcopy(_rnKeyCache[cacheTuple])
            else:
                # print('No match for: ' + str(cacheTuple))
                rn = roman.RomanNumeral(aSrc,
                                        copy.deepcopy(self.kCurrent),
                                        sixthMinor=self.sixthMinor,
                                        seventhMinor=self.seventhMinor,
                                        )
                rn.writeAsChord = True
                _rnKeyCache[cacheTuple] = rn
            # surprisingly, not faster... and more dangerous
            # rn = roman.RomanNumeral(aSrc, kCurrent)
            # # SLOWEST!!!
            # rn = roman.RomanNumeral(aSrc, kCurrent.tonicPitchNameWithCase)

            # >>> from timeit import timeit as t
            # >>> t('roman.RomanNumeral("IV", "c#")',
            # ...     'from music21 import roman', number=1000)
            # 45.75
            # >>> t('roman.RomanNumeral("IV", k)',
            # ...     'from music21 import roman, key; k = key.Key("c#")',
            # ...     number=1000)
            # 16.09
            # >>> t('roman.RomanNumeral("IV", copy.deepcopy(k))',
            # ...    'from music21 import roman, key; import copy;
            # ...     k = key.Key("c#")', number=1000)
            # 22.49
            # # key cache, does not help much...
            # >>> t('copy.deepcopy(r)', 'from music21 import roman; import copy;
            # ...        r = roman.RomanNumeral("IV", "c#")', number=1000)
            # 19.01

            if self.setKeyChangeToken is True:
                rn.editorial.followsKeyChange = True
                self.setKeyChangeToken = False
            else:
                rn.editorial.followsKeyChange = False
        except (roman.RomanNumeralException,
                exceptions21.Music21CommonException):  # pragma: no cover
            # environLocal.printDebug(f' cannot create RN from: {a.src}')
            rn = note.Note()  # create placeholder

        if self.pivotChordPossible is False:
            # probably best to find duration
            if self.previousChordInMeasure is None:
                pass  # use default duration
            else:  # update duration of previous chord in Measure
                oPrevious = self.previousChordInMeasure.getOffsetBySite(m)
                newQL = currentOffset - oPrevious
                if newQL <= 0:  # pragma: no cover
                    raise RomanTextTranslateException(
                        f'too many notes in this measure: {self.currentMeasureToken.src}')
                self.previousChordInMeasure.quarterLength = newQL

            rn.addLyric(self.prefixLyric + a.src)
            self.prefixLyric = ''
            m.coreInsert(currentOffset, rn)
            self.previousChordInMeasure = rn
            self.previousRn = rn
            self.pivotChordPossible = True
        else:
            self.previousChordInMeasure.lyric += '//' + self.prefixLyric + a.src
            self.previousChordInMeasure.pivotChord = rn
            self.prefixLyric = ''
            self.pivotChordPossible = False

    def setAnalyticKey(self, a):
        '''
        Indicates a change in the analyzed key, not a change in anything
        else, such as the keySignature.
        '''
        try:  # this sets the key and the keysignature
            self.kCurrent, pl = _getKeyAndPrefix(a)
            self.prefixLyric += pl
        except:  # pragma: no cover
            raise RomanTextTranslateException(
                f'cannot get analytic key from {a.src} in line {self.currentMeasureToken.src}')
        self.setKeyChangeToken = True


def romanTextToStreamScore(rtHandler, inputM21=None):
    '''
    The main processing module for single-movement RomanText works.

    Given a romanText handler or string, return or fill a Score Stream.
    '''
    # accept a string directly; mostly for testing
    if isinstance(rtHandler, str):
        rtf = rtObjects.RTFile()
        tokenedRtHandler = rtf.readstr(rtHandler)  # return handler, processes tokens
    else:
        tokenedRtHandler = rtHandler

    # this could be just a Stream, but b/c we are creating metadata,
    # perhaps better to match presentation of other scores.
    if inputM21 is None:
        s = stream.Score()
    else:
        s = inputM21

    # metadata can be first
    md = metadata.Metadata()
    s.insert(0, md)

    partTrans = PartTranslator(md)
    p = partTrans.translateTokens(tokenedRtHandler.tokens)
    s.insert(0, p)

    return s


letterToNumDict = {'a': 1, 'b': 2, 'c': 3, 'd': 4, 'e': 5, 'f': 6, 'g': 7, 'h': 8}


def appendMeasureToRepeatEndingsDict(rtMeasureObj: rtObjects.RTMeasure,
                                     m: stream.Measure,
                                     repeatEndings: dict,
                                     measureNumber=None):
    # noinspection PyShadowingNames
    '''
    Takes an RTMeasure object (which might represent one or more
    measures; but currently only one) and a music21 stream.Measure object and
    store it as a tuple in the repeatEndings dictionary to mark where the
    translator should later mark for adding endings.

    If the optional measureNumber is specified, we use that rather than the
    token number to add to the dict.

    This does not yet work for skipped measures.

    >>> rtm = romanText.rtObjects.RTMeasure('m15a V6 b1.5 V6/5 b2 I b3 viio6')
    >>> rtm.repeatLetter
    ['a']
    >>> rtm2 = romanText.rtObjects.RTMeasure('m15b V6 b1.5 V6/5 b2 I')
    >>> rtm2.repeatLetter
    ['b']
    >>> repeatEndings = {}
    >>> m1 = stream.Measure()
    >>> m2 = stream.Measure()
    >>> romanText.translate.appendMeasureToRepeatEndingsDict(rtm, m1, repeatEndings)
    >>> repeatEndings
    {1: [(15, <music21.stream.Measure 0a offset=0.0>)]}
    >>> romanText.translate.appendMeasureToRepeatEndingsDict(rtm2, m2, repeatEndings)
    >>> repeatEndings[1], repeatEndings[2]
    ([(15, <music21.stream.Measure 0a offset=0.0>)],
     [(15, <music21.stream.Measure 0b offset=0.0>)])
    >>> repeatEndings[2][0][1] is m2
    True
    '''
    if not rtMeasureObj.repeatLetter:
        return

    m.numberSuffix = rtMeasureObj.repeatLetter[0]

    for rl in rtMeasureObj.repeatLetter:
        if rl is None or rl == '':
            continue
        if rl not in letterToNumDict:  # pragma: no cover
            raise RomanTextTranslateException(f'Improper repeat letter: {rl}')
        repeatNumber = letterToNumDict[rl]
        if repeatNumber not in repeatEndings:
            repeatEndings[repeatNumber] = []
        if measureNumber is None:
            measureTuple = (rtMeasureObj.number[0], m)
        else:
            measureTuple = (measureNumber, m)
        repeatEndings[repeatNumber].append(measureTuple)


def _consolidateRepeatEndings(repeatEndings):
    # noinspection PyShadowingNames
    '''
    take repeatEndings, which is a dict of integers (repeat ending numbers) each
    holding a list of tuples of measure numbers and measure objects that get this ending,
    and return a list where contiguous endings should appear.  Each element of the list is a
    two-element tuple, where the first element is a list of measure objects that should have
    a bracket and the second element is the repeat number.

    Assumes that the list of measure numbers in each repeatEndings array is sorted.

    For the sake of demo and testing, we will use strings instead of measure objects.

    >>> repeatEndings = {1: [(5, 'm5a'), (6, 'm6a'), (17, 'm17'), (18, 'm18'),
    ...                      (19, 'm19'), (23, 'm23a')],
    ...                  2: [(5, 'm5b'), (6, 'm6b'), (20, 'm20'), (21, 'm21'), (23, 'm23b')],
    ...                  3: [(23, 'm23c')]}
    >>> print(romanText.translate._consolidateRepeatEndings(repeatEndings))
    [(['m5a', 'm6a'], 1), (['m17', 'm18', 'm19'], 1), (['m23a'], 1),
     (['m5b', 'm6b'], 2), (['m20', 'm21'], 2), (['m23b'], 2), (['m23c'], 3)]
    '''
    returnList = []

    for endingNumber in repeatEndings:
        startMeasureNumber = None
        lastMeasureNumber = None
        measureList = []
        for measureNumberUnderEnding, measureObject in repeatEndings[endingNumber]:
            if startMeasureNumber is None:
                startMeasureNumber = measureNumberUnderEnding
                lastMeasureNumber = measureNumberUnderEnding
                measureList.append(measureObject)
            elif measureNumberUnderEnding > lastMeasureNumber + 1:
                myTuple = (measureList, endingNumber)
                returnList.append(myTuple)
                startMeasureNumber = measureNumberUnderEnding
                lastMeasureNumber = measureNumberUnderEnding
                measureList = [measureObject]
            else:
                measureList.append(measureObject)
                lastMeasureNumber = measureNumberUnderEnding
        if startMeasureNumber is not None:
            myTuple = (measureList, endingNumber)
            returnList.append(myTuple)

    return returnList


def _addRepeatsFromRepeatEndings(s, repeatEndings):
    '''
    given a Stream and the repeatEndings dict, add repeats to the stream...
    '''
    consolidatedRepeats = _consolidateRepeatEndings(repeatEndings)
    for repeatEndingTuple in consolidatedRepeats:
        measureList, endingNumber = repeatEndingTuple[0], repeatEndingTuple[1]
        rb = spanner.RepeatBracket(measureList, number=endingNumber)
        rbOffset = measureList[0].getOffsetBySite(s)
        # Adding repeat bracket to stream at beginning of repeated section.
        # Maybe better at end?
        s.insert(rbOffset, rb)
        # should be 'if not max(endingNumbers)', but we can't tell that for each repeat.
        if endingNumber == 1:
            if measureList[-1].rightBarline is None:
                measureList[-1].rightBarline = bar.Repeat(direction='end')


def fixPickupMeasure(partObject):
    # noinspection PyShadowingNames
    '''
    Fix a pickup measure if any.

    We determine a pickup measure by being measure 0 and not having an RN
    object at the beginning.  Will also pad the last measure right and
    cut the duration of the final chord to match.

    Demonstration: an otherwise incorrect part

    >>> p = stream.Part()
    >>> m0 = stream.Measure()
    >>> m0.number = 0
    >>> k0 = key.Key('G')
    >>> m0.insert(0, k0)
    >>> m0.insert(0, meter.TimeSignature('4/4'))
    >>> m0.insert(3, roman.RomanNumeral('I', k0, quarterLength=1.0))
    >>> m1 = stream.Measure()
    >>> m1.number = 1
    >>> m1.append(roman.RomanNumeral('V', k0, quarterLength=4.0))
    >>> m2 = stream.Measure()
    >>> m2.number = 2
    >>> m2.append(roman.RomanNumeral('I', k0, quarterLength=4.0))
    >>> p.insert(0, m0)
    >>> p.insert(4, m1)
    >>> p.insert(8, m2)

    After running fixPickupMeasure()

    >>> romanText.translate.fixPickupMeasure(p)
    >>> p.show('text')
    {0.0} <music21.stream.Measure 0 offset=0.0>
        {0.0} <music21.key.Key of G major>
        {0.0} <music21.meter.TimeSignature 4/4>
        {0.0} <music21.roman.RomanNumeral I in G major>
    {1.0} <music21.stream.Measure 1 offset=1.0>
        {0.0} <music21.roman.RomanNumeral V in G major>
    {5.0} <music21.stream.Measure 2 offset=5.0>
        {0.0} <music21.roman.RomanNumeral I in G major>

    >>> m0.paddingLeft
    3.0
    >>> m2.paddingRight
    1.0
    >>> m2[roman.RomanNumeral].last().duration
    <music21.duration.Duration 3.0>
    '''
    m0 = partObject.measure(0)
    if m0 is None:
        return
    rnObjects = m0.getElementsByClass([roman.RomanNumeral, harmony.NoChord])
    if not rnObjects:
        return
    if rnObjects[0].offset == 0:
        return
    leftPadding = rnObjects[0].offset
    for el in m0:
        if el.offset < leftPadding:  # should be zero for Clefs, etc.
            pass
        else:
            el.offset = el.offset - leftPadding
    m0.paddingLeft = leftPadding
    for el in partObject:  # adjust all other measures etc. backwards
        if el.offset > 0:
            el.offset -= leftPadding
    mLast = partObject.getElementsByClass(stream.Measure).last()
    if mLast is m0:
        return

    lastRN = mLast.getElementsByClass([roman.RomanNumeral, harmony.NoChord]).last()
    if lastRN and lastRN.duration.quarterLength > leftPadding:
        curLastLength = mLast.duration.quarterLength
        lastRN.duration.quarterLength -= curLastLength - leftPadding
        mLast.paddingRight = curLastLength - leftPadding
        i = -1
        while partObject[i] is not mLast:
            # unprocessed metadata after last object
            partObject[i].setOffsetBySite(partObject, partObject[i].offset - mLast.paddingRight)
            i -= 1


def romanTextToStreamOpus(rtHandler, inputM21=None):
    '''The main processing routine for RomanText objects that may or may not
    be multi movement.

    Takes in a romanText.rtObjects.RTFile() object, or a string as rtHandler.

    Runs `romanTextToStreamScore()` as its main work.

    If inputM21 is None then it will create a Score or Opus object.

    Return either a Score object, or, if a multi-movement work is defined, an
    Opus object.
    '''
    if isinstance(rtHandler, str):
        rtf = rtObjects.RTFile()
        rtHandler = rtf.readstr(rtHandler)  # return handler, processes tokens

    if rtHandler.definesMovements():  # create an opus
        if inputM21 is None:
            s = stream.Opus()
        else:
            s = inputM21
        # copy the common header to each of the sub-handlers
        handlerBundles = rtHandler.splitByMovement(duplicateHeader=True)
        # see if we have header information
        for h in handlerBundles:
            # print(h, len(h))
            # append to opus
            s.append(romanTextToStreamScore(h))
        return s  # an opus
    else:  # create a Score
        return romanTextToStreamScore(rtHandler, inputM21=inputM21)


# ------------------------------------------------------------------------------


class TestSlow(unittest.TestCase):  # pragma: no cover
    '''
    These tests are currently too slow to run every time.
    '''
    def testExternalA(self):
        from music21.romanText import testFiles

        for tf in testFiles.ALL:
            rtf = rtObjects.RTFile()
            rth = rtf.readstr(tf)  # return handler, processes tokens
            s = romanTextToStreamScore(rth)
            s.show()

    # noinspection SpellCheckingInspection
    def testBasicA(self):
        from music21.romanText import testFiles

        for tf in testFiles.ALL:
            rtf = rtObjects.RTFile()
            rth = rtf.readstr(tf)  # return handler, processes tokens
            # will run romanTextToStreamScore on all but k273
            s = romanTextToStreamOpus(rth)
            s.show()

        s = romanTextToStreamScore(testFiles.swv23)
        self.assertEqual(s.metadata.composer, 'Heinrich Schutz')
        # this is defined as a Piece tag, but shows up here as a title, after
        # being set as an alternate title
        self.assertEqual(s.metadata.title, 'Warum toben die Heiden, Psalmen Davids no. 2, SWV 23')

        s = romanTextToStreamScore(testFiles.riemenschneider001)
        self.assertEqual(s.metadata.composer, 'J. S. Bach')
        self.assertEqual(s.metadata.title, 'Aus meines Herzens Grunde')

        s = romanTextToStreamScore(testFiles.monteverdi_3_13)
        self.assertEqual(s.metadata.composer, 'Claudio Monteverdi')

    def testMeasureCopyingA(self):
        from music21.romanText import testFiles

        s = romanTextToStreamScore(testFiles.swv23)
        mStream = s.parts[0].getElementsByClass(stream.Measure)
        # the first four measures should all have the same content
        rn1 = mStream[1].getElementsByClass(roman.RomanNumeral).first()
        self.assertEqual([str(x) for x in rn1.pitches], ['D5', 'F#5', 'A5'])
        self.assertEqual(str(rn1.figure), 'V')
        rn2 = mStream[1].getElementsByClass(roman.RomanNumeral)[1]
        self.assertEqual(str(rn2.figure), 'i')

        # make sure that m2, m3, m4 have the same values
        rn1 = mStream[2].getElementsByClass(roman.RomanNumeral)[0]
        self.assertEqual(str(rn1.figure), 'V')
        rn2 = mStream[2].getElementsByClass(roman.RomanNumeral)[1]
        self.assertEqual(str(rn2.figure), 'i')

        rn1 = mStream[3].getElementsByClass(roman.RomanNumeral)[0]
        self.assertEqual(str(rn1.figure), 'V')
        rn2 = mStream[3].getElementsByClass(roman.RomanNumeral)[1]
        self.assertEqual(str(rn2.figure), 'i')

        # test multiple measure copying
        s = romanTextToStreamScore(testFiles.monteverdi_3_13)
        mStream = s.parts[0].getElementsByClass(stream.Measure)

        m1a = None
        m2a = None
        m3a = None
        m1b = None
        m2b = None
        m3b = None

        for m in mStream:
            if m.number == 41:  # m49-51 = m41-43
                m1a = m
            elif m.number == 42:  # m49-51 = m41-43
                m2a = m
            elif m.number == 43:  # m49-51 = m41-43
                m3a = m
            elif m.number == 49:  # m49-51 = m41-43
                m1b = m
            elif m.number == 50:  # m49-51 = m41-43
                m2b = m
            elif m.number == 51:  # m49-51 = m41-43
                m3b = m

        rn = m1a.getElementsByClass(roman.RomanNumeral)[0]
        self.assertEqual(str(rn.figure), 'IV')
        rn = m1a.getElementsByClass(roman.RomanNumeral)[1]
        self.assertEqual(str(rn.figure), 'I')

        rn = m1b.getElementsByClass(roman.RomanNumeral)[0]
        self.assertEqual(str(rn.figure), 'IV')
        rn = m1b.getElementsByClass(roman.RomanNumeral)[1]
        self.assertEqual(str(rn.figure), 'I')

        rn = m2a.getElementsByClass(roman.RomanNumeral)[0]
        self.assertEqual(str(rn.figure), 'I')
        rn = m2a.getElementsByClass(roman.RomanNumeral)[1]
        self.assertEqual(str(rn.figure), 'ii')

        rn = m2b.getElementsByClass(roman.RomanNumeral)[0]
        self.assertEqual(str(rn.figure), 'I')
        rn = m2b.getElementsByClass(roman.RomanNumeral)[1]
        self.assertEqual(str(rn.figure), 'ii')

        rn = m3a.getElementsByClass(roman.RomanNumeral).first()
        self.assertEqual(str(rn.figure), 'V/ii')
        rn = m3b.getElementsByClass(roman.RomanNumeral).first()
        self.assertEqual(str(rn.figure), 'V/ii')

    def testMeasureCopyingB(self):
        from music21 import converter
        from music21.romanText import testFiles
        s = converter.parse(testFiles.monteverdi_3_13)
        m25 = s.measure(25)
        rn = m25.flatten().getElementsByClass(roman.RomanNumeral)
        self.assertEqual(rn[1].figure, 'III')
        self.assertEqual(str(rn[1].key), 'd minor')

        # TODO: this is getting the F#m even though the key and figure are
        # correct
        # self.assertEqual(str(rn[1].pitches), '[F4, A4, C5]')

        # s.show()

    def testOpus(self):
        from music21.romanText import testFiles

        o = romanTextToStreamOpus(testFiles.mozartK279)
        self.assertEqual(o.scores[0].metadata.movementNumber, '1')
        self.assertEqual(o.scores[0].metadata.composer, 'Mozart')
        self.assertEqual(o.scores[1].metadata.movementNumber, '2')
        self.assertEqual(o.scores[1].metadata.composer, 'Mozart')
        self.assertEqual(o.scores[2].metadata.movementNumber, '3')
        self.assertEqual(o.scores[2].metadata.composer, 'Mozart')

        # test using converter.
        from music21 import converter
        s = converter.parse(testFiles.mozartK279)
        self.assertTrue('Opus' in s.classes)
        self.assertEqual(len(s.scores), 3)

        # make sure a normal file is still a Score
        s = converter.parse(testFiles.riemenschneider001)
        self.assertTrue(isinstance(s, stream.Score))


class Test(unittest.TestCase):
    def testMinor67set(self):
        from music21.romanText import testFiles
        s = romanTextToStreamScore(testFiles.testSetMinorRootParse)
        chords = list(s[roman.RomanNumeral])

        def pitchEqual(index, pitchStr):
            ch = chords[index]
            chPitches = ch.pitches
            self.assertEqual(' '.join(p.name for p in chPitches), pitchStr)

        pitchEqual(0, 'C E- G')
        pitchEqual(1, 'B D F')
        pitchEqual(3, 'G B D')
        pitchEqual(4, 'A- C E-')
        pitchEqual(7, 'B- D F')
        pitchEqual(10, 'A C E')

    def testPivotInCopyMultiple(self):
        from music21 import converter
        testCase = '''
m1 G: I
m2 I
m3 V D: I
m4 V
m5 G: I
m6-7 = m3-4
m8 I
'''
        s = converter.parse(testCase, format='romanText')
        m = s.measure(7).flatten()
        self.assertEqual(m.getElementsByClass(roman.RomanNumeral).first().key.name, 'D major')
        m = s.measure(8).flatten()
        self.assertEqual(m.getElementsByClass(roman.RomanNumeral).first().key.name, 'D major')

    def testPivotInCopyMultiple2(self):
        '''
        test whether a chord in a pivot situation outside of copying affects copying
        '''

        from music21 import converter
        testCase = '''
m1 G: I
m2 V D: I
m3 G: IV
m4 V
m5 I
m6-7 = m4-5
m8 I
'''
        s = converter.parse(testCase, format='romanText')
        m = s.measure(5).flatten()
        self.assertEqual(m.getElementsByClass(roman.RomanNumeral).first().key.name, 'G major')

    def testPivotInCopySingle(self):
        from music21 import converter
        testCase = '''
m1 G: I
m2 I
m3 V D: I
m4 G: I
m5 = m3
m6 I
'''
        s = converter.parse(testCase, format='romanText')
        m = s.measure(6).flatten()
        self.assertEqual(m.getElementsByClass(roman.RomanNumeral).first().key.name, 'D major')

    def testSecondaryInCopyMultiple(self):
        '''
        test secondary dominants after copy
        '''

        testSecondaryInCopy = '''
Time Signature: 4/4
m1 g: i
m2 i6
m3 V7/v
m4 d: i
m5-6 = m2-3
m7 = m3
'''

        s = romanTextToStreamScore(testSecondaryInCopy)
        m = s.measure(6).flatten()
        self.assertEqual(m.getElementsByClass(roman.RomanNumeral).first().pitchedCommonName,
                         'E-dominant seventh chord')
        m = s.measure(7).flatten()
        self.assertEqual(m.getElementsByClass(roman.RomanNumeral).first().pitchedCommonName,
                         'E-dominant seventh chord')
        # s.show()

    def testBasicB(self):
        from music21.romanText import testFiles

        unused_s = romanTextToStreamScore(testFiles.riemenschneider001)
        # unused_s.show()

    def testRomanTextString(self):
        from music21 import converter
        s = converter.parse('m1 KS1 I \n m2 V6/5 \n m3 I b3 V7 \n'
                            + 'm4 KS-3 vi \n m5 a: i b3 V4/2 \n m6 I',
                            format='romantext')

        rnStream = s.flatten().getElementsByClass(roman.RomanNumeral).stream()
        self.assertEqual(rnStream[0].figure, 'I')
        self.assertEqual(rnStream[1].figure, 'V6/5')
        self.assertEqual(rnStream[2].figure, 'I')
        self.assertEqual(rnStream[3].figure, 'V7')
        self.assertEqual(rnStream[4].figure, 'vi')
        self.assertEqual(rnStream[5].figure, 'i')
        self.assertEqual(rnStream[6].figure, 'V4/2')
        self.assertEqual(rnStream[7].figure, 'I')

        rnStreamKey = s.flatten().getElementsByClass(key.KeySignature)
        self.assertEqual(rnStreamKey[0].sharps, 1)
        self.assertEqual(rnStreamKey[1].sharps, -3)

        # s.show()

    def testMeasureCopyingB(self):
        from music21 import converter
        from music21 import pitch

        src = '''m1 G: IV || b3 d: III b4 ii
m2 v b2 III6 b3 iv6 b4 ii/o6/5
m3 i6/4 b3 V
m4-5 = m2-3
m6-7 = m4-5
'''
        s = converter.parse(src, format='romantext')
        rnStream = s.flatten().getElementsByClass(roman.RomanNumeral)

        for elementNumber in [0, 6, 12]:
            self.assertEqual(rnStream[elementNumber + 4].figure, 'III6')
            self.assertEqual(str([str(p) for p in rnStream[elementNumber + 4].pitches]),
                             "['A4', 'C5', 'F5']")

            x = rnStream[elementNumber + 4].pitches[2].accidental
            if x is None:
                x = pitch.Accidental('natural')
            self.assertEqual(x.alter, 0)

            self.assertEqual(rnStream[elementNumber + 5].figure, 'iv6')
            self.assertEqual(str([str(p) for p in rnStream[elementNumber + 5].pitches]),
                             "['B-4', 'D5', 'G5']")

            self.assertTrue(rnStream[elementNumber + 5].pitches[0].accidental.displayStatus)

    def testNoChord(self):
        from music21 import converter
        from music21.harmony import NoChord

        src = '''m1 G: IV || b3 d: III b4 NC
m2 b2 III6 b3 iv6 b4 ii/o6/5
m3 NC b3 G: V
'''
        s = converter.parse(src, format='romantext')
        p = s.parts[0]
        m1 = p.getElementsByClass(stream.Measure).first()
        r1 = m1.notesAndRests[-1]
        self.assertIn('Rest', r1.classes)
        self.assertEqual(r1.quarterLength, 1.0)
        noChordObj = m1.getElementsByClass(harmony.Harmony).last()
        self.assertIsInstance(noChordObj, NoChord)

        m2 = p.getElementsByClass(stream.Measure)[1]
        r2 = m2.notesAndRests[0]
        self.assertIn('Rest', r2.classes)
        self.assertEqual(r1.quarterLength, 1.0)
        rn1 = m2.notesAndRests[1]
        self.assertIn(roman.RomanNumeral, rn1.classSet)
        # s.show()

    def testUnProcessed(self):
        from music21 import converter
        from music21.romanText import translate
        src = '''Note: Hello
m1 G: IV || b3 d: III b4 NC
varM1 I
Note: Hi
'''
        s = converter.parse(src, format='romantext')
        p = s.parts[0]
        unprocessedElements = p[translate.RomanTextUnprocessedMetadata]
        self.assertEqual(len(unprocessedElements), 3)
        note1, var1, note2 = unprocessedElements
        self.assertEqual(note1.tag, 'Note')
        self.assertEqual(note2.tag, 'Note')
        self.assertEqual(note1.data, 'Hello')
        self.assertEqual(note2.data, 'Hi')
        self.assertFalse(var1.tag)
        self.assertIn(' I', var1.data)

    def testSixthMinorParse(self):
        from music21 import converter

        src = '''SixthMinor: flat
m1 c: vi
'''
        s = converter.parse(src, format='romantext')
        p = s.parts[0]
        ch0 = p.recurse().notes[0]
        self.assertEqual(ch0.root().name, 'A-')

    def testSetRTVersion(self):
        src = '''RTVersion: 2.5
m1 C: I'''
        rtf = rtObjects.RTFile()
        rtHandler = rtf.readstr(src)
        pt = PartTranslator()
        pt.translateTokens(rtHandler.tokens)
        self.assertEqual(pt.romanTextVersion, 2.5)

        # gives warning, not raises...
        #         src = '''RTVersion: XYZ
        # m1 C: I'''
        #         rtf = rtObjects.RTFile()
        #         rtHandler = rtf.readstr(src)
        #         pt = PartTranslator()
        #         with self.assertRaises(RomanTextTranslateException):
        #             pt.translateTokens(rtHandler.tokens)

    def testPivotChord(self):
        from music21 import converter

        src = '''m1 G: I b3 v d: i b4 V'''
        s = converter.parse(src, format='romantext')
        p = s.parts[0]
        m1 = p.getElementsByClass(stream.Measure).first()
        allRNs = m1.getElementsByClass(roman.RomanNumeral)
        notPChord = allRNs[0]
        pChord = allRNs[1]
        self.assertEqual(pChord.key.tonic.step, 'G')
        self.assertEqual(pChord.figure, 'v')
        pivot = pChord.pivotChord
        self.assertEqual(pivot.key.tonic.step, 'D')
        self.assertEqual(pivot.figure, 'i')

        self.assertIsNone(notPChord.pivotChord)
        # s.show('text')

    def testTimeSigChanges(self):
        from music21 import converter
        src = '''Time Signature: 4/4
        m1 C: I
        Time Signature: 2/4
        m10 V
        Time Signature: 4/4
        m12 I
        m14-25 = m1-12
        '''
        s = converter.parse(src, format='romantext')
        p = s.parts[0]
        m3 = p.getElementsByClass(stream.Measure)[2]
        self.assertEqual(m3.getOffsetBySite(p), 8.0)
        m10 = p.getElementsByClass(stream.Measure)[9]
        self.assertEqual(m10.getOffsetBySite(p), 36.0)
        m11 = p.getElementsByClass(stream.Measure)[10]
        self.assertEqual(m11.getOffsetBySite(p), 38.0)
        m12 = p.getElementsByClass(stream.Measure)[11]
        self.assertEqual(m12.getOffsetBySite(p), 40.0)
        m13 = p.getElementsByClass(stream.Measure)[12]
        self.assertEqual(m13.getOffsetBySite(p), 44.0)

        m16 = p.getElementsByClass(stream.Measure)[15]
        self.assertEqual(m16.getOffsetBySite(p), 56.0)
        m23 = p.getElementsByClass(stream.Measure)[22]
        self.assertEqual(m23.getOffsetBySite(p), 84.0)
        m24 = p.getElementsByClass(stream.Measure)[23]
        self.assertEqual(m24.getOffsetBySite(p), 86.0)
        m25 = p.getElementsByClass(stream.Measure)[24]
        self.assertEqual(m25.getOffsetBySite(p), 88.0)

    # testEndings (which was incomplete in any case) has been superseded by
    #   testRepeats below

    def testTuplets(self):
        from music21 import converter
        c = converter.parse('m1 C: I b2.66 V', format='romantext')
        n1 = c.flatten().notes[0]
        n2 = c.flatten().notes[1]
        self.assertEqual(n1.duration.quarterLength, common.opFrac(5 / 3))
        self.assertEqual(n2.offset, common.opFrac(5 / 3))
        self.assertEqual(n2.duration.quarterLength, common.opFrac(7 / 3))

        c = converter.parse('TimeSignature: 6/8\nm1 C: I b2.66 V', format='romantext')
        n1 = c.flatten().notes[0]
        n2 = c.flatten().notes[1]
        self.assertEqual(n1.duration.quarterLength, 5 / 2)
        self.assertEqual(n2.offset, 5 / 2)
        self.assertEqual(n2.duration.quarterLength, 1 / 2)

        c = converter.parse('m1 C: I b2.66.5 V', format='romantext')
        n1 = c.flatten().notes[0]
        n2 = c.flatten().notes[1]
        self.assertEqual(n1.duration.quarterLength, common.opFrac(11 / 6))
        self.assertEqual(n2.offset, common.opFrac(11 / 6))
        self.assertEqual(n2.duration.quarterLength, common.opFrac(13 / 6))

    def testCopyEmptyMeasures(self) -> None:
        from music21 import converter
        empty_measures_with_copy = textwrap.dedent(''''
            Time Signature: 2/4
            m1 I
            m2 V
            m3 = m1
            m4-5 = m1-2
        ''')
        s = converter.parse(empty_measures_with_copy, format='romanText')
        assert s.duration.quarterLength == 10

    def testRepeats(self) -> None:
        from music21 import converter

        def _repeat_tester(
            repeat_bar: bar.Repeat, direction: str, offset: float, mNumber: int
        ) -> None:
            self.assertEqual(repeat_bar.direction, direction)
            self.assertEqual(repeat_bar.offset, offset)
            self.assertEqual(repeat_bar.activeSite.number, mNumber)

        def _test_expanded(s: stream.Stream, quarterLength: float) -> None:
            # NB repeat.Expander does not work on stream, only on part. Is this
            #   expected behavior?
            p = next(s[stream.Part])
            e = repeat.Expander(p)
            self.assertTrue(e.repeatBarsAreCoherent())
            p2 = e.process()
            self.assertEqual(p2.quarterLength, quarterLength)

        def _test_ending_contents(
            rb: spanner.RepeatBracket, expectedMeasures: list[str]
        ) -> None:
            measure_nos = [m.measureNumberWithSuffix() for m in rb[stream.Measure]]
            self.assertEqual(measure_nos, expectedMeasures)

        # Test simple repeats
        simple_repeats = textwrap.dedent('''
            Time Signature: 3/4
            m1 ||: V
            m2 I :||
        ''')
        s = converter.parse(simple_repeats, format='romanText')
        br_iter = s[bar.Repeat]
        self.assertEqual(len(br_iter), 2)
        start_repeat, end_repeat = br_iter
        _repeat_tester(start_repeat, 'start', 0.0, 1)
        _repeat_tester(end_repeat, 'end', 3.0, 2)
        _test_expanded(s, 12.0)

        single_bar_repeats = textwrap.dedent('''
            Time Signature: 2/4
            m1 ||: I :||
        ''')
        s = converter.parse(single_bar_repeats, format='romanText')
        br_iter = s[bar.Repeat]
        self.assertEqual(len(br_iter), 2)
        start_repeat, end_repeat = br_iter
        _repeat_tester(start_repeat, 'start', 0.0, 1)
        _repeat_tester(end_repeat, 'end', 2.0, 1)
        _test_expanded(s, 4.0)

        empty_bars_with_repeats = textwrap.dedent('''
            Time Signature: 2/4
            m1 I
            m2 ||:
            m3 :||
            m4 ||: :||
        ''')
        s = converter.parse(empty_bars_with_repeats, format='romanText')
        br_iter = s[bar.Repeat]
        self.assertEqual(len(br_iter), 4)
        start_repeat1, end_repeat1, start_repeat2, end_repeat2 = br_iter
        _repeat_tester(start_repeat1, 'start', 0.0, 2)
        _repeat_tester(end_repeat1, 'end', 2.0, 3)
        _repeat_tester(start_repeat2, 'start', 0.0, 4)
        _repeat_tester(end_repeat2, 'end', 2.0, 4)
        for measure in s[stream.Measure]:
            rn_iter = measure[roman.RomanNumeral]
            self.assertEqual(len(rn_iter), 1)
            # mypy complains about the next line because
            #   RecursiveIterator.first() has t.Optional type, but we know
            #   it will not be None because we have just asserted that rn_iter
            #   has length 1
            self.assertEqual(rn_iter.first().figure, 'I')  # type: ignore

        _test_expanded(s, 14.0)

        three_endings = textwrap.dedent('''
            Time Signature: 3/4
            m1 ||: I
            m2a IV :||
            m2b V :||
            m2c I
        ''')
        s = converter.parse(three_endings, format='romanText')
        br_iter = s[bar.Repeat]
        self.assertEqual(len(br_iter), 3)
        start_repeat, end_repeat1, end_repeat2 = br_iter
        _repeat_tester(start_repeat, 'start', 0.0, 1)
        _repeat_tester(end_repeat1, 'end', 3.0, 2)
        _repeat_tester(end_repeat2, 'end', 3.0, 2)
        rb_iter = s[spanner.RepeatBracket]
        self.assertEqual(len(rb_iter), 3)
        first_ending, second_ending, third_ending = rb_iter
        _test_ending_contents(first_ending, ['2a'])
        _test_ending_contents(second_ending, ['2b'])
        _test_ending_contents(third_ending, ['2c'])
        _test_expanded(s, 18.0)

        more_complex_example = textwrap.dedent('''
            TimeSignature: 3/4
            m1 ||: I
            m2a IV
            m3a V :||
            m2b V :||
            m2c IV
            m3c V
            m4 I
        ''')
        s = converter.parse(more_complex_example, format='romanText')
        br_iter = s[bar.Repeat]
        self.assertEqual(len(br_iter), 3)
        start_repeat, end_repeat1, end_repeat2 = s[bar.Repeat]
        _repeat_tester(start_repeat, 'start', 0.0, 1)
        _repeat_tester(end_repeat1, 'end', 3.0, 3)
        _repeat_tester(end_repeat2, 'end', 3.0, 2)
        rb_iter = s[spanner.RepeatBracket]
        self.assertEqual(len(rb_iter), 3)
        first_ending, second_ending, third_ending = rb_iter
        _test_ending_contents(first_ending, ['2a', '3a'])
        _test_ending_contents(second_ending, ['2b'])
        _test_ending_contents(third_ending, ['2c', '3c'])
        _test_expanded(s, 27.0)


# ------------------------------------------------------------------------------

# define presented order in documentation
_DOC_ORDER: list[type] = []


if __name__ == '__main__':
    import music21
    music21.mainTest(Test)  # , TestSlow)
<|MERGE_RESOLUTION|>--- conflicted
+++ resolved
@@ -220,10 +220,7 @@
                     newRN = roman.RomanNumeral(
                         rnPast.figure, copy.deepcopy(kCurrent)
                     )
-<<<<<<< HEAD
                     newRN.writeAsChord = True
-=======
->>>>>>> 210ae11a
                     newRN.duration = copy.deepcopy(rnPast.duration)
                     newRN.lyrics = copy.deepcopy(rnPast.lyrics)
                     m.replace(rnPast, newRN)
@@ -292,10 +289,7 @@
                     newRN = roman.RomanNumeral(
                         rnPast.figure, copy.deepcopy(kCurrent)
                     )
-<<<<<<< HEAD
                     newRN.writeAsChord = True
-=======
->>>>>>> 210ae11a
                     newRN.duration = copy.deepcopy(rnPast.duration)
                     newRN.lyrics = copy.deepcopy(rnPast.lyrics)
                     m.replace(rnPast, newRN)
@@ -1799,4 +1793,4 @@
 
 if __name__ == '__main__':
     import music21
-    music21.mainTest(Test)  # , TestSlow)
+    music21.mainTest(Test)  # , TestSlow)