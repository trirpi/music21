# -*- coding: utf-8 -*-
# ------------------------------------------------------------------------------
# Name:         spanner.py
# Purpose:      The Spanner base-class and subclasses
#
# Authors:      Christopher Ariza
#               Michael Scott Asato Cuthbert
#
# Copyright:    Copyright © 2010-2012 Michael Scott Asato Cuthbert
# License:      BSD, see license.txt
# ------------------------------------------------------------------------------
'''
A spanner is a music21 object that represents a connection usually between
two or more music21 objects that might live in different streams but need
some sort of connection between them.  A slur is one type of spanner -- it might
connect notes in different Measure objects or even between different parts.

This package defines some of the most common spanners.  Other spanners
can be found in modules such as :ref:`moduleDynamics` (for things such as crescendos).
'''
from __future__ import annotations

from collections.abc import Sequence, Iterable
import copy
import typing as t
import unittest

from music21 import base
from music21 import common
from music21 import defaults
from music21 import duration
from music21 import environment
from music21 import exceptions21
from music21 import prebase
from music21 import sites
from music21 import style
from music21.common.types import OffsetQL
from music21.common.types import OffsetQLIn

environLocal = environment.Environment('spanner')


# ------------------------------------------------------------------------------
class SpannerException(exceptions21.Music21Exception):
    pass


class SpannerBundleException(exceptions21.Music21Exception):
    pass


# ------------------------------------------------------------------------------
class Spanner(base.Music21Object):
    # suppress this inspection because it fails when class is defined in
    # the __doc__
    # noinspection PyTypeChecker
    '''
    Spanner objects live on Streams in the same manner as other Music21Objects,
    but represent and store connections between one or more other Music21Objects.

    Commonly used Spanner subclasses include the :class:`~music21.spanner.Slur`,
    :class:`~music21.spanner.RepeatBracket`, :class:`~music21.spanner.Crescendo`,
    and :class:`~music21.spanner.Diminuendo`
    objects.

    In some cases you will want to subclass Spanner
    for specific purposes.

    In the first demo, we create
    a spanner to represent a written-out accelerando, such
    as Elliott Carter uses in his second string quartet (he marks them
    with an arrow).

    >>> class CarterAccelerandoSign(spanner.Spanner):
    ...    pass
    >>> n1 = note.Note('C4')
    >>> n2 = note.Note('D4')
    >>> n3 = note.Note('E4')
    >>> sp1 = CarterAccelerandoSign(n1, n2, n3)  # or as a list: [n1, n2, n3]
    >>> sp1.getSpannedElements()
    [<music21.note.Note C>, <music21.note.Note D>, <music21.note.Note E>]

    We can iterate over a spanner to get the contexts:

    >>> print(' '.join([repr(n) for n in sp1]))
    <music21.note.Note C> <music21.note.Note D> <music21.note.Note E>

    Now we put the notes and the spanner into a Stream object.  Note that
    the convention is to put the spanner at the beginning of the innermost
    Stream that contains all the Spanners:

    >>> s = stream.Stream()
    >>> s.append([n1, n2, n3])
    >>> s.insert(0, sp1)

    Now we can get at the spanner in one of three ways.

    (1) it is just a normal element in the stream:

    >>> for e in s:
    ...    print(e)
    <music21.note.Note C>
    <music21.CarterAccelerandoSign <music21.note.Note C><music21.note.Note D><music21.note.Note E>>
    <music21.note.Note D>
    <music21.note.Note E>

    (2) we can get a stream of spanners (equiv. to getElementsByClass(spanner.Spanner))
        by calling the .spanner property on the stream.

    >>> spannerCollection = s.spanners  # a stream object
    >>> for thisSpanner in spannerCollection:
    ...     print(thisSpanner)
    <music21.CarterAccelerandoSign <music21.note.Note C><music21.note.Note D><music21.note.Note E>>

    (3) we can get the spanner by looking at the list getSpannerSites() on
    any object that has a spanner:

    >>> n2.getSpannerSites()
    [<music21.CarterAccelerandoSign
            <music21.note.Note C><music21.note.Note D><music21.note.Note E>>]

    In this example we will slur a few notes and then iterate over the stream to
    see which are slurred:

    >>> n1 = note.Note('C4')
    >>> n2 = note.Note('D4')
    >>> n3 = note.Note('E4')
    >>> n4 = note.Note('F4')
    >>> n5 = note.Note('G4')
    >>> n6 = note.Note('A4')

    Create a slur over the second and third notes at instantiation:

    >>> slur1 = spanner.Slur([n2, n3])

    Slur the fifth and the sixth notes by adding them to an existing slur:

    >>> slur2 = spanner.Slur()
    >>> slur2.addSpannedElements([n5, n6])

    Now add them all to a stream:

    >>> part1 = stream.Part()
    >>> part1.append([n1, n2, n3, n4, n5, n6])
    >>> part1.insert(0, slur1)
    >>> part1.insert(0, slur2)

    Say we wanted to know which notes in a piece started a
    slur, here's how we could do it:

    >>> for n in part1.notes:
    ...    ss = n.getSpannerSites()
    ...    for thisSpanner in ss:
    ...       if 'Slur' in thisSpanner.classes:
    ...            if thisSpanner.isFirst(n):
    ...                print(n.nameWithOctave)
    D4
    G4

    Alternatively, you could iterate over the spanners
    of part1 and get their first elements:

    >>> for thisSpanner in part1.spanners:
    ...     firstNote = thisSpanner.getSpannedElements()[0]
    ...     print(firstNote.nameWithOctave)
    D4
    G4

    The second method is shorter, but the first is likely to
    be useful in cases where you are doing other things to
    each note object along the way.

    Oh, and of course, slurs do print properly in musicxml:

    >>> #_DOCS_SHOW part1.show()

    .. image:: images/slur1_example.*
        :width: 400

    (the Carter example would not print an arrow since that
    element has no corresponding musicxml representation).

    *Implementation notes:*

    The elements that are included in a spanner are stored in a
    Stream subclass called :class:`~music21.stream.SpannerStorage`
    found as the `.spannerStorage` attribute.  That Stream has an
    attribute called `client` which links to the original spanner.
    Thus, `spannerStorage` is smart enough to know where it's stored, but
    it makes deleting/garbage-collecting a spanner a tricky operation:

    Ex. Prove that the spannedElement Stream is linked to container via
    `client`:

    >>> sp1.spannerStorage.client is sp1
    True

    Spanners have a `.completeStatus` attribute which can be used to find out if
    all spanned elements have been added yet. It's up to the processing agent to
    set this, but it could be useful in deciding where to append a spanner.

    >>> sp1.completeStatus
    False

    When we're done adding elements:

    >>> sp1.completeStatus = True
    '''

    equalityAttributes = ('spannerStorage',)

    def __init__(self,
                 *spannedElements: t.Union[base.Music21Object,
                                           Sequence[base.Music21Object]],
                 **keywords):
        from music21 import note
        super().__init__(**keywords)

        # store a Stream inside of Spanner
        from music21 import stream

        # create a stream subclass, spanner storage; pass a reference
        # to this spanner for getting this spanner from the SpannerStorage
        # directly

        # TODO: Move here! along with VariantStorage to variant.
        self.spannerStorage = stream.SpannerStorage(client=self)

        # we do not want to auto sort based on offset or class, as
        # both are meaningless inside this Stream (and only have meaning
        # in Stream external to this)
        self.spannerStorage.autoSort = False

        # add arguments as a list or single item
        proc: list[base.Music21Object] = []
        for spannedElement in spannedElements:
            if isinstance(spannedElement, base.Music21Object):
                proc.append(spannedElement)
            elif spannedElement is not None:
                proc += spannedElement
        self.addSpannedElements(proc)

        # parameters that spanners need in loading and processing
        # local id is the id for the local area; used by musicxml
        self.idLocal: str | None = None
        # after all spannedElements have been gathered, setting complete
        # will mark that all parts have been gathered.
        self.completeStatus = False

        # data for fillIntermediateElements:

        # fillElementTypes is a list of types of object to search for.  This
        # can be set to something different in the __init__ of a particular
        # type of Spanner.
        self.fillElementTypes: list[t.Type] = [note.GeneralNote]

        # After a fillIntermediateElements operation, filledStatus
        # will be set to True.  Parsers and other clients can also set
        # this to False or True to mark whether or not a fill operation
        # is needed (False means fill is needed, True means fill is
        # not needed, presumably because the fill was done by hand).
        # Initialized to 'unknown'.
        self.filledStatus: bool | t.Literal['unknown'] = 'unknown'

    def _reprInternal(self):
        msg = []
        for c in self.getSpannedElements():
            objRef = c
            msg.append(repr(objRef))
        return ''.join(msg)

    def _deepcopySubclassable(self, memo=None, *, ignoreAttributes=None):
        '''
        see __deepcopy__ for tests and docs
        '''
        # NOTE: this is a performance critical operation
        defaultIgnoreSet = {'spannerStorage'}
        if ignoreAttributes is None:
            ignoreAttributes = defaultIgnoreSet
        else:
            ignoreAttributes = ignoreAttributes | defaultIgnoreSet
        new = t.cast(Spanner,
                     super()._deepcopySubclassable(memo, ignoreAttributes=ignoreAttributes))

        # we are temporarily putting in the PREVIOUS elements, to replace them later
        # with replaceSpannedElement()
        new.spannerStorage = type(self.spannerStorage)(client=new)
        for c in self.spannerStorage._elements:
            new.spannerStorage.coreAppend(c)
        # updateIsSorted too?
        new.spannerStorage.coreElementsChanged(updateIsFlat=False)
        return new

    def __deepcopy__(self, memo=None):
        '''
        This produces a new, independent object containing references
        to the same spannedElements.
        SpannedElements linked in this Spanner must be manually re-set,
        likely using the
        replaceSpannedElement() method.

        Notice that we put the references to the same object so that
        later we can replace them;
        otherwise in a deepcopy of a stream, the notes in the stream
        will become independent of the notes in the spanner.

        >>> import copy
        >>> n1 = note.Note('g')
        >>> n2 = note.Note('f#')
        >>> c1 = clef.AltoClef()

        >>> sp1 = spanner.Spanner(n1, n2, c1)
        >>> sp2 = copy.deepcopy(sp1)
        >>> len(sp2.spannerStorage)
        3
        >>> sp1 is sp2
        False
        >>> sp2[0] is sp1[0]
        True
        >>> sp2[2] is sp1[2]
        True
        >>> sp1[0] is n1
        True
        >>> sp2[0] is n1
        True
        '''
        return self._deepcopySubclassable(memo)

    # --------------------------------------------------------------------------
    # as spannedElements is private Stream, unwrap/wrap methods need to override
    # Music21Object to get at these objects
    # this is the same as with Variants

    def purgeOrphans(self, excludeStorageStreams=True):
        if self.spannerStorage:
            # might not be defined in the middle of a deepcopy.
            self.spannerStorage.purgeOrphans(excludeStorageStreams)
        base.Music21Object.purgeOrphans(self, excludeStorageStreams)

    def purgeLocations(self, rescanIsDead=False):
        # must override Music21Object to purge locations from the contained
        # Stream
        # base method to perform purge on the Stream
        if self.spannerStorage:
            # might not be defined in the middle of a deepcopy.
            self.spannerStorage.purgeLocations(rescanIsDead=rescanIsDead)
        base.Music21Object.purgeLocations(self, rescanIsDead=rescanIsDead)

    # --------------------------------------------------------------------------
    def __getitem__(self, key):
        '''

        >>> n1 = note.Note('g')
        >>> n2 = note.Note('f#')
        >>> c1 = clef.BassClef()
        >>> sl = spanner.Spanner(n1, n2, c1)
        >>> sl[0] == n1
        True
        >>> sl[-1] == c1
        True
        >>> sl[clef.BassClef][0] == c1
        True
        '''
        # delegate to Stream subclass
        return self.spannerStorage.__getitem__(key)

    def __iter__(self):
        return iter(self.spannerStorage)

    def __len__(self):
        # Check _elements to avoid StreamIterator overhead.
        # Safe, because impossible to put spanned elements at end.
        return len(self.spannerStorage._elements)

    def getSpannedElements(self):
        '''
        Return all the elements of `.spannerStorage` for this Spanner
        as a list of Music21Objects.


        >>> n1 = note.Note('g')
        >>> n2 = note.Note('f#')
        >>> sl = spanner.Spanner()
        >>> sl.addSpannedElements(n1)
        >>> sl.getSpannedElements() == [n1]
        True
        >>> sl.addSpannedElements(n2)
        >>> sl.getSpannedElements() == [n1, n2]
        True
        >>> sl.getSpannedElementIds() == [id(n1), id(n2)]
        True
        >>> c1 = clef.TrebleClef()
        >>> sl.addSpannedElements(c1)
        >>> sl.getSpannedElements() == [n1, n2, c1]  # make sure that not sorting
        True
        '''
        # Check _elements to avoid StreamIterator overhead.
        # Safe, because impossible to put spanned elements at end.
        return list(self.spannerStorage._elements)

    def getSpannedElementsByClass(self, classFilterList):
        '''

        >>> n1 = note.Note('g')
        >>> n2 = note.Note('f#')
        >>> c1 = clef.AltoClef()
        >>> sl = spanner.Spanner()
        >>> sl.addSpannedElements([n1, n2, c1])
        >>> sl.getSpannedElementsByClass('Note') == [n1, n2]
        True
        >>> sl.getSpannedElementsByClass(clef.Clef) == [c1]
        True
        '''
        # returns an iterator
        postStream = self.spannerStorage.getElementsByClass(classFilterList)
        # return raw elements list for speed
        return list(postStream)

    def getSpannedElementIds(self):
        '''
        Return all id() for all stored objects.
        Was performance critical, until most uses removed in v7.
        Used only as a testing tool now.
        Spanner.__contains__() was optimized in 839c7e5.
        '''
        return [id(n) for n in self.spannerStorage._elements]

    def addSpannedElements(
        self,
        spannedElements: t.Union[Sequence[base.Music21Object],
                                 base.Music21Object],
        *otherElements: base.Music21Object,
    ):
        '''
        Associate one or more elements with this Spanner.

        The order in which elements are added is retained and
        may or may not be significant to the spanner.

        >>> n1 = note.Note('g')
        >>> n2 = note.Note('f#')
        >>> n3 = note.Note('e')
        >>> n4 = note.Note('d-')
        >>> n5 = note.Note('c')

        >>> sl = spanner.Spanner()
        >>> sl.addSpannedElements(n1)
        >>> sl.addSpannedElements(n2, n3)
        >>> sl.addSpannedElements([n4, n5])
        >>> sl.getSpannedElementIds() == [id(n) for n in [n1, n2, n3, n4, n5]]
        True
        '''
        # presently, this does not look for redundancies
        # add mypy disables because isListLike() performs type-narrowing
        if not common.isListLike(spannedElements):
            spannedElements = [spannedElements]  # type: ignore[list-item]
        if otherElements:
            # copy
            spannedElements = spannedElements[:]  # type: ignore[index]
            # assume all other arguments are music21 objects
            spannedElements += otherElements  # type: ignore[operator]
        for c in spannedElements:  # type: ignore[union-attr]
            if c is None:
                continue
            if not self.hasSpannedElement(c):  # not already in storage
                self.spannerStorage.coreAppend(c)
            else:
                pass
                # it makes sense to not have multiple copies
                # environLocal.printDebug(['''attempting to add an object (%s) that is
                #    already found in the SpannerStorage stream of spanner %s;
                #    this may not be an error.''' % (c, self)])

        self.spannerStorage.coreElementsChanged()

    def hasSpannedElement(self, spannedElement: base.Music21Object) -> bool:
        '''
        Return True if this Spanner has the spannedElement.

        >>> n1 = note.Note('g')
        >>> n2 = note.Note('f#')
        >>> span = spanner.Spanner()
        >>> span.addSpannedElements(n1)
        >>> span.hasSpannedElement(n1)
        True
        >>> span.hasSpannedElement(n2)
        False

        Note that a simple `in` does the same thing:

        >>> n1 in span
        True
        >>> n2 in span
        False
        '''
        return spannedElement in self

    def __contains__(self, spannedElement):
        # Cannot check `in` spannerStorage._elements,
        # because it would check __eq__, not identity.
        for x in self.spannerStorage._elements:
            if x is spannedElement:
                return True
        return False

    def replaceSpannedElement(self, old, new) -> None:
        '''
        When copying a Spanner, we need to update the
        spanner with new references for copied  (if the Notes of a
        Slur have been copied, that Slur's Note references need
        references to the new Notes). Given the old spanned element,
        this method will replace the old with the new.

        The `old` parameter can be either an object or object id.

        >>> n1 = note.Note('g')
        >>> n2 = note.Note('f#')
        >>> c1 = clef.AltoClef()
        >>> c2 = clef.BassClef()
        >>> sl = spanner.Spanner(n1, n2, c1)
        >>> sl.replaceSpannedElement(c1, c2)
        >>> sl[-1] == c2
        True
        '''
        if old is None:
            return None  # do nothing
        if common.isNum(old):
            # this must be id(obj), not obj.id
            e = self.spannerStorage.coreGetElementByMemoryLocation(old)
            # e here is the old element that was spanned by this Spanner

            # environLocal.printDebug(['current Spanner.getSpannedElementIdsIds()',
            #    self.getSpannedElementIds()])
            # environLocal.printDebug(['Spanner.replaceSpannedElement:', 'getElementById result',
            #    e, 'old target', old])
            if e is not None:
                # environLocal.printDebug(['Spanner.replaceSpannedElement:', 'old', e, 'new', new])
                # do not do all Sites: only care about this one
                self.spannerStorage.replace(e, new, allDerived=False)
        else:
            # do not do all Sites: only care about this one
            self.spannerStorage.replace(old, new, allDerived=False)
            # environLocal.printDebug(['Spanner.replaceSpannedElement:', 'old', e, 'new', new])

        # while this Spanner now has proper elements in its spannerStorage Stream,
        # the element replaced likely has a site left-over from its previous Spanner

        # environLocal.printDebug(['replaceSpannedElement()', 'id(old)', id(old),
        #    'id(new)', id(new)])

    def fillIntermediateSpannedElements(
        self,
        searchStream,  # yikes
        *,
        includeEndBoundary: bool = False,
        mustFinishInSpan: bool = False,
        mustBeginInSpan: bool = True,
        includeElementsThatEndAtStart: bool = False
    ):
        if t.TYPE_CHECKING:
            from music21 import stream
            assert isinstance(searchStream, stream.Stream)

        if self.filledStatus is True:
            # Don't fill twice.  If client wants this they can set fillComplete to False first.
            return

        if self.getFirst() is None:
            # no spanned elements?  Nothing to fill.
            return

#         if not self.fillElementTypes:
#             # no types of objects to fill.  Fill with objects with same
#             # types that are already there.
#             for el in self.spannerStorage:
#                 self.fillElementTypes.append(type(el))

        endElement: base.Music21Object | None = None
        if len(self) > 1:
            # Start and end elements are different, we can't just append everything, we need
            # to save off the end element, remove it, add everything, then add the end element
            # again.  Note that if there are actually more than 2 elements before we start
            # filling, the new intermediate elements will come after the existing ones,
            # regardless of offset.  But first and last will still be the same two elements
            # as before, which is the most important thing.
            endElement = self.getLast()
            if t.TYPE_CHECKING:
                assert endElement is not None
            self.spannerStorage.remove(endElement)

        try:
            startOffsetInHierarchy: OffsetQL = self.getFirst().getOffsetInHierarchy(searchStream)
        except sites.SitesException:
            # print('start element not in searchStream')
            if endElement is not None:
                self.addSpannedElements(endElement)
            return

        endOffsetInHierarchy: OffsetQL
        if endElement is not None:
            try:
                endOffsetInHierarchy = (
                    endElement.getOffsetInHierarchy(searchStream) + endElement.quarterLength
                )
            except sites.SitesException:
                # print('end element not in searchStream')
                self.addSpannedElements(endElement)
                return
        else:
            endOffsetInHierarchy = (
                self.getLast().getOffsetInHierarchy(searchStream) + self.getLast().quarterLength
            )

        for foundElement in (searchStream
                .recurse()
                .getElementsByOffsetInHierarchy(
                    startOffsetInHierarchy,
                    endOffsetInHierarchy,
                    includeEndBoundary=includeEndBoundary,
                    mustFinishInSpan=mustFinishInSpan,
                    mustBeginInSpan=mustBeginInSpan,
                    includeElementsThatEndAtStart=includeElementsThatEndAtStart)
                .getElementsByClass(self.fillElementTypes)):
            if endElement is None or foundElement is not endElement:
                self.addSpannedElements(foundElement)

        if endElement is not None:
            # add it back in as the end element
            self.addSpannedElements(endElement)

        self.filledStatus = True

    def isFirst(self, spannedElement):
        '''
        Given a spannedElement, is it first?

        >>> n1 = note.Note('g')
        >>> n2 = note.Note('f#')
        >>> n3 = note.Note('e')
        >>> n4 = note.Note('c')
        >>> n5 = note.Note('d-')

        >>> sl = spanner.Spanner()
        >>> sl.addSpannedElements(n1, n2, n3, n4, n5)
        >>> sl.isFirst(n2)
        False
        >>> sl.isFirst(n1)
        True
        >>> sl.isLast(n1)
        False
        >>> sl.isLast(n5)
        True
        '''
        return self.getFirst() is spannedElement

    def getFirst(self):
        '''
        Get the object of the first spannedElement (or None if it's an empty spanner)

        >>> n1 = note.Note('g')
        >>> n2 = note.Note('f#')
        >>> n3 = note.Note('e')
        >>> n4 = note.Note('c')
        >>> n5 = note.Note('d-')

        >>> sl = spanner.Spanner()
        >>> sl.addSpannedElements(n1, n2, n3, n4, n5)
        >>> sl.getFirst() is n1
        True

        >>> spanner.Slur().getFirst() is None
        True
        '''
        try:
            return self.spannerStorage[0]
        except (IndexError, exceptions21.StreamException):
            return None

    def isLast(self, spannedElement):
        '''
        Given a spannedElement, is it last?  Returns True or False
        '''
        return self.getLast() is spannedElement

    def getLast(self):
        '''
        Get the object of the last spannedElement (or None if it's an empty spanner)

        >>> n1 = note.Note('g')
        >>> n2 = note.Note('f#')
        >>> n3 = note.Note('e')
        >>> n4 = note.Note('c')
        >>> n5 = note.Note('d-')

        >>> sl = spanner.Spanner()
        >>> sl.addSpannedElements(n1, n2, n3, n4, n5)
        >>> sl.getLast() is n5
        True

        >>> spanner.Slur().getLast() is None
        True
        '''
        try:
            return self.spannerStorage[-1]
        except (IndexError, exceptions21.StreamException):
            return None


# ------------------------------------------------------------------------------
class _SpannerRef(t.TypedDict):
    # noinspection PyTypedDict
    spanner: 'Spanner'
    className: str

class SpannerAnchor(base.Music21Object):
    '''
    A simple Music21Object that can be used to define the beginning or end
    of a Spanner, in the place of a GeneralNote.

    This is useful for (e.g.) a Crescendo that ends partway through a
    note (e.g. in a violin part).

    Here's an example of a whole note that has a Crescendo for the first
    half of the note, and a Diminuendo for the second half of the note.

    >>> score = stream.Score()
    >>> part = stream.Part()
    >>> score.insert(0, part)
    >>> measure = stream.Measure()
    >>> part.insert(0, measure)
    >>> voice = stream.Voice()
    >>> measure.insert(0, voice)

    >>> n = note.Note('C', quarterLength = 4)
    >>> sa1 = spanner.SpannerAnchor()
    >>> sa2 = spanner.SpannerAnchor()
    >>> voice.insert(0, n)
    >>> voice.insert(2, sa1)
    >>> voice.insert(4, sa2)
    >>> cresc = dynamics.Crescendo(n, sa1)   # cresc from n to sa1
    >>> dim = dynamics.Diminuendo(sa1, sa2)  # dim from sa1 to sa2
    >>> score.append((cresc, dim))
<<<<<<< HEAD

    SpannerAnchors aways have a duration of 0, and if any attempt is made to
    change this, TypeError will be raised.
    '''
    def __init__(self, *spannedElements, **keywords):
=======
    >>> score.show('text')
    {0.0} <music21.stream.Part 0x...>
        {0.0} <music21.stream.Measure 0 offset=0.0>
            {0.0} <music21.stream.Voice 0x...>
                {0.0} <music21.note.Note C>
                {2.0} <music21.spanner.SpannerAnchor object at 0x...>
                {4.0} <music21.spanner.SpannerAnchor object at 0x...>
    {4.0} <music21.dynamics.Crescendo <music21.note.Note C><music21.spanner.SpannerAnchor...>>
    {4.0} <music21.dynamics.Diminuendo <...SpannerAnchor...><...SpannerAnchor...>>

    SpannerAnchors aways have a duration of 0, and if any attempt is made to
    change this, TypeError will be raised.

    >>> sa3 = spanner.SpannerAnchor(quarterLength=1)
    Traceback (most recent call last):
    TypeError: SpannerAnchor cannot be initialized with a duration/quarterLength.
    >>> sa4 = spanner.SpannerAnchor()
    >>> sa4.duration = duration.Duration(4)
    Traceback (most recent call last):
    TypeError: SpannerAnchor has an immutable zero duration.
    >>> sa4.duration.quarterLength = 0.5
    Traceback (most recent call last):
    TypeError: This FrozenDuration instance is immutable.
    >>> sa4.quarterLength = 2
    Traceback (most recent call last):
    TypeError: This FrozenDuration instance is immutable.
    >>> sa4.duration.quarterLength
    0.0
    '''
    def __init__(self, **keywords):
>>>>>>> 9638b03b
        if 'duration' in keywords or 'quarterLength' in keywords:
            raise TypeError(
                'SpannerAnchor cannot be initialized with a duration/quarterLength.'
            )

<<<<<<< HEAD
        super().__init__(*spannedElements, **keywords)
=======
        super().__init__(**keywords)
>>>>>>> 9638b03b
        self._duration = duration.FrozenDuration(quarterLength=0)

    @property
    def duration(self) -> duration.Duration:
        d_out = self._duration
        if t.TYPE_CHECKING:
            assert d_out is not None
        return d_out

    @duration.setter
    def duration(self, durationObj: duration.Duration):
        raise TypeError('SpannerAnchor has an immutable zero duration.')

<<<<<<< HEAD
    @property
    def quarterLength(self) -> OffsetQL:
        return self.duration.quarterLength

    @quarterLength.setter
    def quarterLength(self, value: OffsetQLIn):
        raise TypeError('SpannerAnchor has an immutable zero quarterLength.')

=======
>>>>>>> 9638b03b

class SpannerBundle(prebase.ProtoM21Object):
    '''
    An advanced utility object for collecting and processing
    collections of Spanner objects. This is necessary because
    often processing routines that happen at many
    levels still need access to the same collection of spanners.

    Because SpannerBundles are so commonly used with
    :class:`~music21.stream.Stream` objects, the Stream has a
    :attr:`~music21.stream.Stream.spannerBundle` property that stores
    and caches a SpannerBundle of the Stream.

    If a Stream or Stream subclass is provided as an argument,
    all Spanners on this Stream will be accumulated herein.

    Not to be confused with SpannerStorage (which is a Stream class inside
    a spanner that stores Elements that are spanned)

    * Changed in v7: only argument must be a List of spanners.
      Creators of SpannerBundles are required to check that this constraint is True
    '''
    def __init__(self, spanners: list[Spanner] | None = None):
        self._cache: dict[str, t.Any] = {}  # cache is defined on Music21Object not ProtoM21Object

        self._storage: list[Spanner]
        if spanners:
            self._storage = spanners[:]  # a simple List, not a Stream
        else:
            self._storage = []

        # special spanners, stored in storage, can be identified in the
        # SpannerBundle as missing a spannedElement; the next obj that meets
        # the class expectation will then be assigned and the spannedElement
        # cleared
        self._pendingSpannedElementAssignment: list[_SpannerRef] = []

    def append(self, other):
        '''
        adds a Spanner to the bundle. Will be done automatically when adding a Spanner
        to a Stream.
        '''
        self._storage.append(other)
        if self._cache:
            self._cache = {}

    def __len__(self):
        return len(self._storage)

    def __iter__(self):
        return self._storage.__iter__()

    def __getitem__(self, key):
        return self._storage[key]

    def remove(self, item):
        '''
        Remove a stored Spanner from the bundle with an instance.
        Each reference must have a matching id() value.

        >>> su1 = spanner.Slur()
        >>> su1.idLocal = 1
        >>> su2 = spanner.Slur()
        >>> su2.idLocal = 2
        >>> sb = spanner.SpannerBundle()
        >>> sb.append(su1)
        >>> sb.append(su2)
        >>> len(sb)
        2
        >>> sb
        <music21.spanner.SpannerBundle of size 2>

        >>> sb.remove(su2)
        >>> len(sb)
        1
        '''
        if item in self._storage:
            self._storage.remove(item)
        else:
            raise SpannerBundleException(f'cannot match object for removal: {item}')
        if self._cache:
            self._cache = {}

    def _reprInternal(self):
        return f'of size {len(self)}'

    def getSpannerStorageIds(self):
        '''
        Return all SpannerStorage ids from all contained Spanners
        '''
        post = []
        for x in self._storage:
            post.append(id(x.spannerStorage))
        return post

    def getByIdLocal(self, idLocal=None):
        '''
        Get spanners by `idLocal`.

        Returns a new SpannerBundle object

        >>> su1 = spanner.Slur()
        >>> su1.idLocal = 1
        >>> su2 = spanner.Slur()
        >>> su2.idLocal = 2
        >>> sb = spanner.SpannerBundle()
        >>> sb.append(su1)
        >>> sb.append(su2)
        >>> len(sb)
        2
        >>> len(sb.getByIdLocal(1))
        1
        >>> len(sb.getByIdLocal(2))
        1
        '''
        cacheKey = f'idLocal-{idLocal}'
        if cacheKey not in self._cache or self._cache[cacheKey] is None:
            post = self.__class__()
            for sp in self._storage:
                if sp.idLocal == idLocal:
                    post.append(sp)
            self._cache[cacheKey] = post
        return self._cache[cacheKey]

    def getByCompleteStatus(self, completeStatus):
        '''
        Get spanners by matching status of `completeStatus` to the same attribute

        >>> su1 = spanner.Slur()
        >>> su1.idLocal = 1
        >>> su1.completeStatus = True
        >>> su2 = spanner.Slur()
        >>> su2.idLocal = 2
        >>> sb = spanner.SpannerBundle()
        >>> sb.append(su1)
        >>> sb.append(su2)
        >>> sb2 = sb.getByCompleteStatus(True)
        >>> len(sb2)
        1
        >>> sb2 = sb.getByIdLocal(1).getByCompleteStatus(True)
        >>> sb2[0] == su1
        True
        '''
        # cannot cache, as complete status may change internally
        post = self.__class__()
        for sp in self._storage:
            if sp.completeStatus == completeStatus:
                post.append(sp)
        return post

    def getBySpannedElement(self, spannedElement):
        '''
        Given a spanner spannedElement (an object),
        return a new SpannerBundle of all Spanner objects that have this object as a spannedElement.

        >>> n1 = note.Note()
        >>> n2 = note.Note()
        >>> n3 = note.Note()
        >>> su1 = spanner.Slur(n1, n2)
        >>> su2 = spanner.Slur(n2, n3)
        >>> sb = spanner.SpannerBundle()
        >>> sb.append(su1)
        >>> sb.append(su2)
        >>> list(sb.getBySpannedElement(n1)) == [su1]
        True
        >>> list(sb.getBySpannedElement(n2)) == [su1, su2]
        True
        >>> list(sb.getBySpannedElement(n3)) == [su2]
        True
        '''
        # NOTE: this is a performance critical operation

        # idTarget = id(spannedElement)
        # post = self.__class__()
        # for sp in self._storage:  # storage is a list
        #     if idTarget in sp.getSpannedElementIds():
        #         post.append(sp)
        # return post

        idTarget = id(spannedElement)
        cacheKey = f'getBySpannedElement-{idTarget}'
        if cacheKey not in self._cache or self._cache[cacheKey] is None:
            post = self.__class__()
            for sp in self._storage:  # storage is a list of spanners
                # __contains__() will test for identity, not equality
                # see Spanner.hasSpannedElement(), which just calls __contains__()
                if spannedElement in sp:
                    post.append(sp)
            self._cache[cacheKey] = post
        return self._cache[cacheKey]

    def replaceSpannedElement(
        self,
        old: base.Music21Object,
        new: base.Music21Object
    ) -> list[Spanner]:
        # noinspection PyShadowingNames
        '''
        Given a spanner spannedElement (an object), replace all old spannedElements
        with new spannedElements
        for all Spanner objects contained in this bundle.

        The `old` parameter must be an object, not an object id.

        If no replacements are found, no errors are raised.

        Returns a list of spanners that had elements replaced.

        >>> n1 = note.Note('C')
        >>> n2 = note.Note('D')
        >>> su1 = spanner.Line(n1, n2)
        >>> su2 = spanner.Glissando(n2, n1)
        >>> sb = spanner.SpannerBundle()
        >>> sb.append(su1)
        >>> sb.append(su2)

        >>> su1
        <music21.spanner.Line <music21.note.Note C><music21.note.Note D>>
        >>> su2
        <music21.spanner.Glissando <music21.note.Note D><music21.note.Note C>>

        >>> n3 = note.Note('E')
        >>> replacedSpanners = sb.replaceSpannedElement(n2, n3)
        >>> replacedSpanners == [su1, su2]
        True

        >>> su1
        <music21.spanner.Line <music21.note.Note C><music21.note.Note E>>
        >>> su2
        <music21.spanner.Glissando <music21.note.Note E><music21.note.Note C>>

        * Changed in v7: id() is no longer allowed for `old`.

        >>> sb.replaceSpannedElement(id(n1), n2)
        Traceback (most recent call last):
        TypeError: send elements to replaceSpannedElement(), not ids.
        '''
        if isinstance(old, int):
            raise TypeError('send elements to replaceSpannedElement(), not ids.')

        replacedSpanners = []
        # post = self.__class__()  # return a bundle of spanners that had changes
        if self._cache:
            self._cache = {}

        for sp in self._storage:  # Spanners in a list
            # environLocal.printDebug(['looking at spanner', sp, sp.getSpannedElementIds()])
            sp._cache = {}
            # accurate, so long as Spanner.__contains__() checks identity, not equality
            # see discussion at https://github.com/cuthbertLab/music21/pull/905
            if old in sp:
                sp.replaceSpannedElement(old, new)
                replacedSpanners.append(sp)
                # post.append(sp)
                # environLocal.printDebug(['replaceSpannedElement()', sp, 'old', old,
                #    'id(old)', id(old), 'new', new, 'id(new)', id(new)])

        if self._cache:
            self._cache = {}

        return replacedSpanners

    def getByClass(self, className: str | type) -> 'SpannerBundle':
        '''
        Given a spanner class, return a new SpannerBundle of all Spanners of the desired class.

        >>> su1 = spanner.Slur()
        >>> su2 = layout.StaffGroup()
        >>> su3 = layout.StaffGroup()
        >>> sb = spanner.SpannerBundle()
        >>> sb.append(su1)
        >>> sb.append(su2)
        >>> sb.append(su3)

        Classes can be strings (short class) or classes.

        >>> slurs = sb.getByClass(spanner.Slur)
        >>> slurs
        <music21.spanner.SpannerBundle of size 1>
        >>> list(slurs) == [su1]
        True
        >>> list(sb.getByClass('Slur')) == [su1]
        True
        >>> list(sb.getByClass('StaffGroup')) == [su2, su3]
        True
        '''
        # NOTE: this is called very frequently: optimize

        cacheKey = f'getByClass-{className}'
        if cacheKey not in self._cache or self._cache[cacheKey] is None:
            post = self.__class__()
            for sp in self._storage:
                if isinstance(className, str):
                    if className in sp.classes:
                        post.append(sp)
                else:
                    if isinstance(sp, className):
                        post.append(sp)
            self._cache[cacheKey] = post
        return self._cache[cacheKey]

    def setIdLocalByClass(self, className, maxId=6):
        # noinspection PyShadowingNames
        '''
        (See :meth:`setIdLocals` for an explanation of what an idLocal is.)

        Automatically set idLocal values for all members of the provided class.
        This is necessary in cases where spanners are newly created in
        potentially overlapping boundaries and need to be tagged for MusicXML
        or other output. Note that, if some Spanners already have idLocals,
        they will be overwritten.

        The `maxId` parameter sets the largest number that is available for this
        class.  In MusicXML it is 6.

        Currently, this method just iterates over the spanners of this class
        and counts the number from 1-6 and then recycles numbers.  It does
        not check whether more than 6 overlapping spanners of the same type
        exist, nor does it reset the count to 1 after all spanners of that
        class have been closed.  The example below demonstrates that the
        position of the contents of the spanner have no bearing on
        its idLocal (since we don't even put anything into the spanners).


        >>> su1 = spanner.Slur()
        >>> su2 = layout.StaffGroup()
        >>> su3 = spanner.Slur()
        >>> sb = spanner.SpannerBundle()
        >>> sb.append(su1)
        >>> sb.append(su2)
        >>> sb.append(su3)
        >>> [sp.idLocal for sp in sb.getByClass('Slur')]
        [None, None]
        >>> sb.setIdLocalByClass('Slur')
        >>> [sp.idLocal for sp in sb.getByClass('Slur')]
        [1, 2]
        '''
        # note that this overrides previous values
        for i, sp in enumerate(self.getByClass(className)):
            # 6 seems to be limit in musicxml processing
            sp.idLocal = (i % maxId) + 1

    def setIdLocals(self):
        # noinspection PyShadowingNames
        '''
        Utility method for outputting MusicXML (and potentially
        other formats) for spanners.

        Each Spanner type (slur, line, glissando, etc.) in MusicXML
        has a number assigned to it.
        We call this number, `idLocal`.  idLocal is a number from 1 to 6.
        This does not mean that your piece can only have six slurs total!
        But it does mean that within a single
        part, only up to 6 slurs can happen simultaneously.
        But as soon as a slur stops, its idLocal can be reused.

        This method sets all idLocals for all classes in this SpannerBundle.
        This will assure that each class has a unique idLocal number.

        Calling this method is destructive: existing idLocal values will be lost.

        >>> su1 = spanner.Slur()
        >>> su2 = layout.StaffGroup()
        >>> su3 = spanner.Slur()
        >>> sb = spanner.SpannerBundle()
        >>> sb.append(su1)
        >>> sb.append(su2)
        >>> sb.append(su3)
        >>> [sp.idLocal for sp in sb.getByClass('Slur')]
        [None, None]
        >>> sb.setIdLocals()
        >>> [(sp, sp.idLocal) for sp in sb]
        [(<music21.spanner.Slur>, 1),
         (<music21.layout.StaffGroup>, 1),
         (<music21.spanner.Slur>, 2)]

        :class:`~music21.dynamics.DynamicWedge` objects are commingled. That is,
        :class:`~music21.dynamics.Crescendo` and
        :class:`~music21.dynamics.Diminuendo`
        are not numbered separately:

        >>> sb2 = spanner.SpannerBundle()
        >>> c = dynamics.Crescendo()
        >>> d = dynamics.Diminuendo()
        >>> sb2.append(c)
        >>> sb2.append(d)
        >>> sb2.setIdLocals()
        >>> [(sp, sp.idLocal) for sp in sb2]
        [(<music21.dynamics.Crescendo>, 1),
         (<music21.dynamics.Diminuendo>, 2)]
        '''
        # Crescendo and Diminuendo share the same numbering
        # So number by DynamicWedge instead (next parent class)
        skip_classes = ('Crescendo', 'Diminuendo')
        classes = set()
        for sp in self._storage:
            for klass in sp.classes:
                if klass not in skip_classes:
                    classes.add(klass)
                    break
        for className in classes:
            self.setIdLocalByClass(className)

    def getByClassIdLocalComplete(self, className, idLocal, completeStatus):
        '''
        Get all spanners of a specified class `className`, an id `idLocal`, and a `completeStatus`.
        This is a convenience routine for multiple filtering when searching for relevant Spanners
        to pair with.

        >>> su1 = spanner.Slur()
        >>> su2 = layout.StaffGroup()
        >>> su2.idLocal = 3
        >>> sb = spanner.SpannerBundle()
        >>> sb.append(su1)
        >>> sb.append(su2)
        >>> list(sb.getByClassIdLocalComplete('StaffGroup', 3, False)) == [su2]
        True
        >>> su2.completeStatus = True
        >>> list(sb.getByClassIdLocalComplete('StaffGroup', 3, False)) == []
        True
        '''
        return self.getByClass(className).getByIdLocal(
            idLocal).getByCompleteStatus(completeStatus)

    def setPendingSpannedElementAssignment(
        self,
        sp: Spanner,
        className: str,
    ):
        '''
        A SpannerBundle can be set up so that a particular spanner (sp)
        is looking for an element of class (className) to complete it. Any future
        element that matches the className which is passed to the SpannerBundle
        via freePendingSpannedElementAssignment() will get it.

        >>> n1 = note.Note('C')
        >>> r1 = note.Rest()
        >>> n2 = note.Note('D')
        >>> n3 = note.Note('E')
        >>> su1 = spanner.Slur([n1])
        >>> sb = spanner.SpannerBundle()
        >>> sb.append(su1)
        >>> su1.getSpannedElements()
        [<music21.note.Note C>]

        >>> n1.getSpannerSites()
        [<music21.spanner.Slur <music21.note.Note C>>]

        Now set up su1 to get the next note assigned to it.

        >>> sb.setPendingSpannedElementAssignment(su1, 'Note')

        Call freePendingSpannedElementAssignment to attach.

        Should not get a rest, because it is not a 'Note'

        >>> sb.freePendingSpannedElementAssignment(r1)
        >>> su1.getSpannedElements()
        [<music21.note.Note C>]

        But will get the next note:

        >>> sb.freePendingSpannedElementAssignment(n2)
        >>> su1.getSpannedElements()
        [<music21.note.Note C>, <music21.note.Note D>]

        >>> n2.getSpannerSites()
        [<music21.spanner.Slur <music21.note.Note C><music21.note.Note D>>]

        And now that the assignment has been made, the pending assignment
        has been cleared, so n3 will not get assigned to the slur:

        >>> sb.freePendingSpannedElementAssignment(n3)
        >>> su1.getSpannedElements()
        [<music21.note.Note C>, <music21.note.Note D>]

        >>> n3.getSpannerSites()
        []

        '''
        ref: _SpannerRef = {'spanner': sp, 'className': className}
        self._pendingSpannedElementAssignment.append(ref)

    def freePendingSpannedElementAssignment(self, spannedElementCandidate):
        '''
        Assigns and frees up a pendingSpannedElementAssignment if one is
        active and the candidate matches the class.  See
        setPendingSpannedElementAssignment for documentation and tests.

        It is set up via a first-in, first-out priority.
        '''

        if not self._pendingSpannedElementAssignment:
            return

        remove = None
        for i, ref in enumerate(self._pendingSpannedElementAssignment):
            # environLocal.printDebug(['calling freePendingSpannedElementAssignment()',
            #    self._pendingSpannedElementAssignment])
            if ref['className'] in spannedElementCandidate.classSet:
                ref['spanner'].addSpannedElements(spannedElementCandidate)
                remove = i
                # environLocal.printDebug(['freePendingSpannedElementAssignment()',
                #    'added spannedElement', ref['spanner']])
                break
        if remove is not None:
            self._pendingSpannedElementAssignment.pop(remove)


# ------------------------------------------------------------------------------
# connect two or more notes anywhere in the score
class Slur(Spanner):
    '''
    A slur represented as a spanner between two Notes.

    Slurs have `.placement` options ('above' or 'below') and `.lineType` ('dashed' or None)
    '''

    def __init__(self, *spannedElements, **keywords):
        from music21 import note
        super().__init__(*spannedElements, **keywords)
        self.placement = None  # can above or below, after musicxml
        self.lineType = None  # can be 'dashed' or None
        self.fillElementTypes = [note.NotRest]

    # TODO: add property for placement

# ------------------------------------------------------------------------------


class MultiMeasureRest(Spanner):
    '''
    A grouping symbol that indicates that a collection of rests lasts
    multiple measures.
    '''
    _styleClass = style.TextStyle

    _DOC_ATTR: dict[str, str] = {
        'useSymbols': '''
            Boolean to indicate whether rest symbols
            (breve, longa, etc.) should be used when
            displaying the rest. Your music21 inventor
            is a medievalist, so this defaults to True.

            Change defaults.multiMeasureRestUseSymbols to
            change globally.
            ''',
        'maxSymbols': '''
            An int, specifying the maximum number of rests
            to display as symbols.  Default is 11.
            If useSymbols is False then this setting
            does nothing.

            Change defaults.multiMeasureRestMaxSymbols to
            change globally.
            ''',
    }

    def __init__(self, *spannedElements, **keywords):
        from music21 import note
        super().__init__(*spannedElements, **keywords)
        self.fillElementTypes = [note.Rest]
        self._overriddenNumber = None
        self.useSymbols = keywords.get('useSymbols', defaults.multiMeasureRestUseSymbols)
        self.maxSymbols = keywords.get('maxSymbols', defaults.multiMeasureRestMaxSymbols)

    def _reprInternal(self):
        plural = 's' if self.numRests != 1 else ''
        return f'{self.numRests} measure{plural}'

    @property
    def numRests(self):
        '''
        Returns the number of measures involved in the
        multi-measure rest.

        Calculated automatically from the number of rests in
        the spanner.  Or can be set manually to override the number.

        >>> mmr = spanner.MultiMeasureRest()
        >>> for i in range(6):
        ...     mmr.addSpannedElements([note.Rest(type='whole')])
        >>> mmr.numRests
        6
        >>> mmr.numRests = 10
        >>> mmr.numRests
        10
        '''
        if self._overriddenNumber is not None:
            return self._overriddenNumber
        else:
            return len(self)

    @numRests.setter
    def numRests(self, overridden):
        self._overriddenNumber = overridden

# ------------------------------------------------------------------------------
# first/second repeat bracket


class RepeatBracket(Spanner):
    '''
    A grouping of one or more measures, presumably in sequence, that mark an alternate repeat.

    These gather what are sometimes called first-time bars and second-time bars.

    It is assumed that numbering starts from 1. Numberings above 2 are permitted.
    The `number` keyword argument can be used to pass in the desired number.

    `overrideDisplay` if set will display something other than the number.  For instance
    `ouvert` and `clos` for medieval music.  However, if you use it for something like '1-3'
    be sure to set number properly too.

    >>> m = stream.Measure()
    >>> sp = spanner.RepeatBracket(m, number=1)
    >>> sp  # can be one or more measures
    <music21.spanner.RepeatBracket 1 <music21.stream.Measure 0 offset=0.0>>

    >>> sp.number = 3
    >>> sp
    <music21.spanner.RepeatBracket 3 <music21.stream.Measure 0 offset=0.0>>
    >>> sp.numberRange  # the list of repeat numbers
    [3]
    >>> sp.number
    '3'

    Range of repeats as string:

    >>> sp.number = '1-3'
    >>> sp.numberRange
    [1, 2, 3]
    >>> sp.number
    '1-3'

    Range of repeats as list:

    >>> sp.number = [2, 3]
    >>> sp.numberRange
    [2, 3]
    >>> sp.number
    '2, 3'

    Comma separated numbers:

    >>> sp.number = '1, 2, 3'
    >>> sp.numberRange
    [1, 2, 3]
    >>> sp.number
    '1-3'

    Disjunct numbers:

    >>> sp.number = '1, 2, 3, 7'
    >>> sp.numberRange
    [1, 2, 3, 7]
    >>> sp.number
    '1, 2, 3, 7'

    Override the display.

    >>> sp.overrideDisplay = '1-3, 7'
    >>> sp
    <music21.spanner.RepeatBracket 1-3, 7
         <music21.stream.Measure 0 offset=0.0>>

    number is not affected by display overrides:

    >>> sp.number
    '1, 2, 3, 7'
    '''

    _DOC_ATTR = {
        'numberRange': '''
            Get a contiguous list of repeat numbers that are applicable for this instance.

            Will always have at least one element, but [0] means undefined

            >>> rb = spanner.RepeatBracket()
            >>> rb.numberRange
            [0]

            >>> rb.number = '1,2'
            >>> rb.numberRange
            [1, 2]
        ''',
        'overrideDisplay': '''
            Override the string representation of this bracket, or use
            None to not override.
        ''',
    }

    def __init__(self,
                 *spannedElements,
                 number: int | str | Iterable[int] = 0,
                 overrideDisplay: str | None = None,
                 **keywords):
        from music21 import stream
        super().__init__(*spannedElements, **keywords)
        self.fillElementTypes = [stream.Measure]
        # store a range, inclusive of the single number assignment
        self.numberRange: list[int] = []
        self.overrideDisplay = overrideDisplay
        self.number = number

    @property
    def _numberSpanIsAdjacent(self) -> bool:
        '''
        are there exactly two numbers that should be written as 3, 4 not 3-4.
        '''
        return len(self.numberRange) == 2 and self.numberRange[0] == self.numberRange[1] - 1

    @property
    def _numberSpanIsContiguous(self) -> bool:
        '''
        can we write as '3, 4' or '5-10' and not as '1, 5, 6, 11'
        '''
        return common.contiguousList(self.numberRange)

    # property to enforce numerical numbers
    def _getNumber(self) -> str:
        '''
        This must return a string, as we may have single numbers or lists.
        For a raw numerical list, look at `.numberRange`.
        '''
        if len(self.numberRange) == 1:
            if self.numberRange[0] == 0:
                return ''
            return str(self.numberRange[0])
        else:
            if not self._numberSpanIsContiguous:
                return ', '.join([str(x) for x in self.numberRange])
            elif self._numberSpanIsAdjacent:
                return f'{self.numberRange[0]}, {self.numberRange[-1]}'
            else:  # range of values
                return f'{self.numberRange[0]}-{self.numberRange[-1]}'

    def _setNumber(self, value: int | str | Iterable[int]):
        '''
        Set the bracket number. There may be range of values provided
        '''
        if value == '':
            # undefined.
            self.numberRange = [0]
        elif common.holdsType(value, int):
            self.numberRange = []  # clear
            for x in value:
                self.numberRange.append(x)
        elif isinstance(value, str):
            # assume defined a range with a dash; assumed inclusive
            if '-' in value:
                start, end = value.split('-')
                self.numberRange = list(range(int(start), int(end) + 1))

            elif ',' in value:
                self.numberRange = []  # clear
                for one_letter_value in value.split(','):
                    one_number = int(one_letter_value.strip())
                    self.numberRange.append(one_number)
            elif value.isdigit():
                self.numberRange = [int(value)]
            else:
                raise SpannerException(f'number for RepeatBracket must be a number, not {value!r}')
        elif common.isInt(value):
            self.numberRange = []  # clear
            if value not in self.numberRange:
                self.numberRange.append(value)
        else:
            raise SpannerException(f'number for RepeatBracket must be a number, not {value!r}')

    number = property(_getNumber, _setNumber, doc='''
            Get or set the number -- returning a string always.

            >>> rb = spanner.RepeatBracket()
            >>> rb.number
            ''
            >>> rb.number = '5-7'
            >>> rb.number
            '5-7'
            >>> rb.numberRange
            [5, 6, 7]
            >>> rb.number = 1
        ''')

    @common.deprecated('v9', 'v10', 'Look at .numberRange instead')
    def getNumberList(self):  # pragma: no cover
        '''
        Deprecated -- just look at .numberRange
        '''
        return self.numberRange

    def _reprInternal(self):
        if self.overrideDisplay is not None:
            msg = self.overrideDisplay + ' '
        else:
            msg = self.number + ' '
        return msg + super()._reprInternal()


# ------------------------------------------------------------------------------
# line-based spanners

class Ottava(Spanner):
    '''
    An octave shift line:

    >>> ottava = spanner.Ottava(type='8va')
    >>> ottava.type
    '8va'
    >>> ottava.type = 15
    >>> ottava.type
    '15ma'
    >>> ottava.type = (8, 'down')
    >>> ottava.type
    '8vb'
    >>> print(ottava)
    <music21.spanner.Ottava 8vb transposing>

    An Ottava spanner can either be transposing or non-transposing.
    In a transposing Ottava spanner, the notes in the stream should be
    in their written octave (as if the spanner were not there) and all the
    notes in the spanner will be transposed on Stream.toSoundingPitch().

    A non-transposing spanner has notes that are at the pitch that
    they would sound (therefore the Ottava spanner is a decorative
    line).

    >>> ottava.transposing
    True
    >>> n1 = note.Note('D4')
    >>> n2 = note.Note('E4')
    >>> n2.offset = 2.0
    >>> ottava.addSpannedElements([n1, n2])

    >>> s = stream.Stream([ottava, n1, n2])
    >>> s.atSoundingPitch = False
    >>> s2 = s.toSoundingPitch()
    >>> s2.show('text')
    {0.0} <music21.spanner.Ottava 8vb non-transposing<music21.note.Note D><music21.note.Note E>>
    {0.0} <music21.note.Note D>
    {2.0} <music21.note.Note E>

    >>> for n in s2.notes:
    ...     print(n.nameWithOctave)
    D3
    E3

    All valid types are given below:

    >>> ottava.validOttavaTypes
    ('8va', '8vb', '15ma', '15mb', '22da', '22db')

    OMIT_FROM_DOCS

    Test the round-trip back:

    >>> s3 = s2.toWrittenPitch()
    >>> s3.show('text')
    {0.0} <music21.spanner.Ottava 8vb transposing<music21.note.Note D><music21.note.Note E>>
    {0.0} <music21.note.Note D>
    {2.0} <music21.note.Note E>

    >>> for n in s3.notes:
    ...    print(n.nameWithOctave)
    D4
    E4
    '''
    validOttavaTypes = ('8va', '8vb', '15ma', '15mb', '22da', '22db')

    def __init__(self,
                 *spannedElements,
                 type: str = '8va',  # pylint: disable=redefined-builtin
                 transposing: bool = True,
                 placement: t.Literal['above', 'below'] = 'above',
                 **keywords):
        from music21 import note
        super().__init__(*spannedElements, **keywords)
        self.fillElementTypes = [note.NotRest]
        self._type = None  # can be 8va, 8vb, 15ma, 15mb
        self.type = type

        self.placement = placement  # can above or below, after musicxml
        self.transposing = transposing

    def _getType(self):
        return self._type

    def _setType(self, newType):
        if common.isNum(newType) and newType in (8, 15):
            if newType == 8:
                self._type = '8va'
            else:
                self._type = '15ma'
        # try to parse as list of size, dir
        elif common.isListLike(newType) and len(newType) >= 1:
            stub = []
            if newType[0] in (8, '8'):
                stub.append(str(newType[0]))
                stub.append('v')
            elif newType[0] in (15, '15'):
                stub.append(str(newType[0]))
                stub.append('m')
            if len(newType) >= 2 and newType[1] == 'down':
                stub.append('b')
            else:  # default if not provided
                stub.append('a')
            self._type = ''.join(stub)
        else:
            if (not isinstance(newType, str)
                    or newType.lower() not in self.validOttavaTypes):
                raise SpannerException(
                    f'cannot create Ottava of type: {newType}')
            self._type = newType.lower()

    type = property(_getType, _setType, doc='''
        Get or set Ottava type. This can be set by as complete string
        (such as 8va or 15mb) or with a pair specifying size and direction.

        >>> os = spanner.Ottava()
        >>> os.type = '8vb'
        >>> os.type
        '8vb'
        >>> os.type = 15, 'down'
        >>> os.type
        '15mb'
        ''')

    def _reprInternal(self):
        transposing = 'transposing'
        if not self.transposing:
            transposing = 'non-transposing'
        return f'{self.type} {transposing}' + super()._reprInternal()

    def shiftMagnitude(self):
        '''
        Get basic parameters of shift.

        Returns either 8, 15, or 22 depending on the amount of shift
        '''
        if self._type.startswith('8'):
            return 8
        elif self._type.startswith('15'):
            return 15
        elif self._type.startswith('22'):
            return 22
        else:
            raise SpannerException(f'Cannot get shift magnitude from {self._type!r}')

    def shiftDirection(self, reverse=False):
        '''
        Returns up or down depending on the type of shift:
        '''
        # an 8va mark means that the notes must be shifted down with the mark
        if self._type.endswith('a'):
            if reverse:
                return 'down'
            else:
                return 'up'
        # an 8vb means that the notes must be shifted upward with the mark
        if self._type.endswith('b'):
            if reverse:
                return 'up'
            else:
                return 'down'

    def interval(self, reverse=False):
        '''
        return an interval.Interval() object representing this ottava

        >>> ottava = spanner.Ottava(type='15mb')
        >>> i = ottava.interval()
        >>> i
        <music21.interval.Interval P-15>
        '''
        from music21.interval import Interval
        if self.shiftDirection(reverse=reverse) == 'down':
            header = 'P-'
        else:
            header = 'P'

        header += str(self.shiftMagnitude())
        return Interval(header)

    def performTransposition(self, inheritAccidentalDisplay: bool = False):
        '''
        On a transposing spanner, switch to non-transposing,
        and transpose all notes and chords in the spanner.
        The note/chords will all be transposed to their sounding
        pitch (at least as far as the ottava is concerned;
        transposing instruments are handled separately).

        >>> ottava = spanner.Ottava(type='8va')
        >>> n1 = note.Note('D#4')
        >>> n2 = note.Note('E#4')
        >>> ottava.addSpannedElements([n1, n2])
        >>> ottava.transposing
        True

        >>> ottava.performTransposition()

        >>> ottava.transposing
        False
        >>> n1.nameWithOctave
        'D#5'
        '''
        if not self.transposing:
            return
        self.transposing = False

        myInterval = self.interval()
        for n in self.getSpannedElements():
            if not hasattr(n, 'pitches'):
                continue
            for p in n.pitches:
                p.transpose(
                    myInterval, inheritAccidentalDisplay=inheritAccidentalDisplay, inPlace=True
                )

    def undoTransposition(self, inheritAccidentalDisplay: bool = False):
        '''
        Change a non-transposing spanner to a transposing spanner,
        and transpose back all the notes and chords in the spanner.
        The notes/chords will all be transposed to their written
        pitch (at least as far as the ottava is concerned;
        transposing instruments are handled separately).

        >>> ottava = spanner.Ottava(type='8va')
        >>> n1 = note.Note('D#4')
        >>> n2 = note.Note('E#4')
        >>> ottava.addSpannedElements([n1, n2])
        >>> ottava.transposing = False

        >>> ottava.undoTransposition()

        >>> ottava.transposing
        True
        >>> n1.nameWithOctave
        'D#3'
        '''
        if self.transposing:
            return
        self.transposing = True

        myInterval = self.interval(reverse=True)
        for n in self.getSpannedElements():
            if not hasattr(n, 'pitches'):
                continue
            for p in n.pitches:
                p.transpose(
                    myInterval, inheritAccidentalDisplay=inheritAccidentalDisplay, inPlace=True
                )



class Line(Spanner):
    '''
    A line or bracket represented as a spanner above two Notes.

    Brackets can take many line types.

    >>> b = spanner.Line()
    >>> b.lineType = 'dotted'
    >>> b.lineType
    'dotted'
    >>> b = spanner.Line(endHeight=20)
    >>> b.endHeight
    20
    '''
    validLineTypes = ('solid', 'dashed', 'dotted', 'wavy')
    validTickTypes = ('up', 'down', 'arrow', 'both', 'none')

    def __init__(
        self,
        *spannedElements,
        lineType: str = 'solid',
        tick: str = 'down',
        startTick: str = 'down',
        endTick: str = 'down',
        startHeight: int | float | None = None,
        endHeight: int | float | None = None,
        **keywords
    ):
        from music21 import note
        super().__init__(*spannedElements, **keywords)
        self.fillElementTypes = [note.GeneralNote]

        DEFAULT_TICK = 'down'
        self._endTick = DEFAULT_TICK  # can be up/down/arrow/both/None
        self._startTick = DEFAULT_TICK  # can be up/down/arrow/both/None

        self._endHeight = None  # for up/down, specified in tenths
        self._startHeight = None  # for up/down, specified in tenths

        DEFAULT_LINE_TYPE = 'solid'
        self._lineType = DEFAULT_LINE_TYPE  # can be solid, dashed, dotted, wavy

        DEFAULT_PLACEMENT = 'above'
        self.placement = DEFAULT_PLACEMENT  # can above or below, after musicxml

        if lineType != DEFAULT_LINE_TYPE:
            self.lineType = lineType  # use property

        if startTick != DEFAULT_TICK:
            self.startTick = startTick  # use property
        if endTick != DEFAULT_TICK:
            self.endTick = endTick  # use property
        if tick != DEFAULT_TICK:
            self.tick = tick  # use property

        if endHeight is not None:
            self.endHeight = endHeight  # use property
        if startHeight is not None:
            self.startHeight = startHeight  # use property

    def _getEndTick(self):
        return self._endTick

    def _setEndTick(self, value):
        if value.lower() not in self.validTickTypes:
            raise SpannerException(f'not a valid value: {value}')
        self._endTick = value.lower()

    endTick = property(_getEndTick, _setEndTick, doc='''
        Get or set the endTick property.
        ''')

    def _getStartTick(self):
        return self._startTick

    def _setStartTick(self, value):
        if value.lower() not in self.validTickTypes:
            raise SpannerException(f'not a valid value: {value}')
        self._startTick = value.lower()

    startTick = property(_getStartTick, _setStartTick, doc='''
        Get or set the startTick property.
        ''')

    def _getTick(self):
        return self._startTick  # just returning start

    def _setTick(self, value):
        if value.lower() not in self.validTickTypes:
            raise SpannerException(f'not a valid value: {value}')
        self._startTick = value.lower()
        self._endTick = value.lower()

    tick = property(_getTick, _setTick, doc='''
        Set the start and end tick to the same value


        >>> b = spanner.Line()
        >>> b.tick = 'arrow'
        >>> b.startTick
        'arrow'
        >>> b.endTick
        'arrow'
        ''')

    def _getLineType(self):
        return self._lineType

    def _setLineType(self, value):
        if value is not None and value.lower() not in self.validLineTypes:
            raise SpannerException(f'not a valid value: {value}')
        # not sure if we should permit setting as None
        if value is not None:
            self._lineType = value.lower()

    lineType = property(_getLineType, _setLineType, doc='''
        Get or set the lineType property. Valid line types are listed in .validLineTypes.

        >>> b = spanner.Line()
        >>> b.lineType = 'dotted'
        >>> b.lineType = 'navyblue'
        Traceback (most recent call last):
        music21.spanner.SpannerException: not a valid value: navyblue

        >>> b.validLineTypes
        ('solid', 'dashed', 'dotted', 'wavy')
        ''')

    def _getEndHeight(self):
        return self._endHeight

    def _setEndHeight(self, value):
        if not (common.isNum(value) and value >= 0):
            raise SpannerException(f'not a valid value: {value}')
        self._endHeight = value

    endHeight = property(_getEndHeight, _setEndHeight, doc='''
        Get or set the endHeight property.

        >>> b = spanner.Line()
        >>> b.endHeight = -20
        Traceback (most recent call last):
        music21.spanner.SpannerException: not a valid value: -20
        ''')

    def _getStartHeight(self):
        return self._startHeight

    def _setStartHeight(self, value):
        if not (common.isNum(value) and value >= 0):
            raise SpannerException(f'not a valid value: {value}')
        self._startHeight = value

    startHeight = property(_getStartHeight, _setStartHeight, doc='''
        Get or set the startHeight property.

        >>> b = spanner.Line()
        >>> b.startHeight = None
        Traceback (most recent call last):
        music21.spanner.SpannerException: not a valid value: None
        ''')


class Glissando(Spanner):
    '''
    A between two Notes specifying a glissando or similar alteration.
    Different line types can be specified.

    Glissandos can have a label and a lineType.  Label is a string or None.
    lineType defaults to 'wavy'

    >>> gl = spanner.Glissando()
    >>> gl.lineType
    'wavy'
    >>> print(gl.label)
    None

    >>> gl.label = 'gliss.'

    Note -- not a Line subclass for now, but that might change.
    '''
    validLineTypes = ('solid', 'dashed', 'dotted', 'wavy')
    validSlideTypes = ('chromatic', 'continuous', 'diatonic', 'white', 'black')

    def __init__(self,
                 *spannedElements,
                 lineType: str = 'wavy',
                 label: str | None = None,
                 **keywords):
        from music21 import note
        super().__init__(*spannedElements, **keywords)
        self.fillElementTypes = [note.NotRest]

        GLISSANDO_DEFAULT_LINE_TYPE = 'wavy'
        self._lineType = GLISSANDO_DEFAULT_LINE_TYPE
        self._slideType = 'chromatic'

        self.label = None

        if lineType != GLISSANDO_DEFAULT_LINE_TYPE:
            self.lineType = lineType  # use property
        if label is not None:
            self.label = label  # use property

    def _getLineType(self):
        return self._lineType

    def _setLineType(self, value):
        if value.lower() not in self.validLineTypes:
            raise SpannerException(f'not a valid value: {value}')
        self._lineType = value.lower()

    lineType = property(_getLineType, _setLineType, doc='''
        Get or set the lineType property. See Line for valid line types.
        ''')

    @property
    def slideType(self):
        '''
        Get or set the slideType which determines how
        the glissando or slide is to be played.  Values
        are 'chromatic' (default), 'continuous' (like a slide or smear),
        'diatonic' (like a harp gliss), 'white' (meaning a white-key gliss
        as on a marimba), or 'black' (black-key gliss).

        'continuous' slides export to MusicXML as a <slide> object.
        All others export as <glissando>.
        '''
        return self._slideType

    @slideType.setter
    def slideType(self, value):
        if value.lower() not in self.validSlideTypes:
            raise SpannerException(f'not a valid value: {value}')
        self._slideType = value.lower()

# ------------------------------------------------------------------------------

# pylint: disable=redefined-outer-name
class Test(unittest.TestCase):

    def setUp(self):
        from music21.musicxml.m21ToXml import GeneralObjectExporter
        self.GEX = GeneralObjectExporter()

    def xmlStr(self, obj):
        xmlBytes = self.GEX.parse(obj)
        return xmlBytes.decode('utf-8')

    def testCopyAndDeepcopy(self):
        from music21.test.commonTest import testCopyAll
        testCopyAll(self, globals())

    def testBasic(self):

        # how parts might be grouped
        from music21 import stream
        from music21 import note
        from music21 import layout
        s = stream.Score()
        p1 = stream.Part()
        p2 = stream.Part()

        sg1 = layout.StaffGroup(p1, p2)

        # place all on Stream
        s.insert(0, p1)
        s.insert(0, p2)
        s.insert(0, sg1)

        self.assertEqual(len(s), 3)
        self.assertEqual(sg1.getSpannedElements(), [p1, p2])

        # make sure spanners is unified

        # how slurs might be defined
        n1 = note.Note()
        n2 = note.Note()
        n3 = note.Note()
        p1.append(n1)
        p1.append(n2)
        p1.append(n3)

        slur1 = Slur()
        slur1.addSpannedElements([n1, n3])

        p1.append(slur1)

        self.assertEqual(len(s), 3)
        self.assertEqual(slur1.getSpannedElements(), [n1, n3])

        # a note can access what spanners it is part of
        self.assertEqual(n1.getSpannerSites(), [slur1])

        # can a spanner hold spanners: yes
        sl1 = Slur()
        sl2 = Slur()
        sl3 = Slur()
        sp = Spanner([sl1, sl2, sl3])
        self.assertEqual(len(sp.getSpannedElements()), 3)
        self.assertEqual(sp.getSpannedElements(), [sl1, sl2, sl3])

        self.assertEqual(sl1.getSpannerSites(), [sp])

    def testSpannerRepr(self):
        from music21 import spanner
        su1 = spanner.Slur()
        self.assertEqual(repr(su1), '<music21.spanner.Slur>')

    def testSpannerBundle(self):
        from music21 import spanner
        from music21 import stream

        su1 = spanner.Slur()
        su1.idLocal = 1
        su2 = spanner.Slur()
        su2.idLocal = 2
        sb = spanner.SpannerBundle()
        sb.append(su1)
        sb.append(su2)
        self.assertEqual(len(sb), 2)
        self.assertEqual(sb[0], su1)
        self.assertEqual(sb[1], su2)

        su3 = spanner.Slur()
        su4 = spanner.Slur()

        s = stream.Stream()
        s.append(su3)
        s.append(su4)
        sb2 = spanner.SpannerBundle(list(s))
        self.assertEqual(len(sb2), 2)
        self.assertEqual(sb2[0], su3)
        self.assertEqual(sb2[1], su4)

    def testDeepcopySpanner(self):
        from music21 import spanner
        from music21 import note

        # how slurs might be defined
        n1 = note.Note()
        # n2 = note.Note()
        n3 = note.Note()

        su1 = Slur()
        su1.addSpannedElements([n1, n3])

        self.assertEqual(n1.getSpannerSites(), [su1])
        self.assertEqual(n3.getSpannerSites(), [su1])

        su2 = copy.deepcopy(su1)

        self.assertEqual(su1.getSpannedElements(), [n1, n3])
        self.assertEqual(su2.getSpannedElements(), [n1, n3])

        self.assertEqual(n1.getSpannerSites(), [su1, su2])
        self.assertEqual(n3.getSpannerSites(), [su1, su2])

        sb1 = spanner.SpannerBundle([su1, su2])
        sb2 = copy.deepcopy(sb1)
        self.assertEqual(sb1[0].getSpannedElements(), [n1, n3])
        self.assertEqual(sb2[0].getSpannedElements(), [n1, n3])
        # spanners stored within are not the same objects
        self.assertNotEqual(id(sb2[0]), id(sb1[0]))

    def testReplaceSpannedElement(self):
        from music21 import note
        from music21 import spanner

        n1 = note.Note()
        n2 = note.Note()
        n3 = note.Note()
        n4 = note.Note()
        n5 = note.Note()

        su1 = spanner.Slur()
        su1.addSpannedElements([n1, n3])

        self.assertEqual(su1.getSpannedElements(), [n1, n3])
        self.assertEqual(n1.getSpannerSites(), [su1])

        su1.replaceSpannedElement(n1, n2)
        self.assertEqual(su1.getSpannedElements(), [n2, n3])
        # this note now has no spanner sites
        self.assertEqual(n1.getSpannerSites(), [])
        self.assertEqual(n2.getSpannerSites(), [su1])

        # replace n2 w/ n1
        su1.replaceSpannedElement(n2, n1)
        self.assertEqual(su1.getSpannedElements(), [n1, n3])
        self.assertEqual(n2.getSpannerSites(), [])
        self.assertEqual(n1.getSpannerSites(), [su1])

        su2 = spanner.Slur()
        su2.addSpannedElements([n3, n4])

        su3 = spanner.Slur()
        su3.addSpannedElements([n4, n5])

        # n1a = note.Note()
        # n2a = note.Note()
        n3a = note.Note()
        n4a = note.Note()
        # n5a = note.Note()

        sb1 = spanner.SpannerBundle([su1, su2, su3])
        self.assertEqual(len(sb1), 3)
        self.assertEqual(list(sb1), [su1, su2, su3])

        # n3 is found in su1 and su2

        sb1.replaceSpannedElement(n3, n3a)
        self.assertEqual(len(sb1), 3)
        self.assertEqual(list(sb1), [su1, su2, su3])

        self.assertEqual(sb1[0].getSpannedElements(), [n1, n3a])
        # check su2
        self.assertEqual(sb1[1].getSpannedElements(), [n3a, n4])

        sb1.replaceSpannedElement(n4, n4a)
        self.assertEqual(sb1[1].getSpannedElements(), [n3a, n4a])

        # check su3
        self.assertEqual(sb1[2].getSpannedElements(), [n4a, n5])

    def testRepeatBracketA(self):
        from music21 import spanner
        from music21 import stream

        m1 = stream.Measure()
        rb1 = spanner.RepeatBracket(m1)
        # if added again; it is not really added, it simply is ignored
        rb1.addSpannedElements(m1)
        self.assertEqual(len(rb1), 1)

    def testRepeatBracketB(self):
        from music21 import note
        from music21 import spanner
        from music21 import stream
        from music21 import bar

        p = stream.Part()
        m1 = stream.Measure()
        m1.repeatAppend(note.Note('c4'), 4)
        p.append(m1)
        m2 = stream.Measure()
        m2.repeatAppend(note.Note('d#4'), 4)
        p.append(m2)

        m3 = stream.Measure()
        m3.repeatAppend(note.Note('g#4'), 4)
        m3.rightBarline = bar.Repeat(direction='end')
        p.append(m3)
        p.append(spanner.RepeatBracket(m3, number=1))

        m4 = stream.Measure()
        m4.repeatAppend(note.Note('a4'), 4)
        m4.rightBarline = bar.Repeat(direction='end')
        p.append(m4)
        p.append(spanner.RepeatBracket(m4, number=2))

        m5 = stream.Measure()
        m5.repeatAppend(note.Note('b4'), 4)
        m5.rightBarline = bar.Repeat(direction='end')
        p.append(m5)
        p.append(spanner.RepeatBracket(m5, number=3))

        m6 = stream.Measure()
        m6.repeatAppend(note.Note('c#5'), 4)
        p.append(m6)

        # all spanners should be at the part level
        self.assertEqual(len(p.spanners), 3)

    # noinspection DuplicatedCode
    def testRepeatBracketC(self):
        from music21 import note
        from music21 import spanner
        from music21 import stream
        from music21 import bar

        p = stream.Part()
        m1 = stream.Measure()
        m1.repeatAppend(note.Note('c4'), 4)
        p.append(m1)

        m2 = stream.Measure()
        m2.repeatAppend(note.Note('d#4'), 4)
        p.append(m2)

        m3 = stream.Measure()
        m3.repeatAppend(note.Note('g#4'), 4)
        m3.rightBarline = bar.Repeat(direction='end')
        p.append(m3)
        rb1 = spanner.RepeatBracket(number=1)
        rb1.addSpannedElements(m2, m3)
        self.assertEqual(len(rb1), 2)
        p.insert(0, rb1)

        m4 = stream.Measure()
        m4.repeatAppend(note.Note('a4'), 4)
        m4.rightBarline = bar.Repeat(direction='end')
        p.append(m4)
        p.append(spanner.RepeatBracket(m4, number=2))

        m5 = stream.Measure()
        m5.repeatAppend(note.Note('b4'), 4)
        p.append(m5)

        # p.show()
        # all spanners should be at the part level
        self.assertEqual(len(p.spanners), 2)

        # p.show()
        raw = self.xmlStr(p)
        self.assertGreater(raw.find('''<ending number="1" type="start" />'''), 1)
        self.assertGreater(raw.find('''<ending number="2" type="stop" />'''), 1)
        self.assertGreater(raw.find('''<ending number="2" type="start" />'''), 1)

    # noinspection DuplicatedCode
    def testRepeatBracketD(self):
        from music21 import note
        from music21 import spanner
        from music21 import stream
        from music21 import bar

        p = stream.Part()
        m1 = stream.Measure()
        m1.repeatAppend(note.Note('c4'), 4)
        p.append(m1)

        m2 = stream.Measure()
        m2.repeatAppend(note.Note('d#4'), 4)
        p.append(m2)

        m3 = stream.Measure()
        m3.repeatAppend(note.Note('g#4'), 4)
        m3.rightBarline = bar.Repeat(direction='end')
        p.append(m3)
        rb1 = spanner.RepeatBracket(number=1)
        rb1.addSpannedElements(m2, m3)
        self.assertEqual(len(rb1), 2)
        p.insert(0, rb1)

        m4 = stream.Measure()
        m4.repeatAppend(note.Note('a4'), 4)
        p.append(m4)

        m5 = stream.Measure()
        m5.repeatAppend(note.Note('b4'), 4)
        m5.rightBarline = bar.Repeat(direction='end')
        p.append(m5)

        rb2 = spanner.RepeatBracket(number=2)
        rb2.addSpannedElements(m4, m5)
        self.assertEqual(len(rb2), 2)
        p.insert(0, rb2)

        m6 = stream.Measure()
        m6.repeatAppend(note.Note('a4'), 4)
        p.append(m6)

        m7 = stream.Measure()
        m7.repeatAppend(note.Note('b4'), 4)
        p.append(m7)

        m8 = stream.Measure()
        m8.repeatAppend(note.Note('a4'), 4)
        m8.rightBarline = bar.Repeat(direction='end')
        p.append(m8)

        rb3 = spanner.RepeatBracket(number=3)
        rb3.addSpannedElements(m6, m8)
        self.assertEqual(len(rb3), 2)
        p.insert(0, rb3)

        m9 = stream.Measure()
        m9.repeatAppend(note.Note('a4'), 4)
        p.append(m9)

        m10 = stream.Measure()
        m10.repeatAppend(note.Note('b4'), 4)
        p.append(m10)

        m11 = stream.Measure()
        m11.repeatAppend(note.Note('a4'), 4)
        p.append(m11)

        m12 = stream.Measure()
        m12.repeatAppend(note.Note('a4'), 4)
        m12.rightBarline = bar.Repeat(direction='end')
        p.append(m12)

        rb4 = spanner.RepeatBracket(number=4)
        rb4.addSpannedElements(m9, m10, m11, m12)
        self.assertEqual(len(rb4), 4)
        p.insert(0, rb4)

        # p.show()
        # all spanners should be at the part level
        self.assertEqual(len(p.getElementsByClass(stream.Measure)), 12)
        self.assertEqual(len(p.spanners), 4)

        raw = self.xmlStr(p)
        self.assertGreater(raw.find('''<ending number="1" type="start" />'''), 1)
        self.assertGreater(raw.find('''<ending number="2" type="stop" />'''), 1)
        self.assertGreater(raw.find('''<ending number="2" type="start" />'''), 1)

        p1 = copy.deepcopy(p)
        raw = self.xmlStr(p1)
        self.assertGreater(raw.find('''<ending number="1" type="start" />'''), 1)
        self.assertGreater(raw.find('''<ending number="2" type="stop" />'''), 1)
        self.assertGreater(raw.find('''<ending number="2" type="start" />'''), 1)

        p2 = copy.deepcopy(p1)
        raw = self.xmlStr(p2)
        self.assertGreater(raw.find('''<ending number="1" type="start" />'''), 1)
        self.assertGreater(raw.find('''<ending number="2" type="stop" />'''), 1)
        self.assertGreater(raw.find('''<ending number="2" type="start" />'''), 1)

    def testRepeatBracketE(self):
        from music21 import note
        from music21 import spanner
        from music21 import stream
        from music21 import bar

        p = stream.Part()
        m1 = stream.Measure(number=1)
        m1.repeatAppend(note.Note('c4'), 1)
        p.append(m1)
        m2 = stream.Measure(number=2)
        m2.repeatAppend(note.Note('d#4'), 1)
        p.append(m2)

        m3 = stream.Measure(number=3)
        m3.repeatAppend(note.Note('g#4'), 1)
        m3.rightBarline = bar.Repeat(direction='end')
        p.append(m3)
        p.append(spanner.RepeatBracket(m3, number=1))

        m4 = stream.Measure(number=4)
        m4.repeatAppend(note.Note('a4'), 1)
        m4.rightBarline = bar.Repeat(direction='end')
        p.append(m4)
        p.append(spanner.RepeatBracket(m4, number=2))

        m5 = stream.Measure(number=5)
        m5.repeatAppend(note.Note('b4'), 1)
        m5.rightBarline = bar.Repeat(direction='end')
        p.append(m5)
        p.append(spanner.RepeatBracket(m5, number=3))

        m6 = stream.Measure(number=6)
        m6.repeatAppend(note.Note('c#5'), 1)
        p.append(m6)

        # all spanners should be at the part level
        self.assertEqual(len(p.spanners), 3)

        # try copying once
        p1 = copy.deepcopy(p)
        self.assertEqual(len(p1.spanners), 3)
        m5 = p1.getElementsByClass(stream.Measure)[-2]
        sp3 = p1.spanners[2]
        self.assertTrue(sp3.hasSpannedElement(m5))
        # for m in p1.getElementsByClass(stream.Measure):
        #     print(m, id(m))
        # for sp in p1.spanners:
        #     print(sp, id(sp), [c for c in sp.getSpannedElementIds()])
        # p1.show()

        p2 = copy.deepcopy(p1)
        self.assertEqual(len(p2.spanners), 3)
        m5 = p2.getElementsByClass(stream.Measure)[-2]
        sp3 = p2.spanners[2]
        self.assertTrue(sp3.hasSpannedElement(m5))

        p3 = copy.deepcopy(p2)
        self.assertEqual(len(p3.spanners), 3)
        m5 = p3.getElementsByClass(stream.Measure)[-2]
        sp3 = p3.spanners[2]
        self.assertTrue(sp3.hasSpannedElement(m5))

    def testOttavaShiftA(self):
        '''
        Test basic octave shift creation and output, as well as passing
        objects through make measure calls.
        '''
        from music21 import stream
        from music21 import note
        from music21 import chord
        from music21.spanner import Ottava   # need to do it this way for classSet
        s = stream.Stream()
        s.repeatAppend(chord.Chord(['c-3', 'g4']), 12)
        # s.repeatAppend(note.Note(), 12)
        n1 = s.notes[0]
        n2 = s.notes[-1]
        sp1 = Ottava(n1, n2)  # default is 8va
        s.append(sp1)
        raw = self.xmlStr(s)
        self.assertEqual(raw.count('octave-shift'), 2)
        self.assertEqual(raw.count('type="down"'), 1)
        # s.show()

        s = stream.Stream()
        s.repeatAppend(note.Note(), 12)
        n1 = s.notes[0]
        n2 = s.notes[-1]
        sp1 = Ottava(n1, n2, type='8vb')
        s.append(sp1)
        # s.show()
        raw = self.xmlStr(s)
        self.assertEqual(raw.count('octave-shift'), 2)
        self.assertEqual(raw.count('type="up"'), 1)

        s = stream.Stream()
        s.repeatAppend(note.Note(), 12)
        n1 = s.notes[0]
        n2 = s.notes[-1]
        sp1 = Ottava(n1, n2, type='15ma')
        s.append(sp1)
        # s.show()
        raw = self.xmlStr(s)
        self.assertEqual(raw.count('octave-shift'), 2)
        self.assertEqual(raw.count('type="down"'), 1)

        s = stream.Stream()
        s.repeatAppend(note.Note(), 12)
        n1 = s.notes[0]
        n2 = s.notes[-1]
        sp1 = Ottava(n1, n2, type='15mb')
        s.append(sp1)
        # s.show()
        raw = self.xmlStr(s)
        self.assertEqual(raw.count('octave-shift'), 2)
        self.assertEqual(raw.count('type="up"'), 1)

    def testOttavaShiftB(self):
        '''
        Test a single note octave
        '''
        from music21 import stream
        from music21 import note
        from music21 import spanner
        s = stream.Stream()
        n = note.Note('c4')
        sp = spanner.Ottava(n)
        s.append(n)
        s.append(sp)
        # s.show()
        raw = self.xmlStr(s)
        self.assertEqual(raw.count('octave-shift'), 2)
        self.assertEqual(raw.count('type="down"'), 1)

    def testCrescendoA(self):
        from music21 import stream
        from music21 import note
        from music21 import dynamics
        s = stream.Stream()
        # n1 = note.Note('C')
        # n2 = note.Note('D')
        # n3 = note.Note('E')
        #
        # s.append(n1)
        # s.append(note.Note('A'))
        # s.append(n2)
        # s.append(note.Note('B'))
        # s.append(n3)

        # s.repeatAppend(chord.Chord(['c-3', 'g4']), 12)
        s.repeatAppend(note.Note(type='half'), 4)
        n1 = s.notes[0]
        n1.pitch.step = 'D'
        # s.insert(n1.offset, dynamics.Dynamic('fff'))
        n2 = s.notes[len(s.notes) // 2]
        n2.pitch.step = 'E'
        # s.insert(n2.offset, dynamics.Dynamic('ppp'))
        n3 = s.notes[-1]
        n3.pitch.step = 'F'
        # s.insert(n3.offset, dynamics.Dynamic('ff'))
        sp1 = dynamics.Diminuendo(n1, n2)
        sp2 = dynamics.Crescendo(n2, n3)
        s.append(sp1)
        s.append(sp2)
        # s._reprText()
        # s.show('t')
        raw = self.xmlStr(s)
        # print(raw)
        self.assertEqual(raw.count('<wedge'), 4)

        # self.assertEqual(raw.count('octave-shift'), 2)

    def testLineA(self):
        from music21 import stream
        from music21 import note
        from music21 import spanner

        s = stream.Stream()
        s.repeatAppend(note.Note(), 12)
        n1 = s.notes[0]
        n2 = s.notes[len(s.notes) // 2]
        n3 = s.notes[-1]
        sp1 = spanner.Line(n1, n2, startTick='up', lineType='dotted')
        sp2 = spanner.Line(n2, n3, startTick='down', lineType='dashed',
                                    endHeight=40)
        s.append(sp1)
        s.append(sp2)
        # s.show('t')
        raw = self.xmlStr(s)
        # print(raw)
        self.assertEqual(raw.count('<bracket'), 4)

    def testLineB(self):
        from music21 import stream
        from music21 import note
        from music21 import spanner

        s = stream.Stream()
        s.repeatAppend(note.Note(), 12)
        n1 = s.notes[4]
        n2 = s.notes[-1]

        n3 = s.notes[0]
        n4 = s.notes[2]

        sp1 = spanner.Line(n1, n2, startTick='up', endTick='down', lineType='solid')
        sp2 = spanner.Line(n3, n4, startTick='arrow', endTick='none', lineType='solid')

        s.append(sp1)
        s.append(sp2)

        # s.show()
        raw = self.xmlStr(s)
        self.assertEqual(raw.count('<bracket'), 4)
        self.assertEqual(raw.count('line-end="arrow"'), 1)
        self.assertEqual(raw.count('line-end="none"'), 1)
        self.assertEqual(raw.count('line-end="up"'), 1)
        self.assertEqual(raw.count('line-end="down"'), 1)

    def testGlissandoA(self):
        from music21 import stream
        from music21 import note
        from music21 import spanner

        s = stream.Stream()
        s.repeatAppend(note.Note(), 3)
        for i, n in enumerate(s.notes):
            n.transpose(i + (i % 2 * 12), inPlace=True)

        # note: this does not support glissandi between non-adjacent notes
        n1 = s.notes[0]
        n2 = s.notes[len(s.notes) // 2]
        n3 = s.notes[-1]
        sp1 = spanner.Glissando(n1, n2)
        sp2 = spanner.Glissando(n2, n3)
        sp2.lineType = 'dashed'
        s.append(sp1)
        s.append(sp2)
        s = s.makeNotation()
        # s.show('t')
        raw = self.xmlStr(s)
        # print(raw)
        self.assertEqual(raw.count('<glissando'), 4)
        self.assertEqual(raw.count('line-type="dashed"'), 2)

    def testGlissandoB(self):
        from music21 import stream
        from music21 import note
        from music21 import spanner

        s = stream.Stream()
        s.repeatAppend(note.Note(), 12)
        for i, n in enumerate(s.notes):
            n.transpose(i + (i % 2 * 12), inPlace=True)

        # note: this does not support glissandi between non-adjacent notes
        n1 = s.notes[0]
        n2 = s.notes[1]
        sp1 = spanner.Glissando(n1, n2)
        sp1.lineType = 'solid'
        sp1.label = 'gliss.'
        s.append(sp1)

        # s.show()
        raw = self.xmlStr(s)
        self.assertEqual(raw.count('<glissando'), 2)
        self.assertEqual(raw.count('line-type="solid"'), 2)
        self.assertEqual(raw.count('>gliss.<'), 1)

    # def testDashedLineA(self):
    #     from music21 import stream, note, spanner, chord, dynamics
    #     s = stream.Stream()
    #     s.repeatAppend(note.Note(), 12)
    #     for i, n in enumerate(s.notes):
    #         n.transpose(i + (i % 2 * 12), inPlace=True)
    #
    #     # note: Musedata presently does not support these
    #     n1 = s.notes[0]
    #     n2 = s.notes[len(s.notes) // 2]
    #     n3 = s.notes[-1]
    #     sp1 = spanner.DashedLine(n1, n2)
    #     sp2 = spanner.DashedLine(n2, n3)
    #     s.append(sp1)
    #     s.append(sp2)
    #     raw = s.musicxml
    #     self.assertEqual(raw.count('<dashes'), 4)

    def testOneElementSpanners(self):
        from music21 import note
        from music21.spanner import Spanner

        n1 = note.Note()
        sp = Spanner()
        sp.addSpannedElements(n1)
        sp.completeStatus = True
        self.assertTrue(sp.completeStatus)
        self.assertTrue(sp.isFirst(n1))
        self.assertTrue(sp.isLast(n1))

    def testRemoveSpanners(self):
        from music21 import stream
        from music21 import note
        from music21.spanner import Spanner, Slur

        p = stream.Part()
        m1 = stream.Measure()
        m2 = stream.Measure()
        m1.number = 1
        m2.number = 2
        n1 = note.Note('C#4', type='whole')
        n2 = note.Note('D#4', type='whole')
        m1.insert(0, n1)
        m2.insert(0, n2)
        p.append(m1)
        p.append(m2)
        sl = Slur([n1, n2])
        p.insert(0, sl)
        for x in p:
            if isinstance(x, Spanner):
                p.remove(x)
        self.assertEqual(len(p.spanners), 0)

    def testFreezeSpanners(self):
        from music21 import stream
        from music21 import note
        from music21 import converter
        from music21.spanner import Slur

        p = stream.Part()
        m1 = stream.Measure()
        m2 = stream.Measure()
        m1.number = 1
        m2.number = 2
        n1 = note.Note('C#4', type='whole')
        n2 = note.Note('D#4', type='whole')
        m1.insert(0, n1)
        m2.insert(0, n2)
        p.append(m1)
        p.append(m2)
        sl = Slur([n1, n2])
        p.insert(0, sl)
        unused_data = converter.freezeStr(p, fmt='pickle')

    def testDeepcopyJustSpannerAndNotes(self):
        from music21 import note
        from music21 import clef
        from music21.spanner import Spanner

        n1 = note.Note('g')
        n2 = note.Note('f#')
        c1 = clef.AltoClef()

        sp1 = Spanner(n1, n2, c1)
        sp2 = copy.deepcopy(sp1)
        self.assertEqual(len(sp2.spannerStorage), 3)
        self.assertIsNot(sp1, sp2)
        self.assertIs(sp2[0], sp1[0])
        self.assertIs(sp2[2], sp1[2])
        self.assertIs(sp1[0], n1)
        self.assertIs(sp2[0], n1)

    def testDeepcopySpannerInStreamNotNotes(self):
        from music21 import note
        from music21 import clef
        from music21 import stream
        from music21.spanner import Spanner

        n1 = note.Note('g')
        n2 = note.Note('f#')
        c1 = clef.AltoClef()

        sp1 = Spanner(n1, n2, c1)
        st1 = stream.Stream()
        st1.insert(0.0, sp1)
        st2 = copy.deepcopy(st1)

        sp2 = st2.spanners[0]
        self.assertEqual(len(sp2.spannerStorage), 3)
        self.assertIsNot(sp1, sp2)
        self.assertIs(sp2[0], sp1[0])
        self.assertIs(sp2[2], sp1[2])
        self.assertIs(sp1[0], n1)
        self.assertIs(sp2[0], n1)

    def testDeepcopyNotesInStreamNotSpanner(self):
        from music21 import note
        from music21 import clef
        from music21 import stream
        from music21.spanner import Spanner

        n1 = note.Note('g')
        n2 = note.Note('f#')
        c1 = clef.AltoClef()

        sp1 = Spanner(n1, n2, c1)
        st1 = stream.Stream()
        st1.insert(0.0, n1)
        st1.insert(1.0, n2)
        st2 = copy.deepcopy(st1)

        n3 = st2.notes[0]
        self.assertEqual(len(n3.getSpannerSites()), 1)
        sp2 = n3.getSpannerSites()[0]
        self.assertIs(sp1, sp2)
        self.assertIsNot(n1, n3)
        self.assertIs(sp2[2], sp1[2])
        self.assertIs(sp1[0], n1)
        self.assertIs(sp2[0], n1)

    def testDeepcopyNotesAndSpannerInStream(self):
        from music21 import note
        from music21 import stream
        from music21.spanner import Spanner

        n1 = note.Note('G4')
        n2 = note.Note('F#4')

        sp1 = Spanner(n1, n2)
        st1 = stream.Stream()
        st1.insert(0.0, sp1)
        st1.insert(0.0, n1)
        st1.insert(1.0, n2)
        st2 = copy.deepcopy(st1)
        n3 = st2.notes[0]
        self.assertEqual(len(n3.getSpannerSites()), 1)
        sp2 = n3.getSpannerSites()[0]
        self.assertIsNot(sp1, sp2)
        self.assertIsNot(n1, n3)

        sp3 = st2.spanners[0]
        self.assertIs(sp2, sp3)
        self.assertIs(sp1[0], n1)
        self.assertIs(sp2[0], n3)

    def testDeepcopyStreamWithSpanners(self):
        from music21 import note
        from music21 import stream
        from music21.spanner import Slur

        n1 = note.Note()
        su1 = Slur((n1,))
        s = stream.Stream()
        s.insert(0.0, su1)
        s.insert(0.0, n1)
        self.assertIs(s.spanners[0].getFirst(), n1)
        self.assertIs(s.notes[0].getSpannerSites()[0], su1)

        s2 = copy.deepcopy(s)
        su2 = s2.spanners[0]
        n2 = s2.notes[0]
        self.assertIsNot(su2, su1)
        self.assertIsNot(n2, n1)
        self.assertIs(s2.spanners[0].getFirst(), n2)
        self.assertIs(s2.notes[0].getSpannerSites()[0], su2)
        self.assertIsNot(s.notes[0].getSpannerSites()[0], su2)
        self.assertEqual(len(s2.spannerBundle), 1)
        tn2 = s2.spannerBundle.getBySpannedElement(n2)
        self.assertEqual(len(tn2), 1)

    def testGetSpannedElementIds(self):
        from music21 import note
        from music21.spanner import Spanner

        n1 = note.Note('g')
        n2 = note.Note('f#')
        n3 = note.Note('e')
        n4 = note.Note('d-')
        n5 = note.Note('c')

        sl = Spanner()
        sl.addSpannedElements(n1)
        sl.addSpannedElements(n2, n3)
        sl.addSpannedElements([n4, n5])
        idList = [id(n) for n in [n1, n2, n3, n4, n5]]
        slList = sl.getSpannedElementIds()
        self.assertEqual(idList, slList)


# ------------------------------------------------------------------------------
# define presented order in documentation
_DOC_ORDER: list[type] = [Spanner]


if __name__ == '__main__':
    import music21
    music21.mainTest(Test)<|MERGE_RESOLUTION|>--- conflicted
+++ resolved
@@ -34,8 +34,6 @@
 from music21 import prebase
 from music21 import sites
 from music21 import style
-from music21.common.types import OffsetQL
-from music21.common.types import OffsetQLIn
 
 environLocal = environment.Environment('spanner')
 
@@ -740,13 +738,6 @@
     >>> cresc = dynamics.Crescendo(n, sa1)   # cresc from n to sa1
     >>> dim = dynamics.Diminuendo(sa1, sa2)  # dim from sa1 to sa2
     >>> score.append((cresc, dim))
-<<<<<<< HEAD
-
-    SpannerAnchors aways have a duration of 0, and if any attempt is made to
-    change this, TypeError will be raised.
-    '''
-    def __init__(self, *spannedElements, **keywords):
-=======
     >>> score.show('text')
     {0.0} <music21.stream.Part 0x...>
         {0.0} <music21.stream.Measure 0 offset=0.0>
@@ -777,17 +768,12 @@
     0.0
     '''
     def __init__(self, **keywords):
->>>>>>> 9638b03b
         if 'duration' in keywords or 'quarterLength' in keywords:
             raise TypeError(
                 'SpannerAnchor cannot be initialized with a duration/quarterLength.'
             )
 
-<<<<<<< HEAD
-        super().__init__(*spannedElements, **keywords)
-=======
         super().__init__(**keywords)
->>>>>>> 9638b03b
         self._duration = duration.FrozenDuration(quarterLength=0)
 
     @property
@@ -801,17 +787,6 @@
     def duration(self, durationObj: duration.Duration):
         raise TypeError('SpannerAnchor has an immutable zero duration.')
 
-<<<<<<< HEAD
-    @property
-    def quarterLength(self) -> OffsetQL:
-        return self.duration.quarterLength
-
-    @quarterLength.setter
-    def quarterLength(self, value: OffsetQLIn):
-        raise TypeError('SpannerAnchor has an immutable zero quarterLength.')
-
-=======
->>>>>>> 9638b03b
 
 class SpannerBundle(prebase.ProtoM21Object):
     '''
